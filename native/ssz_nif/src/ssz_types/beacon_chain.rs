use super::*;
use ssz_derive::{Decode, Encode};
use ssz_types::typenum::Unsigned;
use ssz_types::BitList;

#[derive(Encode, Decode)]
pub(crate) struct Fork {
    pub(crate) previous_version: Version,
    pub(crate) current_version: Version,
    pub(crate) epoch: Epoch,
}

#[derive(Encode, Decode)]
pub(crate) struct ForkData {
    pub(crate) current_version: Version,
    pub(crate) genesis_validators_root: Root,
}

#[derive(Encode, Decode)]
pub(crate) struct Checkpoint {
    pub(crate) epoch: Epoch,
    pub(crate) root: Root,
}

#[derive(Encode, Decode)]
pub(crate) struct Validator {
    pub(crate) pubkey: BLSPubkey,
    pub(crate) withdrawal_credentials: Bytes32,
    pub(crate) effective_balance: Gwei,
    pub(crate) slashed: bool,
    pub(crate) activation_eligibility_epoch: Epoch,
    pub(crate) activation_epoch: Epoch,
    pub(crate) exit_epoch: Epoch,
    pub(crate) withdrawable_epoch: Epoch,
}

#[derive(Encode, Decode)]
pub(crate) struct AttestationData {
    pub(crate) slot: Slot,
    pub(crate) index: CommitteeIndex,
    pub(crate) beacon_block_root: Root,
    pub(crate) source: Checkpoint,
    pub(crate) target: Checkpoint,
}

#[derive(Encode, Decode)]
pub(crate) struct IndexedAttestation {
    pub(crate) attesting_indices:
        VariableList<ValidatorIndex, /* MAX_VALIDATORS_PER_COMMITTEE */ typenum::U2048>,
    pub(crate) data: AttestationData,
    pub(crate) signature: BLSSignature,
}

#[derive(Encode, Decode)]
pub(crate) struct PendingAttestation {
    pub(crate) aggregation_bits: BitList</* MAX_VALIDATORS_PER_COMMITTEE */ typenum::U2048>,
    pub(crate) data: AttestationData,
    pub(crate) inclusion_delay: Slot,
    pub(crate) proposer_index: ValidatorIndex,
}

#[derive(Encode, Decode)]
pub(crate) struct Eth1Data {
    pub(crate) deposit_root: Root,
    pub(crate) deposit_count: u64,
    pub(crate) block_hash: Hash32,
}

#[derive(Encode, Decode)]
pub(crate) struct HistoricalBatchBase<N: Unsigned> {
    pub(crate) block_roots: FixedVector<Root, /* SLOTS_PER_HISTORICAL_ROOT */ N>,
    pub(crate) state_roots: FixedVector<Root, /* SLOTS_PER_HISTORICAL_ROOT */ N>,
}

pub(crate) type HistoricalBatch = HistoricalBatchBase<typenum::U8192>;
pub(crate) type HistoricalBatchMinimal = HistoricalBatchBase<typenum::U64>;

#[derive(Encode, Decode)]
pub(crate) struct DepositMessage {
    pub(crate) pubkey: BLSPubkey,
    pub(crate) withdrawal_credentials: Bytes32,
    pub(crate) amount: Gwei,
}

#[derive(Encode, Decode)]
pub(crate) struct DepositData {
    pub(crate) pubkey: BLSPubkey,
    pub(crate) withdrawal_credentials: Bytes32,
    pub(crate) amount: Gwei,
    pub(crate) signature: BLSSignature,
}

#[derive(Encode, Decode)]
pub(crate) struct HistoricalSummary {
    pub(crate) block_summary_root: Root,
    pub(crate) state_summary_root: Root,
}

#[derive(Encode, Decode)]
pub(crate) struct Deposit {
    pub(crate) proof: FixedVector<Bytes32, /* DEPOSIT_CONTRACT_TREE_DEPTH + 1 */ typenum::U33>,
    pub(crate) data: DepositData,
}

#[derive(Encode, Decode)]
pub(crate) struct VoluntaryExit {
    pub(crate) epoch: Epoch,
    pub(crate) validator_index: ValidatorIndex,
}

#[derive(Encode, Decode)]
pub(crate) struct Attestation {
    pub(crate) aggregation_bits: BitList</* MAX_VALIDATORS_PER_COMMITTEE */ typenum::U2048>,
    pub(crate) data: AttestationData,
    pub(crate) signature: BLSSignature,
}

#[derive(Encode, Decode)]
pub(crate) struct BeaconBlockHeader {
    pub(crate) slot: Slot,
    pub(crate) proposer_index: ValidatorIndex,
    pub(crate) parent_root: Root,
    pub(crate) state_root: Root,
    pub(crate) body_root: Root,
}

#[derive(Encode, Decode)]
<<<<<<< HEAD
pub(crate) struct SignedBeaconBlockHeader {
    pub(crate) message: BeaconBlockHeader,
=======
pub(crate) struct SignedVoluntaryExit {
    pub(crate) message: VoluntaryExit,
>>>>>>> 53d66ba0
    pub(crate) signature: BLSSignature,
}<|MERGE_RESOLUTION|>--- conflicted
+++ resolved
@@ -125,12 +125,13 @@
 }
 
 #[derive(Encode, Decode)]
-<<<<<<< HEAD
 pub(crate) struct SignedBeaconBlockHeader {
     pub(crate) message: BeaconBlockHeader,
-=======
+    pub(crate) signature: BLSSignature,
+}
+
+#[derive(Encode, Decode)]
 pub(crate) struct SignedVoluntaryExit {
     pub(crate) message: VoluntaryExit,
->>>>>>> 53d66ba0
     pub(crate) signature: BLSSignature,
 }