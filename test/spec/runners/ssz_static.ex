defmodule SSZStaticTestRunner do
  use ExUnit.CaseTemplate

  @moduledoc """
  Runner for SSZ test cases. `run_test_case/1` is the main entrypoint.
  """

  @enabled [
    "AttestationData",
    "Checkpoint",
    "Eth1Data",
    "Fork",
    "ForkData",
    "HistoricalBatch",
    "IndexedAttestation",
    "PendingAttestation",
    "Validator",
    "VoluntaryExit",
    "DepositData",
    "Deposit",
    "DepositMessage",
    "HistoricalSummary",
    "Attestation",
    "BeaconBlockHeader",
    "SignedVoluntaryExit",
    "SigningData",
    "SignedBeaconBlockHeader",
    "AttestorSlashing",
    "BLSToExecutionChange",
    "SignedBLSToExecutionChange",
    "ProposerSlashing",
    "SyncAggregate",
    "ExecutionPayload",
    "ExecutionPayloadHeader",
    "Withdrawal",
<<<<<<< HEAD
    "BeaconBlockBody"
=======
    "SyncCommittee"
>>>>>>> f85c9fda
  ]

  @doc """
  Returns true if the given testcase should be skipped
  """
  def skip?(%SpecTestCase{fork: fork, handler: handler}) do
    not Enum.member?(@enabled, handler) or
      (handler in ["ExecutionPayloadHeader", "ExecutionPayload"] and fork != "capella")
  end

  def get_config("minimal"), do: MinimalConfig
  def get_config("mainnet"), do: MainnetConfig
  def get_config(_), do: raise("Unknown config")

  @doc """
  Runs the given test case.
  """
  def run_test_case(%SpecTestCase{} = testcase) do
    case_dir = SpecTestCase.dir(testcase)

    schema = parse_type(testcase)

    compressed = File.read!(case_dir <> "/serialized.ssz_snappy")
    assert {:ok, decompressed} = :snappyer.decompress(compressed)

    expected =
      YamlElixir.read_from_file!(case_dir <> "/value.yaml")
      |> SpecTestUtils.parse_yaml()

    expected_root = YamlElixir.read_from_file!(case_dir <> "/roots.yaml")

    assert_ssz(schema, decompressed, expected, expected_root)
  end

  defp assert_ssz(schema, real_serialized, real_deserialized, _expected_root) do
    # assert root is expected when we implement SSZ hashing

    {:ok, deserialized} = Ssz.from_ssz(real_serialized, schema)
    real_deserialized = to_struct_checked(deserialized, real_deserialized)

    assert deserialized == real_deserialized

    {:ok, serialized} = Ssz.to_ssz(real_deserialized)
    assert serialized == real_serialized
  end

  defp to_struct_checked(actual, expected) when is_list(actual) and is_list(expected) do
    Stream.zip(actual, expected)
    |> Enum.map(fn {a, e} -> to_struct_checked(a, e) end)
  end

  defp to_struct_checked(%name{} = actual, %{} = expected) do
    expected
    |> Stream.map(fn {k, v} -> {k, to_struct_checked(Map.get(actual, k), v)} end)
    |> Map.new()
    |> then(&struct!(name, &1))
  end

  defp to_struct_checked(_actual, expected) do
    expected
  end

  defp parse_type(%SpecTestCase{config: config, handler: handler}) do
    config = get_config(config)

    Map.get(config.get_handler_mapping(), handler, handler)
    |> then(&Module.concat(SszTypes, &1))
  end
end<|MERGE_RESOLUTION|>--- conflicted
+++ resolved
@@ -33,11 +33,8 @@
     "ExecutionPayload",
     "ExecutionPayloadHeader",
     "Withdrawal",
-<<<<<<< HEAD
+    "SyncCommittee",
     "BeaconBlockBody"
-=======
-    "SyncCommittee"
->>>>>>> f85c9fda
   ]
 
   @doc """
