--- conflicted
+++ resolved
@@ -25,22 +25,6 @@
 
   @spec build_block(LambdaEthereumConsensus.Validator.BuildBlockRequest.t()) ::
           {:error, any()} | {:ok, Types.SignedBeaconBlock.t()}
-<<<<<<< HEAD
-  def build_block(
-        %BuildBlockRequest{parent_root: parent_root, slot: proposed_slot} = block_request
-      ) do
-    pre_state = BlockStates.get_state!(parent_root)
-
-    with {:ok, updated_state} <-
-           StateTransition.process_slots(pre_state, proposed_slot),
-         {:ok, execution_payload} <- build_execution_block(updated_state, parent_root) do
-      build_from_parts(
-        pre_state,
-        block_request |> Map.merge(fetch_operations_for_block()),
-        execution_payload,
-        fetch_eth1_data(proposed_slot, pre_state)
-      )
-=======
   def build_block(%BuildBlockRequest{} = block_request) do
     parent_root = block_request.parent_root
     proposed_slot = block_request.slot
@@ -63,7 +47,6 @@
         |> Map.put_new_lazy(:deposits, fn -> fetch_deposits(mid_state, eth1_vote) end)
 
       build_from_parts(pre_state, updated_block_request, execution_payload, eth1_vote)
->>>>>>> 78da5604
     end
   end
 
