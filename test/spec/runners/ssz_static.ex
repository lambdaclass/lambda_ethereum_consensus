defmodule SSZStaticTestRunner do
  use ExUnit.CaseTemplate

  @moduledoc """
  Runner for SSZ test cases. `run_test_case/1` is the main entrypoint.
  """

  @enabled [
    "AttestationData",
    "Checkpoint",
    "Eth1Data",
    "Fork",
    "ForkData",
    "HistoricalBatch",
    "IndexedAttestation",
    "PendingAttestation",
    "Validator",
    "VoluntaryExit",
    "DepositData",
    "Deposit",
    "DepositMessage",
    "HistoricalSummary",
    "Attestation",
    "BeaconBlockHeader",
    "SignedVoluntaryExit",
<<<<<<< HEAD
    "AttestorSlashing"
=======
    "SignedBeaconBlockHeader"
>>>>>>> 936adb5b
  ]

  @doc """
  Returns true if the given testcase should be skipped
  """
  def skip?(testcase) do
    not Enum.member?(@enabled, testcase.handler)
  end

  def get_config("minimal"), do: MinimalConfig
  def get_config("mainnet"), do: MainnetConfig
  def get_config(_), do: raise("Unknown config")

  @doc """
  Runs the given test case.
  """
  def run_test_case(%SpecTestCase{} = testcase) do
    case_dir = SpecTestCase.dir(testcase)

    schema = parse_type(testcase)

    compressed = File.read!(case_dir <> "/serialized.ssz_snappy")
    assert {:ok, decompressed} = :snappyer.decompress(compressed)

    expected =
      YamlElixir.read_from_file!(case_dir <> "/value.yaml")
      |> parse_yaml()

    expected_root = YamlElixir.read_from_file!(case_dir <> "/roots.yaml")

    assert_ssz(schema, decompressed, expected, expected_root)
  end

  defp parse_yaml(map) when is_map(map) do
    map
    |> Stream.map(&parse_yaml/1)
    |> Map.new()
  end

  defp parse_yaml(list) when is_list(list), do: Enum.map(list, &parse_yaml/1)
  defp parse_yaml({k, v}), do: {String.to_existing_atom(k), parse_yaml(v)}
  defp parse_yaml("0x" <> hash), do: Base.decode16!(hash, [{:case, :lower}])
  defp parse_yaml(v), do: v

  defp assert_ssz(schema, real_serialized, real_deserialized, _expected_root) do
    # assert root is expected when we implement SSZ hashing

    {:ok, deserialized} = Ssz.from_ssz(real_serialized, schema)
    real_deserialized = to_struct_checked(deserialized, real_deserialized)

    assert deserialized == real_deserialized

    {:ok, serialized} = Ssz.to_ssz(real_deserialized)
    assert serialized == real_serialized
  end

  defp to_struct_checked(%name{} = actual, %{} = expected) do
    expected
    |> Stream.map(fn {k, v} -> {k, to_struct_checked(Map.get(actual, k), v)} end)
    |> Map.new()
    |> then(&struct!(name, &1))
  end

  defp to_struct_checked(_actual, expected) do
    expected
  end

  defp parse_type(%SpecTestCase{config: config, handler: handler}) do
    config = get_config(config)

    Map.get(config.get_handler_mapping(), handler, handler)
    |> then(&Module.concat(SszTypes, &1))
  end
end<|MERGE_RESOLUTION|>--- conflicted
+++ resolved
@@ -23,11 +23,8 @@
     "Attestation",
     "BeaconBlockHeader",
     "SignedVoluntaryExit",
-<<<<<<< HEAD
+    "SignedBeaconBlockHeader",
     "AttestorSlashing"
-=======
-    "SignedBeaconBlockHeader"
->>>>>>> 936adb5b
   ]
 
   @doc """
