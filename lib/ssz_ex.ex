defmodule LambdaEthereumConsensus.SszEx do
  @moduledoc """
    SSZ library in Elixir
  """
  alias LambdaEthereumConsensus.Utils.BitList
  import alias LambdaEthereumConsensus.Utils.BitVector
  import Bitwise
  alias LambdaEthereumConsensus.Utils.ZeroHashes

  #################
  ### Public API
  #################
  import Bitwise

  @bytes_per_chunk 32
  @bits_per_byte 8
  @bits_per_chunk @bytes_per_chunk * @bits_per_byte
  @zero_chunk <<0::size(@bits_per_chunk)>>
  @zero_hashes ZeroHashes.compute_zero_hashes()

  @spec hash(iodata()) :: binary()
  def hash(data), do: :crypto.hash(:sha256, data)

  @spec hash_nodes(binary(), binary()) :: binary()
  def hash_nodes(left, right), do: :crypto.hash(:sha256, left <> right)

  def encode(value, {:int, size}), do: encode_int(value, size)
  def encode(value, :bool), do: encode_bool(value)
  def encode(value, {:bytes, _}), do: {:ok, value}

  def encode(list, {:list, basic_type, size}) do
    if variable_size?(basic_type),
      do: encode_variable_size_list(list, basic_type, size),
      else: encode_fixed_size_list(list, basic_type, size)
  end

  def encode(vector, {:vector, basic_type, size}) do
    if variable_size?(basic_type),
      do: encode_variable_size_list(vector, basic_type, size),
      else: encode_fixed_size_list(vector, basic_type, size)
  end

  def encode(value, {:bitlist, max_size}) when is_bitstring(value),
    do: encode_bitlist(value, max_size)

  def encode(value, {:bitlist, max_size}) when is_integer(value),
    do: encode_bitlist(:binary.encode_unsigned(value), max_size)

  def encode(value, {:bitvector, size}) when is_bitvector(value),
    do: encode_bitvector(value, size)

  def encode(container, module) when is_map(container),
    do: encode_container(container, module.schema())

  def decode(binary, :bool), do: decode_bool(binary)
  def decode(binary, {:int, size}), do: decode_uint(binary, size)
  def decode(value, {:bytes, _}), do: {:ok, value}

  def decode(binary, {:list, basic_type, size}) do
    if variable_size?(basic_type),
      do: decode_variable_list(binary, basic_type, size),
      else: decode_fixed_list(binary, basic_type, size)
  end

  def decode(binary, {:vector, basic_type, size}) do
    if variable_size?(basic_type),
      do: decode_variable_list(binary, basic_type, size),
      else: decode_fixed_vector(binary, basic_type, size)
  end

  def decode(value, {:bitlist, max_size}) when is_bitstring(value),
    do: decode_bitlist(value, max_size)

  def decode(value, {:bitvector, size}) when is_bitstring(value),
    do: decode_bitvector(value, size)

  def decode(binary, module) when is_atom(module) do
    if variable_size?(module),
      do: decode_variable_container(binary, module),
      else: decode_fixed_container(binary, module)
  end
<<<<<<< HEAD
=======

  @spec hash_tree_root!(any, any) :: Types.root()
  def hash_tree_root!(value, schema) do
    {:ok, root} = hash_tree_root(value, schema)
    root
  end
>>>>>>> 70f65406

  @spec hash_tree_root(boolean, atom) :: Types.root()
  def hash_tree_root(value, :bool), do: {:ok, pack(value, :bool)}

  @spec hash_tree_root(non_neg_integer, {:int, non_neg_integer}) :: Types.root()
  def hash_tree_root(value, {:int, size}), do: {:ok, pack(value, {:int, size})}

  @spec hash_tree_root(binary, {:bytes, non_neg_integer}) :: Types.root()
  def hash_tree_root(value, {:bytes, size}) do
    packed_chunks = pack(value, {:bytes, size})
    leaf_count = packed_chunks |> get_chunks_len() |> next_pow_of_two()
    root = merkleize_chunks_with_virtual_padding(packed_chunks, leaf_count)
    {:ok, root}
  end

  @spec hash_tree_root(struct(), atom()) :: Types.root()
  def hash_tree_root(container, module) when is_map(container) do
    value =
      module.schema()
      |> Enum.reduce_while({:ok, <<>>}, fn {key, schema}, {_, acc_root} ->
        value = container |> Map.get(key)

        case hash_tree_root(value, schema) do
          {:ok, root} -> {:cont, {:ok, acc_root <> root}}
          {:error, reason} -> {:halt, {:error, reason}}
        end
      end)

    case value do
      {:ok, chunks} ->
        leaf_count = chunks |> get_chunks_len() |> next_pow_of_two()
        root = chunks |> merkleize_chunks_with_virtual_padding(leaf_count)
        {:ok, root}

      {:error, reason} ->
        {:error, reason}
    end
  end

  @spec hash_tree_root(list(), {:list, any, non_neg_integer}) ::
          {:ok, Types.root()} | {:error, String.t()}
  def hash_tree_root(list, {:list, type, _size} = schema) do
    limit = chunk_count(schema)
    len = length(list)

    value =
      if basic_type?(type) do
        pack(list, schema)
      else
        list_hash_tree_root(list, type)
      end

    case value do
      {:ok, chunks} -> chunks |> hash_tree_root_list(limit, len)
      {:error, reason} -> {:error, reason}
      chunks -> chunks |> hash_tree_root_list(limit, len)
    end
  end

  @spec hash_tree_root(list(), {:vector, any, non_neg_integer}) ::
          {:ok, Types.root()} | {:error, String.t()}
  def hash_tree_root(vector, {:vector, _type, size}) when length(vector) != size,
    do: {:error, "invalid size"}

  def hash_tree_root(vector, {:vector, type, _size} = schema) do
    value =
      if basic_type?(type) do
        pack(vector, schema)
      else
        list_hash_tree_root(vector, type)
      end

    case value do
      {:ok, chunks} -> chunks |> hash_tree_root_vector()
      {:error, reason} -> {:error, reason}
      chunks -> chunks |> hash_tree_root_vector()
    end
  end

  def hash_tree_root_vector(chunks) do
    leaf_count = chunks |> get_chunks_len() |> next_pow_of_two()
    root = merkleize_chunks_with_virtual_padding(chunks, leaf_count)
    {:ok, root}
  end

  def hash_tree_root_list(chunks, limit, len) do
    chunks_len = chunks |> get_chunks_len()

    if chunks_len > limit do
      {:error, "chunk size exceeds limit"}
    else
      root = merkleize_chunks_with_virtual_padding(chunks, limit) |> mix_in_length(len)
      {:ok, root}
    end
  end

  @spec mix_in_length(Types.root(), non_neg_integer) :: Types.root()
  def mix_in_length(root, len) do
    {:ok, serialized_len} = encode_int(len, @bits_per_chunk)
    root |> hash_nodes(serialized_len)
  end

  def merkleize_chunks(chunks, leaf_count \\ nil) do
    chunks_len = chunks |> get_chunks_len()

    if chunks_len == 1 and leaf_count == nil do
      chunks
    else
      node_count = 2 * leaf_count - 1
      interior_count = node_count - leaf_count
      leaf_start = interior_count * @bytes_per_chunk
      padded_chunks = chunks |> convert_to_next_pow_of_two(leaf_count)
      buffer = <<0::size(leaf_start * @bits_per_byte), padded_chunks::bitstring>>

      new_buffer =
        1..node_count
        |> Enum.filter(fn x -> rem(x, 2) == 0 end)
        |> Enum.reverse()
        |> Enum.reduce(buffer, fn index, acc_buffer ->
          parent_index = (index - 1) |> div(2)
          start = parent_index * @bytes_per_chunk
          stop = (index + 1) * @bytes_per_chunk
          focus = acc_buffer |> :binary.part(start, stop - start)
          focus_len = focus |> byte_size()
          children_index = focus_len - 2 * @bytes_per_chunk
          children = focus |> :binary.part(children_index, focus_len - children_index)

          <<left::binary-size(@bytes_per_chunk), right::binary-size(@bytes_per_chunk)>> = children

          parent = hash_nodes(left, right)
          replace_chunk(acc_buffer, start, parent)
        end)

      <<root::binary-size(@bytes_per_chunk), _::binary>> = new_buffer
      root
    end
  end

  def merkleize_chunks_with_virtual_padding(chunks, leaf_count) do
    chunks_len = chunks |> get_chunks_len()
    power = leaf_count |> compute_pow()
    height = power + 1

    cond do
      chunks_len == 0 ->
        depth = height - 1
        get_zero_hash(depth)

      chunks_len == 1 and leaf_count == 1 ->
        chunks

      true ->
        power = leaf_count |> compute_pow()
        height = power + 1
        layers = chunks
        last_index = chunks_len - 1

        {_, final_layer} =
          1..(height - 1)
          |> Enum.reverse()
          |> Enum.reduce({last_index, layers}, fn i, {acc_last_index, acc_layers} ->
            updated_layers = update_layers(i, height, acc_layers, acc_last_index)
            {acc_last_index |> div(2), updated_layers}
          end)

        <<root::binary-size(@bytes_per_chunk), _::binary>> = final_layer
        root
    end
  end

  @spec pack(boolean, :bool) :: binary()
  def pack(true, :bool), do: <<1::@bits_per_chunk-little>>
  def pack(false, :bool), do: @zero_chunk

  @spec pack(non_neg_integer, {:int, non_neg_integer}) :: binary()
  def pack(value, {:int, size}) do
    <<value::size(size)-little>> |> pack_bytes()
  end

  @spec pack(binary, {:bytes, non_neg_integer}) :: binary()
  def pack(value, {:bytes, _size}) do
    value |> pack_bytes()
  end

  @spec pack(list(), {:list | :vector, any, non_neg_integer}) :: binary() | :error
  def pack(list, {type, schema, _}) when type in [:vector, :list] do
    list
    |> Enum.reduce(<<>>, fn x, acc ->
      {:ok, encoded} = encode(x, schema)
      acc <> encoded
    end)
    |> pack_bytes()
  end

  def chunk_count({:list, type, max_size}) do
    if basic_type?(type) do
      size = size_of(type)
      (max_size * size + 31) |> div(32)
    else
      max_size
    end
  end

  def chunk_count({identifier, size}) when identifier in [:bitlist, :bitvector] do
    (size + 255) |> div(255)
  end

  #################
  ### Private functions
  #################
  @bytes_per_boolean 4
  @bytes_per_length_offset 4
  @offset_bits 32

  defp encode_int(value, size) when is_integer(value), do: {:ok, <<value::size(size)-little>>}
  defp encode_bool(true), do: {:ok, "\x01"}
  defp encode_bool(false), do: {:ok, "\x00"}

  defp decode_uint(binary, size) when bit_size(binary) == size do
    <<element::integer-size(size)-little, _rest::bitstring>> = binary
    {:ok, element}
  end

  defp decode_uint(_binary, size), do: {:error, "invalid byte size #{inspect(size)}"}

  defp decode_bool("\x01"), do: {:ok, true}
  defp decode_bool("\x00"), do: {:ok, false}
  defp decode_bool(_), do: {:error, "invalid bool value"}

  defp encode_fixed_size_list(list, _basic_type, max_size) when length(list) > max_size,
    do: {:error, "invalid max_size of list"}

  defp encode_fixed_size_list(list, basic_type, _size) when is_list(list) do
    list
    |> Enum.map(&encode(&1, basic_type))
    |> flatten_results_by(&Enum.join/1)
  end

  defp encode_bitlist(bit_list, max_size) do
    len = bit_size(bit_list)

    if len > max_size do
      {:error, "excess bits"}
    else
      {:ok, BitList.to_bytes({bit_list, len})}
    end
  end

  defp encode_bitvector(bit_vector, size) when bit_vector_size(bit_vector) == size,
    do: {:ok, BitVector.to_bytes(bit_vector)}

  defp encode_bitvector(_bit_vector, _size), do: {:error, "invalid bit_vector length"}

  defp encode_variable_size_list(list, _basic_type, max_size) when length(list) > max_size,
    do: {:error, "invalid max_size of list"}

  defp encode_variable_size_list(list, basic_type, _size) when is_list(list) do
    fixed_lengths = @bytes_per_length_offset * length(list)

    with {:ok, {encoded_variable_parts, variable_offsets_list, total_byte_size}} <-
           encode_variable_parts(list, basic_type),
         :ok <- check_length(fixed_lengths, total_byte_size),
         {variable_offsets, _} =
           Enum.reduce(variable_offsets_list, {[], 0}, fn element, {res, acc} ->
             sum = fixed_lengths + acc
             {[sum | res], element + acc}
           end),
         {:ok, encoded_variable_offsets} <-
           variable_offsets
           |> Enum.reverse()
           |> Enum.map(&encode(&1, {:int, 32}))
           |> flatten_results() do
      (encoded_variable_offsets ++ encoded_variable_parts)
      |> :binary.list_to_bin()
      |> then(&{:ok, &1})
    end
  end

  defp encode_variable_parts(list, basic_type) do
    with {:ok, {encoded_list, byte_size_list, total_byte_size}} <-
           Enum.reduce_while(list, {:ok, {[], [], 0}}, fn value,
                                                          {:ok, {res_encoded, res_size, acc}} ->
             case encode(value, basic_type) do
               {:ok, encoded} ->
                 size = byte_size(encoded)
                 {:cont, {:ok, {[encoded | res_encoded], [size | res_size], size + acc}}}

               error ->
                 {:halt, {:error, error}}
             end
           end) do
      {:ok, {Enum.reverse(encoded_list), Enum.reverse(byte_size_list), total_byte_size}}
    end
  end

  defp decode_bitlist(bit_list, max_size) when bit_size(bit_list) > 0 do
    num_bytes = byte_size(bit_list)
    {decoded, len} = BitList.new(bit_list)

    cond do
      len < 0 ->
        {:error, "missing length information"}

      div(len, @bits_per_byte) + 1 != num_bytes ->
        {:error, "invalid byte count"}

      len > max_size ->
        {:error, "out of bounds"}

      true ->
        {:ok, decoded}
    end
  end

  defp decode_bitlist(_bit_list, _max_size), do: {:error, "invalid bitlist"}

  defp decode_bitvector(bit_vector, size) do
    num_bytes = byte_size(bit_vector)

    cond do
      bit_size(bit_vector) == 0 ->
        {:error, "ExcessBits"}

      num_bytes != max(1, div(size + 7, 8)) ->
        {:error, "InvalidByteCount"}
<<<<<<< HEAD

      true ->
        case bit_vector do
          # Padding bits are clear
          <<_first::binary-size(num_bytes - 1), 0::size(8 - rem(size, 8) &&& 7),
            _rest::bitstring>> ->
            {:ok, BitVector.new(bit_vector, size)}

          _else ->
            {:error, "ExcessBits"}
        end
    end
  end

  defp decode_fixed_list(binary, basic_type, size) do
    fixed_size = get_fixed_size(basic_type)

    with {:ok, decoded_list} = result <-
           binary
           |> decode_chunk(fixed_size, basic_type)
           |> flatten_results(),
         :ok <- check_valid_list_size_after_decode(size, length(decoded_list)) do
      result
    end
  end

  defp decode_fixed_vector(binary, basic_type, size) do
    fixed_size = get_fixed_size(basic_type)

    with :ok <- check_valid_vector_size_prev_decode(fixed_size, size, binary),
         {:ok, decoded_list} = result <-
           binary
           |> decode_chunk(fixed_size, basic_type)
           |> flatten_results(),
         :ok <- check_valid_vector_size_after_decode(size, length(decoded_list)) do
=======

      true ->
        case bit_vector do
          # Padding bits are clear
          <<_first::binary-size(num_bytes - 1), 0::size(8 - rem(size, 8) &&& 7),
            _rest::bitstring>> ->
            {:ok, BitVector.new(bit_vector, size)}

          _else ->
            {:error, "ExcessBits"}
        end
    end
  end

  defp decode_fixed_list(binary, basic_type, size) do
    fixed_size = get_fixed_size(basic_type)

    with {:ok, decoded_list} = result <- decode_fixed_collection(binary, fixed_size, basic_type),
         :ok <- check_valid_list_size_after_decode(size, length(decoded_list)) do
      result
    end
  end

  defp decode_fixed_vector(binary, basic_type, size) do
    fixed_size = get_fixed_size(basic_type)

    with :ok <- check_valid_vector_size_prev_decode(fixed_size, size, binary),
         {:ok, decoded_vector} = result <-
           decode_fixed_collection(binary, fixed_size, basic_type),
         :ok <- check_valid_vector_size_after_decode(size, length(decoded_vector)) do
>>>>>>> 70f65406
      result
    end
  end

  def check_valid_vector_size_prev_decode(fixed_size, size, binary)
      when fixed_size * size == byte_size(binary),
      do: :ok

  def check_valid_vector_size_prev_decode(_fixed_size, _size, _binary),
    do: {:error, "Invalid vector size"}

  def check_valid_vector_size_after_decode(size, decoded_size)
      when decoded_size == size and decoded_size > 0,
      do: :ok

  def check_valid_vector_size_after_decode(_size, _decoded_size),
    do: {:error, "invalid vector decoded size"}

  def check_valid_list_size_after_decode(size, decoded_size) when decoded_size <= size, do: :ok

  def check_valid_list_size_after_decode(_size, _decoded_size),
    do: {:error, "invalid max_size of list"}

  defp decode_variable_list(binary, _, _) when byte_size(binary) == 0 do
    {:ok, []}
  end

  defp decode_variable_list(
         <<first_offset::integer-32-little, _rest_bytes::bitstring>>,
         _basic_type,
         size
       )
       when div(first_offset, @bytes_per_length_offset) > size,
       do: {:error, "invalid length list"}

  defp decode_variable_list(binary, basic_type, _size) do
    <<first_offset::integer-32-little, rest_bytes::bitstring>> = binary
    num_elements = div(first_offset, @bytes_per_length_offset)

    if Integer.mod(first_offset, @bytes_per_length_offset) != 0 ||
         first_offset < @bytes_per_length_offset do
      {:error, "InvalidListFixedBytesLen"}
    else
      with :ok <-
             sanitize_offset(first_offset, nil, byte_size(binary), first_offset) do
        decode_variable_list_elements(
          num_elements,
          rest_bytes,
          basic_type,
          first_offset,
          binary,
          first_offset,
          []
        )
        |> Enum.reverse()
        |> flatten_results()
      end
    end
  end

  defp decode_variable_list_elements(
         1 = _num_elements,
         _acc_rest_bytes,
         basic_type,
         offset,
         binary,
         _first_offset,
         results
       ) do
    part = :binary.part(binary, offset, byte_size(binary) - offset)
    [decode(part, basic_type) | results]
  end

  defp decode_variable_list_elements(
         num_elements,
         acc_rest_bytes,
         basic_type,
         offset,
         binary,
         first_offset,
         results
       ) do
    <<next_offset::integer-32-little, rest_bytes::bitstring>> = acc_rest_bytes

    with :ok <-
           sanitize_offset(next_offset, offset, byte_size(binary), first_offset) do
      part = :binary.part(binary, offset, next_offset - offset)

      decode_variable_list_elements(
        num_elements - 1,
        rest_bytes,
        basic_type,
        next_offset,
        binary,
        first_offset,
        [decode(part, basic_type) | results]
      )
    end
  end

  defp encode_container(container, schemas) do
    {fixed_size_values, fixed_length, variable_values} = analyze_schemas(container, schemas)

    with {:ok, variable_parts} <- encode_schemas(Enum.reverse(variable_values)),
         offsets = calculate_offsets(variable_parts, fixed_length),
         variable_length =
           Enum.reduce(variable_parts, 0, fn part, acc -> byte_size(part) + acc end),
         :ok <- check_length(fixed_length, variable_length),
         {:ok, fixed_parts} <-
           replace_offsets(fixed_size_values, offsets)
           |> encode_schemas do
      (fixed_parts ++ variable_parts)
      |> Enum.join()
      |> then(&{:ok, &1})
    end
  end

  defp analyze_schemas(container, schemas) do
    schemas
    |> Enum.reduce({[], 0, []}, fn {key, schema},
                                   {acc_fixed_size_values, acc_fixed_length, acc_variable_values} ->
      value = Map.fetch!(container, key)

      if variable_size?(schema) do
        {[:offset | acc_fixed_size_values], @bytes_per_length_offset + acc_fixed_length,
         [{value, schema} | acc_variable_values]}
      else
        {[{value, schema} | acc_fixed_size_values], acc_fixed_length + get_fixed_size(schema),
         acc_variable_values}
      end
    end)
  end

  defp encode_schemas(tuple_values) do
    Enum.map(tuple_values, fn {value, schema} -> encode(value, schema) end)
    |> flatten_results()
  end

  defp calculate_offsets(variable_parts, fixed_length) do
    {offsets, _} =
      Enum.reduce(variable_parts, {[], fixed_length}, fn element, {res, acc} ->
        {[{acc, {:int, 32}} | res], byte_size(element) + acc}
      end)

    offsets
  end

  defp replace_offsets(fixed_size_values, offsets) do
    {fixed_size_values, _} =
      Enum.reduce(fixed_size_values, {[], offsets}, &replace_offset/2)

    fixed_size_values
  end

  defp replace_offset(:offset, {acc_fixed_list, [offset | rest_offsets]}),
    do: {[offset | acc_fixed_list], rest_offsets}

  defp replace_offset(element, {acc_fixed_list, acc_offsets_list}),
    do: {[element | acc_fixed_list], acc_offsets_list}

  defp decode_variable_container(binary, module) do
    schemas = module.schema()
    fixed_length = get_fixed_length(schemas)

    with :ok <- sanitize_offset(fixed_length, nil, byte_size(binary), nil),
         <<fixed_binary::binary-size(fixed_length), variable_binary::bitstring>> = binary,
         {:ok, fixed_parts, offsets, items_index} <-
           decode_fixed_section(fixed_binary, schemas, fixed_length),
         :ok <- check_first_offset(offsets, items_index, byte_size(binary)),
         {:ok, variable_parts} <- decode_variable_section(binary, variable_binary, offsets) do
      {:ok, struct!(module, fixed_parts ++ variable_parts)}
    end
  end

  defp decode_fixed_container(binary, module) do
    schemas = module.schema()
    fixed_length = get_fixed_length(schemas)

    with {:ok, fixed_parts, _offsets, items_index} <-
           decode_fixed_section(binary, schemas, fixed_length),
         :ok <- check_byte_len(items_index, byte_size(binary)) do
      {:ok, struct!(module, fixed_parts)}
    end
  end

  defp check_first_offset([{offset, _} | _rest], items_index, _binary_size) do
    cond do
      offset < items_index -> {:error, "OffsetIntoFixedPortion"}
      offset > items_index -> {:error, "OffsetSkipsVariableBytes"}
      true -> :ok
    end
  end

  defp check_byte_len(items_index, binary_size)
       when items_index == binary_size,
       do: :ok

  defp check_byte_len(_items_index, _binary_size),
    do: {:error, "InvalidByteLength"}

  defp decode_variable_section(full_binary, binary, offsets) do
    offsets
    |> Enum.chunk_every(2, 1)
    |> Enum.reduce_while({binary, []}, fn
      [{offset, {key, schema}}, {next_offset, _}], {rest_bytes, acc_variable_parts} ->
        case sanitize_offset(next_offset, offset, byte_size(full_binary), nil) do
          :ok ->
            size = next_offset - offset
            <<chunk::binary-size(size), rest::bitstring>> = rest_bytes
            {:cont, {rest, [{key, decode(chunk, schema)} | acc_variable_parts]}}

          error ->
            {:halt, {<<>>, [{key, error} | acc_variable_parts]}}
        end

      [{_offset, {key, schema}}], {rest_bytes, acc_variable_parts} ->
        {:cont, {<<>>, [{key, decode(rest_bytes, schema)} | acc_variable_parts]}}
    end)
    |> then(fn {<<>>, variable_parts} ->
      flatten_container_results(variable_parts)
    end)
  end

  defp decode_fixed_section(binary, schemas, _fixed_length) do
    schemas
    |> Enum.reduce({binary, [], [], 0}, fn {key, schema},
                                           {binary, fixed_parts, offsets, items_index} ->
      if variable_size?(schema) do
        <<offset::integer-size(@offset_bits)-little, rest::bitstring>> = binary

        {rest, fixed_parts, [{offset, {key, schema}} | offsets],
         items_index + @bytes_per_length_offset}
      else
        ssz_fixed_len = get_fixed_size(schema)
        <<chunk::binary-size(ssz_fixed_len), rest::bitstring>> = binary
        {rest, [{key, decode(chunk, schema)} | fixed_parts], offsets, items_index + ssz_fixed_len}
      end
    end)
    |> then(fn {_rest_bytes, fixed_parts, offsets, items_index} ->
      Tuple.append(flatten_container_results(fixed_parts), Enum.reverse(offsets))
      |> Tuple.append(items_index)
    end)
  end

  defp get_fixed_length(schemas) do
    schemas
    |> Stream.map(fn {_key, schema} ->
      if variable_size?(schema) do
        @bytes_per_length_offset
      else
        get_fixed_size(schema)
      end
    end)
    |> Enum.sum()
  end

  # https://notes.ethereum.org/ruKvDXl6QOW3gnqVYb8ezA?view
  defp sanitize_offset(offset, previous_offset, num_bytes, nil) do
    cond do
      offset > num_bytes ->
        {:error, "OffsetOutOfBounds"}

      previous_offset != nil && previous_offset > offset ->
        {:error, "OffsetsAreDecreasing"}

      true ->
        :ok
    end
  end

  defp sanitize_offset(offset, previous_offset, _num_bytes, num_fixed_bytes) do
    cond do
      offset < num_fixed_bytes ->
        {:error, "OffsetIntoFixedPortion"}

      previous_offset == nil && offset != num_fixed_bytes ->
        {:error, "OffsetSkipsVariableBytes"}

      true ->
        :ok
    end
  end

  defp decode_fixed_collection(binary, chunk_size, basic_type) do
    decode_fixed_collection(binary, chunk_size, basic_type, [])
    |> Enum.reverse()
    |> flatten_results()
  end

  defp decode_fixed_collection(<<>>, _chunk_size, _basic_type, results), do: results

<<<<<<< HEAD
  defp decode_chunk(binary, chunk_size, _basic_type, results) when byte_size(binary) < chunk_size,
    do: [{:error, "InvalidByteLength"} | results]

  defp decode_chunk(binary, chunk_size, basic_type, results) do
=======
  defp decode_fixed_collection(binary, chunk_size, _basic_type, results)
       when byte_size(binary) < chunk_size,
       do: [{:error, "InvalidByteLength"} | results]

  defp decode_fixed_collection(binary, chunk_size, basic_type, results) do
>>>>>>> 70f65406
    <<element::binary-size(chunk_size), rest::bitstring>> = binary
    decode_fixed_collection(rest, chunk_size, basic_type, [decode(element, basic_type) | results])
  end

  defp flatten_results(results) do
    flatten_results_by(results, &Function.identity/1)
  end

  defp flatten_results_by(results, fun) do
    case Enum.group_by(results, fn {type, _} -> type end, fn {_, result} -> result end) do
      %{error: errors} -> {:error, errors}
      summary -> {:ok, fun.(Map.get(summary, :ok, []))}
    end
  end

  defp flatten_container_results(results) do
    case Enum.group_by(results, fn {_, {type, _}} -> type end, fn {key, {_, result}} ->
           {key, result}
         end) do
      %{error: errors} -> {:error, errors}
      summary -> {:ok, Map.get(summary, :ok, [])}
    end
  end

  defp check_length(fixed_lengths, total_byte_size) do
    if fixed_lengths + total_byte_size <
         2 ** (@bytes_per_length_offset * @bits_per_byte) do
      :ok
    else
      {:error, "invalid lengths"}
    end
  end

  defp get_fixed_size(:bool), do: 1
  defp get_fixed_size({:int, size}), do: div(size, @bits_per_byte)
  defp get_fixed_size({:bytes, size}), do: size
  defp get_fixed_size({:vector, basic_type, size}), do: size * get_fixed_size(basic_type)
  defp get_fixed_size({:bitvector, _}), do: 1

  defp get_fixed_size(module) when is_atom(module) do
    schemas = module.schema()

    schemas
    |> Enum.map(fn {_, schema} -> get_fixed_size(schema) end)
    |> Enum.sum()
  end

  defp variable_size?({:list, _, _}), do: true
  defp variable_size?(:bool), do: false
  defp variable_size?({:int, _}), do: false
  defp variable_size?({:bytes, _}), do: false
  defp variable_size?({:bitlist, _}), do: true
  defp variable_size?({:bitvector, _}), do: false
  defp variable_size?({:vector, basic_type, _}), do: variable_size?(basic_type)

  defp variable_size?(module) when is_atom(module) do
    module.schema()
    |> Enum.map(fn {_, schema} -> variable_size?(schema) end)
    |> Enum.any?()
  end

  defp basic_type?({:int, _}), do: true
  defp basic_type?(:bool), do: true
  defp basic_type?({:bytes, _}), do: true
  defp basic_type?({:list, _, _}), do: false
  defp basic_type?({:vector, _, _}), do: false
  defp basic_type?({:bitlist, _}), do: false
  defp basic_type?({:bitvector, _}), do: false
  defp basic_type?(module) when is_atom(module), do: false

  defp size_of(:bool), do: @bytes_per_boolean

  defp size_of({:int, size}), do: size |> div(@bits_per_byte)

  defp pack_bytes(value) when is_binary(value) do
    incomplete_chunk_len = value |> bit_size() |> rem(@bits_per_chunk)

    if incomplete_chunk_len != 0 do
      pad = @bits_per_chunk - incomplete_chunk_len
      <<value::binary, 0::size(pad)>>
    else
      value
    end
  end

  defp convert_to_next_pow_of_two(chunks, leaf_count) do
    size = chunks |> byte_size() |> div(@bytes_per_chunk)
    next_pow = leaf_count |> next_pow_of_two()

    if size == next_pow do
      chunks
    else
      diff = next_pow - size
      zero_chunks = 0..(diff - 1) |> Enum.reduce(<<>>, fn _, acc -> <<0::256>> <> acc end)
      chunks <> zero_chunks
    end
  end

  defp next_pow_of_two(0), do: 0

  defp next_pow_of_two(len) when is_integer(len) and len > 0 do
    n = ((len <<< 1) - 1) |> compute_pow()
    2 ** n
  end

  defp get_chunks_len(chunks) do
    chunks |> byte_size() |> div(@bytes_per_chunk)
  end

  defp compute_pow(value) do
    :math.log2(value) |> trunc()
  end

  defp update_layers(i, height, acc_layers, acc_last_index) do
    0..(2 ** i - 1)
    |> Enum.filter(fn x -> rem(x, 2) == 0 end)
    |> Enum.reduce_while(acc_layers, fn j, acc_layers ->
      parent_index = j |> div(2)
      nodes = get_nodes(parent_index, i, j, height, acc_layers, acc_last_index)
      hash_nodes_and_replace(nodes, acc_layers)
    end)
  end

  defp get_nodes(parent_index, _i, j, _height, acc_layers, acc_last_index)
       when j < acc_last_index do
    start = parent_index * @bytes_per_chunk
    stop = (j + 2) * @bytes_per_chunk
    focus = acc_layers |> :binary.part(start, stop - start)
    focus_len = focus |> byte_size()
    children_index = focus_len - 2 * @bytes_per_chunk
    <<_::binary-size(children_index), children::binary>> = focus

    <<left::binary-size(@bytes_per_chunk), right::binary-size(@bytes_per_chunk)>> =
      children

    {children_index, left, right}
  end

  defp get_nodes(parent_index, i, j, height, acc_layers, acc_last_index)
       when j == acc_last_index do
    start = parent_index * @bytes_per_chunk
    stop = (j + 1) * @bytes_per_chunk
    focus = acc_layers |> :binary.part(start, stop - start)
    focus_len = focus |> byte_size()
    children_index = focus_len - @bytes_per_chunk
    <<_::binary-size(children_index), left::binary>> = focus
    depth = height - i - 1
    right = get_zero_hash(depth)
    {children_index, left, right}
  end

  defp get_nodes(_, _, _, _, _, _), do: :error

  defp hash_nodes_and_replace(nodes, layers) do
    case nodes do
      :error ->
        {:halt, layers}

      {index, left, right} ->
        hash = hash_nodes(left, right)
        {:cont, replace_chunk(layers, index, hash)}
    end
  end

  defp replace_chunk(chunks, start, new_chunk) do
    <<left::binary-size(start), _::size(@bits_per_chunk), right::binary>> =
      chunks

    <<left::binary, new_chunk::binary, right::binary>>
  end

  defp get_zero_hash(depth) do
    offset = (depth + 1) * @bytes_per_chunk - @bytes_per_chunk
    <<_::binary-size(offset), hash::binary-size(@bytes_per_chunk), _::binary>> = @zero_hashes
    hash
  end

  def list_hash_tree_root(list, inner_schema) do
    list
    |> Enum.reduce_while({:ok, <<>>}, fn value, {_, acc_roots} ->
      case hash_tree_root(value, inner_schema) do
        {:ok, root} -> {:cont, {:ok, acc_roots <> root}}
        {:error, reason} -> {:halt, {:error, reason}}
      end
    end)
  end
end<|MERGE_RESOLUTION|>--- conflicted
+++ resolved
@@ -79,15 +79,12 @@
       do: decode_variable_container(binary, module),
       else: decode_fixed_container(binary, module)
   end
-<<<<<<< HEAD
-=======
 
   @spec hash_tree_root!(any, any) :: Types.root()
   def hash_tree_root!(value, schema) do
     {:ok, root} = hash_tree_root(value, schema)
     root
   end
->>>>>>> 70f65406
 
   @spec hash_tree_root(boolean, atom) :: Types.root()
   def hash_tree_root(value, :bool), do: {:ok, pack(value, :bool)}
@@ -413,7 +410,6 @@
 
       num_bytes != max(1, div(size + 7, 8)) ->
         {:error, "InvalidByteCount"}
-<<<<<<< HEAD
 
       true ->
         case bit_vector do
@@ -431,42 +427,6 @@
   defp decode_fixed_list(binary, basic_type, size) do
     fixed_size = get_fixed_size(basic_type)
 
-    with {:ok, decoded_list} = result <-
-           binary
-           |> decode_chunk(fixed_size, basic_type)
-           |> flatten_results(),
-         :ok <- check_valid_list_size_after_decode(size, length(decoded_list)) do
-      result
-    end
-  end
-
-  defp decode_fixed_vector(binary, basic_type, size) do
-    fixed_size = get_fixed_size(basic_type)
-
-    with :ok <- check_valid_vector_size_prev_decode(fixed_size, size, binary),
-         {:ok, decoded_list} = result <-
-           binary
-           |> decode_chunk(fixed_size, basic_type)
-           |> flatten_results(),
-         :ok <- check_valid_vector_size_after_decode(size, length(decoded_list)) do
-=======
-
-      true ->
-        case bit_vector do
-          # Padding bits are clear
-          <<_first::binary-size(num_bytes - 1), 0::size(8 - rem(size, 8) &&& 7),
-            _rest::bitstring>> ->
-            {:ok, BitVector.new(bit_vector, size)}
-
-          _else ->
-            {:error, "ExcessBits"}
-        end
-    end
-  end
-
-  defp decode_fixed_list(binary, basic_type, size) do
-    fixed_size = get_fixed_size(basic_type)
-
     with {:ok, decoded_list} = result <- decode_fixed_collection(binary, fixed_size, basic_type),
          :ok <- check_valid_list_size_after_decode(size, length(decoded_list)) do
       result
@@ -480,7 +440,6 @@
          {:ok, decoded_vector} = result <-
            decode_fixed_collection(binary, fixed_size, basic_type),
          :ok <- check_valid_vector_size_after_decode(size, length(decoded_vector)) do
->>>>>>> 70f65406
       result
     end
   end
@@ -772,18 +731,11 @@
 
   defp decode_fixed_collection(<<>>, _chunk_size, _basic_type, results), do: results
 
-<<<<<<< HEAD
-  defp decode_chunk(binary, chunk_size, _basic_type, results) when byte_size(binary) < chunk_size,
-    do: [{:error, "InvalidByteLength"} | results]
-
-  defp decode_chunk(binary, chunk_size, basic_type, results) do
-=======
   defp decode_fixed_collection(binary, chunk_size, _basic_type, results)
        when byte_size(binary) < chunk_size,
        do: [{:error, "InvalidByteLength"} | results]
 
   defp decode_fixed_collection(binary, chunk_size, basic_type, results) do
->>>>>>> 70f65406
     <<element::binary-size(chunk_size), rest::bitstring>> = binary
     decode_fixed_collection(rest, chunk_size, basic_type, [decode(element, basic_type) | results])
   end
