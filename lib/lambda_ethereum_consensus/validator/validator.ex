defmodule LambdaEthereumConsensus.Validator do
  @moduledoc """
  GenServer that performs validator duties.
  """
  use GenServer
  require Logger

  alias LambdaEthereumConsensus.Beacon.BeaconChain
  alias LambdaEthereumConsensus.Execution.ExecutionChain
  alias LambdaEthereumConsensus.ForkChoice.Handlers
  alias LambdaEthereumConsensus.Libp2pPort
  alias LambdaEthereumConsensus.P2P.Gossip
  alias LambdaEthereumConsensus.StateTransition
  alias LambdaEthereumConsensus.StateTransition.Accessors
  alias LambdaEthereumConsensus.StateTransition.Misc
  alias LambdaEthereumConsensus.Store.BlockStates
  alias LambdaEthereumConsensus.Utils.BitField
  alias LambdaEthereumConsensus.Utils.BitList
  alias LambdaEthereumConsensus.Validator.BlockRequest
  alias LambdaEthereumConsensus.Validator.Proposer
  alias LambdaEthereumConsensus.Validator.Utils
  alias Types.Attestation

  @default_graffiti_message "Lambda: good, nice, gentle"

  def start_link(opts), do: GenServer.start_link(__MODULE__, opts, name: __MODULE__)

  def notify_new_block(slot, head_root),
    do: GenServer.cast(__MODULE__, {:new_block, slot, head_root})

  @impl true
  def init({slot, head_root}) do
    config = Application.get_env(:lambda_ethereum_consensus, __MODULE__, [])

    validator =
      case {Keyword.get(config, :pubkey), Keyword.get(config, :privkey)} do
        {nil, nil} -> nil
        {pubkey, privkey} -> %{index: nil, privkey: privkey, pubkey: pubkey}
      end

    state = %{
      slot: slot,
      root: head_root,
      duties: %{
        # Order is: previous epoch, current epoch, next epoch
        attester: [:not_computed, :not_computed, :not_computed],
        proposer: :not_computed
      },
      validator: validator
    }

    {:ok, state, {:continue, nil}}
  end

  @impl true
  def handle_continue(nil, %{validator: nil} = state), do: {:noreply, state}

  def handle_continue(nil, %{slot: slot, root: root} = state) do
    case try_setup_validator(state, slot, root) do
      nil ->
        Logger.error("[Validator] Public key not found in the validator set")
        {:noreply, state}

      new_state ->
        {:noreply, new_state}
    end
  end

  defp try_setup_validator(state, slot, root) do
    epoch = Misc.compute_epoch_at_slot(slot)
    beacon = fetch_target_state(epoch, root)

    case fetch_validator_index(beacon, state.validator) do
      nil ->
        nil

      validator_index ->
        Logger.info("[Validator] Setup for validator number #{validator_index} complete")
        validator = %{state.validator | index: validator_index}
        duties = maybe_update_duties(state.duties, beacon, epoch, validator)
        join_subnets_for_duties(duties)
        log_duties(duties, validator_index)
        %{state | duties: duties, validator: validator}
    end
  end

  @impl true
  def handle_cast(_, %{validator: nil} = state), do: {:noreply, state}

  # If we couldn't find the validator before, we just try again
  def handle_cast({:new_block, slot, head_root} = msg, %{validator: %{index: nil}} = state) do
    case try_setup_validator(state, slot, head_root) do
      nil -> {:noreply, state}
      new_state -> handle_cast(msg, new_state)
    end
  end

  def handle_cast({:new_block, slot, head_root}, state) do
    # TODO: this doesn't take into account reorgs or empty slots
    new_state = update_state(state, slot, head_root)

    case get_current_attester_duty(new_state, slot) do
      nil -> :ok
      duty -> attest(new_state, duty)
    end

    new_state = maybe_publish_aggregate(new_state, slot)

    if should_propose?(new_state, slot + 1), do: propose(new_state, slot)

    {:noreply, new_state}
  end

  defp update_state(%{slot: last_slot, root: last_root} = state, slot, head_root) do
    last_epoch = Misc.compute_epoch_at_slot(last_slot + 1)
    epoch = Misc.compute_epoch_at_slot(slot + 1)

    if last_epoch == epoch do
      state
    else
      start_slot = Misc.compute_start_slot_at_epoch(epoch)
      target_root = if slot == start_slot, do: head_root, else: last_root

      # Process the start of the new epoch
      new_beacon = fetch_target_state(epoch, target_root) |> process_slots(start_slot)

      new_duties =
        shift_duties(state.duties, epoch, last_epoch)
        |> maybe_update_duties(new_beacon, epoch, state.validator)

      move_subnets(state.duties, new_duties)
      log_duties(new_duties, state.validator.index)

      %{state | slot: slot, root: head_root, duties: new_duties}
    end
  end

  defp fetch_target_state(epoch, root) do
    {:ok, state} = Handlers.compute_target_checkpoint_state(epoch, root)
    state
  end

  defp shift_duties(%{attester: [_ep0, ep1, ep2]} = duties, epoch, current_epoch) do
    case current_epoch - epoch do
      1 -> %{duties | attester: [ep1, ep2, :not_computed]}
      2 -> %{duties | attester: [ep2, :not_computed, :not_computed]}
      _ -> %{duties | attester: [:not_computed, :not_computed, :not_computed]}
    end
  end

  defp maybe_update_duties(duties, beacon_state, epoch, validator) do
    attester_duties =
      maybe_update_attester_duties(duties.attester, beacon_state, epoch, validator)

    proposer_duties = compute_proposer_duties(beacon_state, epoch, validator.index)
    # To avoid edge-cases
    old_duty =
      case duties.proposer do
        :not_computed -> []
        old -> old |> Enum.reverse() |> Enum.take(1)
      end

    %{duties | attester: attester_duties, proposer: old_duty ++ proposer_duties}
  end

  defp maybe_update_attester_duties([epp, ep0, ep1], beacon_state, epoch, validator) do
    duties =
      Stream.with_index([ep0, ep1])
      |> Enum.map(fn
        {:not_computed, i} -> compute_attester_duty(beacon_state, epoch + i, validator)
        {d, _} -> d
      end)

    [epp | duties]
  end

  defp compute_attester_duty(beacon_state, epoch, validator) do
    # Can't fail
    {:ok, duty} = Utils.get_committee_assignment(beacon_state, epoch, validator.index)

    update_with_aggregation_duty(duty, beacon_state, validator.privkey)
    |> update_with_subnet_id(beacon_state, epoch)
  end

  defp get_subnet_ids(duties),
    do: duties |> Stream.reject(&(&1 == :not_computed)) |> Enum.map(& &1.subnet_id)

  defp move_subnets(%{attester: old_duties}, %{attester: new_duties}) do
    old_subnets = old_duties |> get_subnet_ids() |> MapSet.new()
    new_subnets = new_duties |> get_subnet_ids() |> MapSet.new()

    # leave old subnets (except for recurring ones)
    MapSet.difference(old_subnets, new_subnets) |> leave()

    # join new subnets (except for recurring ones)
    MapSet.difference(new_subnets, old_subnets) |> join()
  end

  defp join_subnets_for_duties(%{attester: duties}) do
    duties |> get_subnet_ids() |> join()
  end

  defp join(subnets) do
    if not Enum.empty?(subnets) do
      Logger.info("Joining subnets: #{Enum.join(subnets, ", ")}")
      Enum.each(subnets, &Gossip.Attestation.join/1)
    end
  end

  defp leave(subnets) do
    if not Enum.empty?(subnets) do
      Logger.info("Leaving subnets: #{Enum.join(subnets, ", ")}")
      Enum.each(subnets, &Gossip.Attestation.leave/1)
    end
  end

  defp log_duties(%{attester: attester_duties, proposer: proposer_duties}, validator_index) do
    attester_duties
    # Drop the first element, which is the previous epoch's duty
    |> Stream.drop(1)
    |> Enum.each(fn %{index_in_committee: i, committee_index: ci, slot: slot} ->
      Logger.info(
        "[Validator] #{validator_index} has to attest in committee #{ci} of slot #{slot} with index #{i}"
      )
    end)

    Enum.each(proposer_duties, fn slot ->
      Logger.info("[Validator] #{validator_index} has to propose a block in slot #{slot}!")
    end)
  end

  defp get_current_attester_duty(state, current_slot) do
    find_attester_duty(state, &(&1.slot == current_slot))
  end

  defp find_attester_duty(%{duties: %{attester: attester_duties}}, search_fn) do
    Enum.find(attester_duties, fn
      :not_computed -> false
      duty -> search_fn.(duty)
    end)
  end

  defp attest(state, current_duty) do
    {subnet_id, attestation} =
      produce_attestation(current_duty, state.root, state.validator.privkey)

    Logger.info("[Validator] Attesting in slot #{attestation.data.slot} on subnet #{subnet_id}")
    Gossip.Attestation.publish(subnet_id, attestation)

    if current_duty.should_aggregate? do
      Logger.info("[Validator] Collecting messages for future aggregation...")
      Gossip.Attestation.collect(subnet_id, attestation)
    end
  end

  # We publish our aggregate on the next slot, and when we're an aggregator
  # TODO: we should publish it two-thirds of the way through the slot
  defp maybe_publish_aggregate(%{duties: duties, validator: validator} = state, slot) do
    case find_attester_duty(state, &(&1.slot < slot and &1.should_aggregate?)) do
      nil ->
        state

      duty ->
        publish_aggregate(duty, validator)

        attester_duties =
          Enum.map(duties.attester, fn
            ^duty -> %{duty | should_aggregate?: false}
            d -> d
          end)

        %{state | duties: %{duties | attester: attester_duties}}
    end
  end

  defp publish_aggregate(duty, validator) do
    case Gossip.Attestation.stop_collecting(duty.subnet_id) do
      {:ok, attestations} ->
        Logger.info("[Validator] Publishing aggregate of slot #{duty.slot}")

        aggregate_attestations(attestations)
        |> append_proof(duty.selection_proof, validator)
        |> append_signature(duty.signing_domain, validator)
        |> Gossip.Attestation.publish_aggregate()

      _ ->
        :ok
    end
  end

  defp aggregate_attestations(attestations) do
    aggregation_bits =
      attestations
      |> Stream.map(&Map.fetch!(&1, :aggregation_bits))
      |> Enum.reduce(&BitField.bitwise_or/2)

    {:ok, signature} = attestations |> Enum.map(&Map.fetch!(&1, :signature)) |> Bls.aggregate()

    %{List.first(attestations) | aggregation_bits: aggregation_bits, signature: signature}
  end

  defp append_proof(aggregate, proof, validator) do
    %Types.AggregateAndProof{
      aggregator_index: validator.index,
      aggregate: aggregate,
      selection_proof: proof
    }
  end

  defp append_signature(aggregate_and_proof, signing_domain, %{privkey: privkey}) do
    signing_root = Misc.compute_signing_root(aggregate_and_proof, signing_domain)
    {:ok, signature} = Bls.sign(privkey, signing_root)
    %Types.SignedAggregateAndProof{message: aggregate_and_proof, signature: signature}
  end

  defp produce_attestation(duty, head_root, privkey) do
    %{
      index_in_committee: index_in_committee,
      committee_length: committee_length,
      committee_index: committee_index,
      slot: slot
    } = duty

    head_state = BlockStates.get_state!(head_root) |> process_slots(slot)
    head_epoch = Misc.compute_epoch_at_slot(slot)

    epoch_boundary_block_root =
      if Misc.compute_start_slot_at_epoch(head_epoch) == slot do
        head_root
      else
        # Can't fail as long as slot isn't ancient for attestation purposes
        {:ok, root} = Accessors.get_block_root(head_state, head_epoch)
        root
      end

    attestation_data = %Types.AttestationData{
      slot: slot,
      index: committee_index,
      beacon_block_root: head_root,
      source: head_state.current_justified_checkpoint,
      target: %Types.Checkpoint{
        epoch: head_epoch,
        root: epoch_boundary_block_root
      }
    }

    bits = BitList.zero(committee_length) |> BitList.set(index_in_committee)

    signature = Utils.get_attestation_signature(head_state, attestation_data, privkey)

    attestation = %Attestation{
      data: attestation_data,
      aggregation_bits: bits,
      signature: signature
    }

    {duty.subnet_id, attestation}
  end

  defp process_slots(%{slot: old_slot} = state, slot) when old_slot == slot, do: state

  defp process_slots(state, slot) do
    {:ok, st} = StateTransition.process_slots(state, slot)
    st
  end

  defp update_with_aggregation_duty(nil, _beacon_state, _privkey), do: nil

  defp update_with_aggregation_duty(duty, beacon_state, privkey) do
    proof = Utils.get_slot_signature(beacon_state, duty.slot, privkey)

    if Utils.aggregator?(proof, duty.committee_length) do
      epoch = Misc.compute_epoch_at_slot(duty.slot)
      domain = Accessors.get_domain(beacon_state, Constants.domain_aggregate_and_proof(), epoch)

      Map.put(duty, :should_aggregate?, true)
      |> Map.put(:selection_proof, proof)
      |> Map.put(:signing_domain, domain)
    else
      Map.put(duty, :should_aggregate?, false)
    end
  end

  defp update_with_subnet_id(duty, beacon_state, epoch) do
    committees_per_slot = Accessors.get_committee_count_per_slot(beacon_state, epoch)

    subnet_id =
      Utils.compute_subnet_for_attestation(committees_per_slot, duty.slot, duty.committee_index)

    Map.put(duty, :subnet_id, subnet_id)
  end

  defp fetch_validator_index(beacon, %{index: nil, pubkey: pk}) do
    beacon.validators |> Enum.find_index(&(&1.pubkey == pk))
  end

  defp compute_proposer_duties(beacon_state, epoch, validator_index) do
    start_slot = Misc.compute_start_slot_at_epoch(epoch)

    start_slot..(start_slot + ChainSpec.get("SLOTS_PER_EPOCH") - 1)
    |> Enum.flat_map(fn slot ->
      # Can't fail
      {:ok, proposer_index} = Accessors.get_beacon_proposer_index(beacon_state, slot)
      if proposer_index == validator_index, do: [slot], else: []
    end)
  end

  # Returns true if the validator should propose a block for the given slot
  defp should_propose?(%{duties: %{proposer: slots}}, slot), do: Enum.member?(slots, slot)

  defp propose(%{root: head_root, validator: %{index: index, privkey: privkey}}, proposed_slot) do
<<<<<<< HEAD
    head_state = BlockStates.get_state!(head_root)
=======
    head_block = Blocks.get_block!(head_root)
    last_eth1_data = head_block |> get_in([:body, :eth1_data])

    # ExecutionClient.notify_forkchoice_updated()

    execution_payload = Proposer.get_execution_payload()
>>>>>>> 34cfa514

    block_request =
      %BlockRequest{
        slot: proposed_slot,
        proposer_index: index,
        graffiti_message: @default_graffiti_message,
<<<<<<< HEAD
        eth1_data: fetch_eth1_data(proposed_slot, head_state)
=======
        eth1_data: last_eth1_data,
        execution_payload: execution_payload
>>>>>>> 34cfa514
      }
      |> Map.merge(Proposer.fetch_operations_for_block())

    # TODO: handle errors if there are any
    {:ok, signed_block} = Proposer.construct_block(head_state, block_request, privkey)

    {:ok, ssz_encoded} = Ssz.to_ssz(signed_block)
    {:ok, encoded_msg} = :snappyer.compress(ssz_encoded)
    fork_context = BeaconChain.get_fork_digest() |> Base.encode16(case: :lower)

    # TODO: we might want to send the block to ForkChoice

    case Libp2pPort.publish("/eth2/#{fork_context}/beacon_block/ssz_snappy", encoded_msg) do
      :ok -> Logger.info("[Validator] Proposed block for slot #{proposed_slot}")
      _ -> Logger.error("[Validator] Failed to publish block for slot #{proposed_slot}")
    end
  end

  defp fetch_eth1_data(slot, head_state) do
    case ExecutionChain.get_eth1_vote(slot) do
      nil -> head_state.eth1_data
      eth1_data -> eth1_data
    end
  end
end<|MERGE_RESOLUTION|>--- conflicted
+++ resolved
@@ -409,28 +409,19 @@
   defp should_propose?(%{duties: %{proposer: slots}}, slot), do: Enum.member?(slots, slot)
 
   defp propose(%{root: head_root, validator: %{index: index, privkey: privkey}}, proposed_slot) do
-<<<<<<< HEAD
     head_state = BlockStates.get_state!(head_root)
-=======
-    head_block = Blocks.get_block!(head_root)
-    last_eth1_data = head_block |> get_in([:body, :eth1_data])
 
     # ExecutionClient.notify_forkchoice_updated()
 
     execution_payload = Proposer.get_execution_payload()
->>>>>>> 34cfa514
 
     block_request =
       %BlockRequest{
         slot: proposed_slot,
         proposer_index: index,
         graffiti_message: @default_graffiti_message,
-<<<<<<< HEAD
-        eth1_data: fetch_eth1_data(proposed_slot, head_state)
-=======
-        eth1_data: last_eth1_data,
+        eth1_data: fetch_eth1_data(proposed_slot, head_state),
         execution_payload: execution_payload
->>>>>>> 34cfa514
       }
       |> Map.merge(Proposer.fetch_operations_for_block())
 
