--- conflicted
+++ resolved
@@ -74,6 +74,15 @@
           discovery_addresses: [String.t()]
         }
 
+  @type node_identity() :: %{
+          peer_id: binary(),
+          # Pretty-printed version of the peer ID
+          pretty_peer_id: String.t(),
+          enr: String.t(),
+          p2p_addresses: [String.t()],
+          discovery_addresses: [String.t()]
+        }
+
   ######################
   ### API
   ######################
@@ -292,16 +301,14 @@
     OperationsCollector.init()
   end
 
-<<<<<<< HEAD
   @spec set_request_handlers(port()) :: :ok | {:error, String.t()}
   defp set_request_handlers(port) do
     IncomingRequestsHandler.protocol_ids()
     |> Stream.map(fn protocol_id -> set_handler(protocol_id, port) end)
     |> Enum.each(fn true -> nil end)
   end
-=======
+
   def add_block(pid \\ __MODULE__, block), do: GenServer.cast(pid, {:add_block, block})
->>>>>>> 2bfe8268
 
   ########################
   ### GenServer Callbacks
@@ -423,14 +430,8 @@
          state
        ) do
     :telemetry.execute([:port, :message], %{}, %{function: "request", direction: "->elixir"})
-<<<<<<< HEAD
 
     IncomingRequestsHandler.handle(protocol_id, request_id, message)
-=======
-    handler_pid = :erlang.binary_to_term(handler)
-    send(handler_pid, {:request, {protocol_id, request_id, message}})
-    state
->>>>>>> 2bfe8268
   end
 
   defp handle_notification(%NewPeer{peer_id: peer_id}, state) do
