defmodule LambdaEthereumConsensus.StateTransition.Accessors do
  @moduledoc """
  Functions accessing the current beacon state
  """
  alias LambdaEthereumConsensus.StateTransition.Misc
  alias LambdaEthereumConsensus.StateTransition.Predicates
  alias SszTypes.BeaconState
  import Bitwise

  @doc """
  Return the sequence of active validator indices at ``epoch``.
  """
  @spec get_active_validator_indices(BeaconState.t(), SszTypes.epoch()) ::
          list(SszTypes.validator_index())
  def get_active_validator_indices(%BeaconState{validators: validators} = _state, epoch) do
    validators
    |> Stream.with_index()
    |> Stream.filter(fn {v, _} ->
      Predicates.is_active_validator(v, epoch)
    end)
    |> Stream.map(fn {_, index} -> index end)
    |> Enum.to_list()
  end

  @doc """
  Return the current epoch.
  """
  @spec get_current_epoch(BeaconState.t()) :: SszTypes.epoch()
  def get_current_epoch(%BeaconState{slot: slot} = _state) do
    Misc.compute_epoch_at_slot(slot)
  end

  @doc """
<<<<<<< HEAD
  Return the previous epoch (unless the current epoch is ``GENESIS_EPOCH``).
  """
  @spec get_previous_epoch(BeaconState.t()) :: SszTypes.epoch()
  def get_previous_epoch(%BeaconState{} = state) do
    current_epoch = get_current_epoch(state)
    genesis_epoch = ChainSpec.get("GENESIS_EPOCH")

    if current_epoch == genesis_epoch do
      genesis_epoch
    else
      current_epoch - 1
    end
  end

  @doc """
  Return the set of validator indices that are both active and unslashed for the given ``flag_index`` and ``epoch``.
  """
  @spec get_unslashed_participating_indices(BeaconState.t(), integer, SszTypes.epoch()) ::
          {:ok, MapSet.t()} | {:error, binary()}
  def get_unslashed_participating_indices(%BeaconState{} = state, flag_index, epoch) do
    if Enum.member?([get_previous_epoch(state), get_current_epoch(state)], epoch) do
      epoch_participation =
        if epoch == get_current_epoch(state) do
          state.current_epoch_participation
        else
          state.previous_epoch_participation
        end

      active_validator_indices = get_active_validator_indices(state, epoch)

      participating_indices =
        active_validator_indices
        |> Stream.filter(fn index ->
          current_epoch_participation = Enum.at(epoch_participation, index)
          has_flag(current_epoch_participation, flag_index)
        end)
        |> Stream.filter(fn index ->
          validator = Enum.at(state.validators, index)
          not validator.slashed
        end)

      {:ok, MapSet.new(participating_indices)}
    else
      {:error, "epoch is not present in get_current_epoch or get_previous_epoch of the state"}
    end
  end

  @doc """
  Return whether ``flags`` has ``flag_index`` set.
  """
  @spec has_flag(SszTypes.participation_flags(), integer) :: boolean
  def has_flag(participation_flags, flag_index) do
    flag = 2 ** flag_index
    (participation_flags &&& flag) === flag
=======
  Return the randao mix at a recent ``epoch``.
  """
  @spec get_randao_mix(BeaconState.t(), SszTypes.epoch()) :: SszTypes.bytes32()
  def get_randao_mix(%BeaconState{randao_mixes: randao_mixes}, epoch) do
    epochs_per_historical_vector = ChainSpec.get("EPOCHS_PER_HISTORICAL_VECTOR")
    Enum.fetch!(randao_mixes, rem(epoch, epochs_per_historical_vector))
>>>>>>> dd0a0523
  end
end<|MERGE_RESOLUTION|>--- conflicted
+++ resolved
@@ -31,7 +31,6 @@
   end
 
   @doc """
-<<<<<<< HEAD
   Return the previous epoch (unless the current epoch is ``GENESIS_EPOCH``).
   """
   @spec get_previous_epoch(BeaconState.t()) :: SszTypes.epoch()
@@ -86,13 +85,14 @@
   def has_flag(participation_flags, flag_index) do
     flag = 2 ** flag_index
     (participation_flags &&& flag) === flag
-=======
+  end
+
+  @doc """
   Return the randao mix at a recent ``epoch``.
   """
   @spec get_randao_mix(BeaconState.t(), SszTypes.epoch()) :: SszTypes.bytes32()
   def get_randao_mix(%BeaconState{randao_mixes: randao_mixes}, epoch) do
     epochs_per_historical_vector = ChainSpec.get("EPOCHS_PER_HISTORICAL_VECTOR")
     Enum.fetch!(randao_mixes, rem(epoch, epochs_per_historical_vector))
->>>>>>> dd0a0523
   end
 end