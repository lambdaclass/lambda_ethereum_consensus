.PHONY: iex deps test spec-test lint clean compile-native compile-port fmt \
		clean-vectors download-vectors uncompress-vectors proto \
		spec-test-%

# Delete current file when command fails
.DELETE_ON_ERROR:

##### NATIVE COMPILATION #####

### NIF

# magic from sym_num https://elixirforum.com/t/where-is-erl-nif-h-header-file-required-for-nif/27142/5
ERLANG_INCLUDES := $(shell erl -eval 'io:format("~s", \
		[lists:concat([code:root_dir(), "/erts-", erlang:system_info(version), "/include"])] \
		)' -s init stop -noshell)

LIBP2P_DIR = native/libp2p_nif
OUTPUT_DIR = priv/native

# create directories if they don't exist
DIRS=$(OUTPUT_DIR)
$(info $(shell mkdir -p $(DIRS)))

GO_SOURCES := $(LIBP2P_DIR)/go_src/main.go
GO_ARCHIVES := $(patsubst %.go,%.a,$(GO_SOURCES))
GO_HEADERS := $(patsubst %.go,%.h,$(GO_SOURCES))

CFLAGS = -Wall -Werror
CFLAGS += -Wl,-undefined -Wl,dynamic_lookup -fPIC -shared
CFLAGS += -I$(ERLANG_INCLUDES)

$(LIBP2P_DIR)/go_src/%.a $(LIBP2P_DIR)/go_src/%.h: $(LIBP2P_DIR)/go_src/%.go
	cd $(LIBP2P_DIR)/go_src; \
	go build -buildmode=c-archive $*.go

$(OUTPUT_DIR)/libp2p_nif.so: $(GO_ARCHIVES) $(GO_HEADERS) $(LIBP2P_DIR)/libp2p.c $(LIBP2P_DIR)/go_src/utils.c
	gcc $(CFLAGS) -I $(LIBP2P_DIR)/go_src -o $@ \
		$(LIBP2P_DIR)/libp2p.c $(LIBP2P_DIR)/go_src/utils.c $(GO_ARCHIVES)

### PORT

PORT_SOURCES := $(shell find native/libp2p_port -type f)

$(OUTPUT_DIR)/libp2p_port: $(PORT_SOURCES)
	cd native/libp2p_port; go build -o ../../$(OUTPUT_DIR)/libp2p_port


##### SPEC TEST VECTORS #####

SPECTEST_VERSION := $(shell cat .spectest_version)
SPECTEST_CONFIGS = general minimal mainnet

SPECTEST_ROOTDIR = test/spec/vectors
# create directory if it doesn't exist
$(info $(shell mkdir -p $(SPECTEST_ROOTDIR)))

SPECTEST_DIRS := $(patsubst %,$(SPECTEST_ROOTDIR)/tests/%,$(SPECTEST_CONFIGS))
SPECTEST_TARS := $(patsubst %,$(SPECTEST_ROOTDIR)/%_${SPECTEST_VERSION}.tar.gz,$(SPECTEST_CONFIGS))

$(SPECTEST_ROOTDIR)/%_${SPECTEST_VERSION}.tar.gz:
	curl -L -o "$@" \
		"https://github.com/ethereum/consensus-spec-tests/releases/download/${SPECTEST_VERSION}/$*.tar.gz"

$(SPECTEST_ROOTDIR)/tests/%: $(SPECTEST_ROOTDIR)/%_${SPECTEST_VERSION}.tar.gz
	-rm -rf $@
	tar -xzmf "$<" -C $(SPECTEST_ROOTDIR)

download-vectors: $(SPECTEST_TARS)

clean-vectors:
	-rm -rf $(SPECTEST_ROOTDIR)/tests
	-rm $(SPECTEST_ROOTDIR)/*.tar.gz


##### TARGETS #####

clean:
	-rm $(GO_ARCHIVES) $(GO_HEADERS) $(OUTPUT_DIR)/*


# Compile C and Go artifacts.
compile-native: $(OUTPUT_DIR)/libp2p_nif.so

<<<<<<< HEAD
compile-port: $(OUTPUT_DIR)/libp2p_port
=======

PORT_SOURCES := $(shell find native/libp2p_port -type f)

$(OUTPUT_DIR)/libp2p_port: $(PORT_SOURCES)
	cd native/libp2p_port; go build -o ../../$(OUTPUT_DIR)/libp2p_port

compile-port: $(OUTPUT_DIR)/libp2p_port proto
>>>>>>> bdc26438


# Start application with Beacon API.
start: compile-native compile-port
	iex -S mix phx.server

# Run an interactive terminal with the main supervisor setup.
iex: compile-native compile-port
	iex -S mix

# Run an interactive terminal using checkpoint sync.
checkpoint-sync: compile-native compile-port
	iex -S mix run -- --checkpoint-sync https://sync-mainnet.beaconcha.in/

# Install mix dependencies.

deps:
	sh scripts/install_protos.sh
	sh scripts/make_protos.sh

	cd native/libp2p_port; \
	go get && go install
	mix deps.get

# Run tests
test: compile-native compile-port
	mix test --no-start --exclude spectest

spec-test: compile-port $(SPECTEST_DIRS)
	mix test --no-start --only implemented_spectest

spec-test-%: compile-port $(SPECTEST_DIRS)
	mix test --no-start --only runner:$*

lint:
	mix format --check-formatted
	mix credo --strict

fmt:
	mix format
	gofmt -l -w native/libp2p_nif/go_src
	gofmt -l -w native/libp2p_port
	cd native/snappy_nif; cargo fmt
	cd native/ssz_nif; cargo fmt
	cd native/bls_nif; cargo fmt

# Generate protobuf code
proto: proto/libp2p.proto
	sh scripts/make_protos.sh

nix:
	nix develop

nix-zsh:
	nix develop -c zsh<|MERGE_RESOLUTION|>--- conflicted
+++ resolved
@@ -41,8 +41,8 @@
 
 PORT_SOURCES := $(shell find native/libp2p_port -type f)
 
-$(OUTPUT_DIR)/libp2p_port: $(PORT_SOURCES)
-	cd native/libp2p_port; go build -o ../../$(OUTPUT_DIR)/libp2p_port
+$(OUTPUT_DIR)/libp2p_port: $(PORT_SOURCES) proto
+	cd native/libp2p_port; go build -o ../../$@
 
 
 ##### SPEC TEST VECTORS #####
@@ -81,17 +81,7 @@
 # Compile C and Go artifacts.
 compile-native: $(OUTPUT_DIR)/libp2p_nif.so
 
-<<<<<<< HEAD
 compile-port: $(OUTPUT_DIR)/libp2p_port
-=======
-
-PORT_SOURCES := $(shell find native/libp2p_port -type f)
-
-$(OUTPUT_DIR)/libp2p_port: $(PORT_SOURCES)
-	cd native/libp2p_port; go build -o ../../$(OUTPUT_DIR)/libp2p_port
-
-compile-port: $(OUTPUT_DIR)/libp2p_port proto
->>>>>>> bdc26438
 
 
 # Start application with Beacon API.
