--- conflicted
+++ resolved
@@ -412,25 +412,6 @@
   # Returns true if the validator should propose a block for the given slot
   defp should_propose?(%{duties: %{proposer: slots}}, slot), do: Enum.member?(slots, slot)
 
-<<<<<<< HEAD
-  defp propose(%{root: head_root, validator: %{index: index, privkey: privkey}}, proposed_slot) do
-    head_state = BlockStates.get_state!(head_root)
-
-    # ExecutionClient.notify_forkchoice_updated()
-
-    execution_payload = Proposer.get_execution_payload()
-
-    block_request =
-      %BlockRequest{
-        slot: proposed_slot,
-        parent_root: head_root,
-        proposer_index: index,
-        graffiti_message: @default_graffiti_message,
-        eth1_data: fetch_eth1_data(proposed_slot, head_state),
-        execution_payload: execution_payload
-      }
-      |> Map.merge(Proposer.fetch_operations_for_block())
-=======
   @spec build_execution_block(BeaconState.t(), Types.root()) ::
           {:error, any()} | {:ok, Types.ExecutionPayload.t()}
   def build_execution_block(state, head_root) do
@@ -443,7 +424,6 @@
       # TODO calculate safe block
       safe_block_hash: finalized_block.body.execution_payload.block_hash
     }
->>>>>>> 10869226
 
     payload_attributes = %{
       timestamp: Misc.compute_timestamp_at_slot(state, state.slot),
@@ -477,6 +457,7 @@
       block_request =
         %BlockRequest{
           slot: proposed_slot,
+          parent_root: head_root,
           proposer_index: index,
           graffiti_message: @default_graffiti_message,
           eth1_data: fetch_eth1_data(proposed_slot, head_state),
