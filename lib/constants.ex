--- conflicted
+++ resolved
@@ -21,17 +21,13 @@
   @spec domain_beacon_proposer() :: SszTypes.domain_type()
   def domain_beacon_proposer, do: <<0, 0, 0, 0>>
 
-<<<<<<< HEAD
   @spec domain_deposit() :: <<_::32>>
   def domain_deposit, do: <<3, 0, 0, 0>>
 
-  @spec domain_sync_committee() :: <<_::32>>
-=======
   @spec domain_randao() :: SszTypes.domain_type()
   def domain_randao, do: <<2, 0, 0, 0>>
 
   @spec domain_sync_committee() :: SszTypes.domain_type()
->>>>>>> a183b0fd
   def domain_sync_committee, do: <<7, 0, 0, 0>>
 
   @spec domain_voluntary_exit() :: SszTypes.domain_type()
@@ -77,11 +73,9 @@
   @spec far_future_epoch() :: integer
   def far_future_epoch, do: 2 ** 64 - 1
 
-<<<<<<< HEAD
   @spec deposit_contract_tree_depth() :: integer
   def deposit_contract_tree_depth, do: 32
-=======
+
   @spec intervals_per_slot() :: integer
   def intervals_per_slot, do: 3
->>>>>>> a183b0fd
 end