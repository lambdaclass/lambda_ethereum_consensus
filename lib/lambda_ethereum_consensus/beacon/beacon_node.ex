defmodule LambdaEthereumConsensus.Beacon.BeaconNode do
  @moduledoc false

  use Supervisor
  require Logger

  alias LambdaEthereumConsensus.Beacon.StoreSetup
  alias LambdaEthereumConsensus.ForkChoice
  alias LambdaEthereumConsensus.StateTransition.Cache
  alias LambdaEthereumConsensus.Store.BlockStates
  alias LambdaEthereumConsensus.Validator.ValidatorManager
  alias Types.BeaconState

  def start_link(opts) do
    Supervisor.start_link(__MODULE__, opts, name: __MODULE__)
  end

  @impl true
  def init(_) do
    store = StoreSetup.setup!()
    deposit_tree_snapshot = StoreSetup.get_deposit_snapshot!()

    LambdaEthereumConsensus.P2P.Metadata.init()

    Cache.initialize_cache()

    libp2p_args = get_libp2p_args()

    time = :os.system_time(:second)

    ForkChoice.init_store(store, time)

    validator_children =
      get_validator_children(
        deposit_tree_snapshot,
        store.head_slot,
        store.head_root,
        store.genesis_time
      )

    children =
      [
        {LambdaEthereumConsensus.Beacon.Clock, {store.genesis_time, time}},
        {LambdaEthereumConsensus.Libp2pPort, libp2p_args},
<<<<<<< HEAD
        LambdaEthereumConsensus.Beacon.PendingBlocks,
=======
        LambdaEthereumConsensus.P2P.IncomingRequests,
>>>>>>> 2bfe8268
        LambdaEthereumConsensus.Beacon.SyncBlocks,
        {Task.Supervisor, name: PruneStatesSupervisor},
        {Task.Supervisor, name: PruneBlocksSupervisor},
        {Task.Supervisor, name: PruneBlobsSupervisor}
      ] ++ validator_children

    Supervisor.init(children, strategy: :one_for_all)
  end

  defp get_validator_children(nil, _, _, _) do
    Logger.warning("Deposit data not found. Validator will be disabled.")

    []
  end

  defp get_validator_children(snapshot, slot, head_root, genesis_time) do
    %BeaconState{eth1_data_votes: votes} = BlockStates.get_state_info!(head_root).beacon_state
    # TODO: move checkpoint sync outside and move this to application.ex
    [
      {ValidatorManager, {slot, head_root}},
      {LambdaEthereumConsensus.Execution.ExecutionChain, {genesis_time, snapshot, votes}}
    ]
  end

  defp get_libp2p_args() do
    config = Application.fetch_env!(:lambda_ethereum_consensus, :libp2p)
    port = Keyword.fetch!(config, :port)
    bootnodes = Keyword.fetch!(config, :bootnodes)

    listen_addr = Keyword.fetch!(config, :listen_addr) |> Enum.map(&parse_listen_addr/1)

    if Enum.empty?(bootnodes) do
      Logger.warning("No bootnodes configured.")
    end

    [
      listen_addr: listen_addr,
      enable_discovery: true,
      discovery_addr: "0.0.0.0:#{port}",
      bootnodes: bootnodes,
      join_init_topics: true,
      set_request_handlers: true
    ]
  end

  defp parse_listen_addr(addr) do
    case String.split(addr, ":") do
      [ip, port] ->
        "/ip4/#{ip}/tcp/#{port}"

      _ ->
        Logger.error("Invalid listen address: #{addr}")
        Logger.flush()
        System.halt(2)
    end
  end
end<|MERGE_RESOLUTION|>--- conflicted
+++ resolved
@@ -42,11 +42,6 @@
       [
         {LambdaEthereumConsensus.Beacon.Clock, {store.genesis_time, time}},
         {LambdaEthereumConsensus.Libp2pPort, libp2p_args},
-<<<<<<< HEAD
-        LambdaEthereumConsensus.Beacon.PendingBlocks,
-=======
-        LambdaEthereumConsensus.P2P.IncomingRequests,
->>>>>>> 2bfe8268
         LambdaEthereumConsensus.Beacon.SyncBlocks,
         {Task.Supervisor, name: PruneStatesSupervisor},
         {Task.Supervisor, name: PruneBlocksSupervisor},
