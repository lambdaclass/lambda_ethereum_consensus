use super::*;
use ssz_derive::{Decode, Encode};
use ssz_types::typenum::Unsigned;
use ssz_types::BitList;

#[derive(Encode, Decode)]
pub(crate) struct Fork {
    pub(crate) previous_version: Version,
    pub(crate) current_version: Version,
    pub(crate) epoch: Epoch,
}

#[derive(Encode, Decode)]
pub(crate) struct ForkData {
    pub(crate) current_version: Version,
    pub(crate) genesis_validators_root: Root,
}

#[derive(Encode, Decode)]
pub(crate) struct Checkpoint {
    pub(crate) epoch: Epoch,
    pub(crate) root: Root,
}

#[derive(Encode, Decode)]
pub(crate) struct Validator {
    pub(crate) pubkey: BLSPubkey,
    pub(crate) withdrawal_credentials: Bytes32,
    pub(crate) effective_balance: Gwei,
    pub(crate) slashed: bool,
    pub(crate) activation_eligibility_epoch: Epoch,
    pub(crate) activation_epoch: Epoch,
    pub(crate) exit_epoch: Epoch,
    pub(crate) withdrawable_epoch: Epoch,
}

#[derive(Encode, Decode)]
pub(crate) struct AttestationData {
    pub(crate) slot: Slot,
    pub(crate) index: CommitteeIndex,
    pub(crate) beacon_block_root: Root,
    pub(crate) source: Checkpoint,
    pub(crate) target: Checkpoint,
}

#[derive(Encode, Decode)]
pub(crate) struct IndexedAttestation {
    pub(crate) attesting_indices:
        VariableList<ValidatorIndex, /* MAX_VALIDATORS_PER_COMMITTEE */ typenum::U2048>,
    pub(crate) data: AttestationData,
    pub(crate) signature: BLSSignature,
}

#[derive(Encode, Decode)]
pub(crate) struct PendingAttestation {
    pub(crate) aggregation_bits: BitList</* MAX_VALIDATORS_PER_COMMITTEE */ typenum::U2048>,
    pub(crate) data: AttestationData,
    pub(crate) inclusion_delay: Slot,
    pub(crate) proposer_index: ValidatorIndex,
}

#[derive(Encode, Decode)]
pub(crate) struct Eth1Data {
    pub(crate) deposit_root: Root,
    pub(crate) deposit_count: u64,
    pub(crate) block_hash: Hash32,
}

#[derive(Encode, Decode)]
pub(crate) struct HistoricalBatchBase<N: Unsigned> {
    pub(crate) block_roots: FixedVector<Root, /* SLOTS_PER_HISTORICAL_ROOT */ N>,
    pub(crate) state_roots: FixedVector<Root, /* SLOTS_PER_HISTORICAL_ROOT */ N>,
}

pub(crate) type HistoricalBatch = HistoricalBatchBase<typenum::U8192>;
pub(crate) type HistoricalBatchMinimal = HistoricalBatchBase<typenum::U64>;

#[derive(Encode, Decode)]
pub(crate) struct DepositMessage {
    pub(crate) pubkey: BLSPubkey,
    pub(crate) withdrawal_credentials: Bytes32,
    pub(crate) amount: Gwei,
}

#[derive(Encode, Decode)]
pub(crate) struct DepositData {
    pub(crate) pubkey: BLSPubkey,
    pub(crate) withdrawal_credentials: Bytes32,
    pub(crate) amount: Gwei,
    pub(crate) signature: BLSSignature,
}

#[derive(Encode, Decode)]
pub(crate) struct HistoricalSummary {
    pub(crate) block_summary_root: Root,
    pub(crate) state_summary_root: Root,
}

#[derive(Encode, Decode)]
pub(crate) struct Deposit {
    pub(crate) proof: FixedVector<Bytes32, /* DEPOSIT_CONTRACT_TREE_DEPTH + 1 */ typenum::U33>,
    pub(crate) data: DepositData,
}

#[derive(Encode, Decode)]
pub(crate) struct VoluntaryExit {
    pub(crate) epoch: Epoch,
    pub(crate) validator_index: ValidatorIndex,
}

#[derive(Encode, Decode)]
pub(crate) struct Attestation {
    pub(crate) aggregation_bits: BitList</* MAX_VALIDATORS_PER_COMMITTEE */ typenum::U2048>,
    pub(crate) data: AttestationData,
    pub(crate) signature: BLSSignature,
}

#[derive(Encode, Decode)]
pub(crate) struct BeaconBlockHeader {
    pub(crate) slot: Slot,
    pub(crate) proposer_index: ValidatorIndex,
    pub(crate) parent_root: Root,
    pub(crate) state_root: Root,
    pub(crate) body_root: Root,
}

#[derive(Encode, Decode)]
<<<<<<< HEAD
pub(crate) struct AttesterSlashing {
    pub(crate) attestation_1: IndexedAttestation,
    pub(crate) attestation_2: IndexedAttestation,
=======
pub(crate) struct SignedVoluntaryExit {
    pub(crate) message: VoluntaryExit,
    pub(crate) signature: BLSSignature,
>>>>>>> 53d66ba0
}<|MERGE_RESOLUTION|>--- conflicted
+++ resolved
@@ -125,13 +125,13 @@
 }
 
 #[derive(Encode, Decode)]
-<<<<<<< HEAD
 pub(crate) struct AttesterSlashing {
     pub(crate) attestation_1: IndexedAttestation,
     pub(crate) attestation_2: IndexedAttestation,
-=======
+}
+
+#[derive(Encode, Decode)]
 pub(crate) struct SignedVoluntaryExit {
     pub(crate) message: VoluntaryExit,
     pub(crate) signature: BLSSignature,
->>>>>>> 53d66ba0
 }