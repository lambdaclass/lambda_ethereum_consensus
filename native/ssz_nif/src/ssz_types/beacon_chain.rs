--- conflicted
+++ resolved
@@ -219,11 +219,7 @@
 pub(crate) struct SyncCommittee<C: Config> {
     pub(crate) pubkeys: FixedVector<BLSPubkey, C::SyncCommitteeSize>,
     pub(crate) aggregate_pubkey: BLSPubkey,
-<<<<<<< HEAD
-}
-
-pub(crate) type SyncCommittee = SyncCommiteeBase<typenum::U512>;
-pub(crate) type SyncCommitteeMinimal = SyncCommiteeBase<typenum::U32>;
+}
 
 #[derive(Encode, Decode)]
 pub(crate) struct BeaconState {
@@ -283,6 +279,4 @@
     // Deep history valid from Capella onwards
     pub(crate) historical_summaries:
         VariableList<HistoricalSummary, /* HISTORICAL_ROOTS_LIMIT */ typenum::U16777216>, // [New in Capella]
-=======
->>>>>>> a2be29f2
 }