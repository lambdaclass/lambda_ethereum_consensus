--- conflicted
+++ resolved
@@ -1,49 +1,19 @@
-<<<<<<< HEAD
-use ethereum_types::U256;
-=======
 use std::fmt::{Debug, Display};
 
->>>>>>> 4d5a8160
+use ethereum_types::U256;
 use rustler::Binary;
 use ssz::Decode;
 use ssz_types::{typenum::Unsigned, BitList, BitVector, FixedVector, VariableList};
 
-#[derive(Debug)]
-pub struct FromElxError(String);
-
-impl Display for FromElxError {
-    fn fmt(&self, f: &mut std::fmt::Formatter<'_>) -> std::fmt::Result {
-        write!(f, "{e}", e = self.0)
-    }
-}
-
-impl FromElxError {
-    fn from_display<T: Display>(t: T) -> Self {
-        t.to_string().into()
-    }
-    fn from_debug<T: Debug>(t: T) -> Self {
-        format!("{t:?}").into()
-    }
-}
-
-impl From<String> for FromElxError {
-    fn from(t: String) -> Self {
-        Self(t)
-    }
-}
-
-pub(crate) trait FromElx<T>
-where
-    Self: Sized,
-{
-    fn from(value: T) -> Result<Self, FromElxError>;
+pub(crate) trait FromElx<T> {
+    fn from(value: T) -> Self;
 }
 
 macro_rules! trivial_impl {
     ($t:ty) => {
         impl FromElx<$t> for $t {
-            fn from(value: $t) -> Result<Self, FromElxError> {
-                Ok(value)
+            fn from(value: $t) -> Self {
+                value
             }
         }
     };
@@ -56,9 +26,8 @@
 trivial_impl!(u64);
 
 impl<'a, const N: usize> FromElx<Binary<'a>> for [u8; N] {
-    fn from(value: Binary<'a>) -> Result<Self, FromElxError> {
-        let v: Result<Self, _> = value.as_slice().try_into();
-        v.map_err(FromElxError::from_display)
+    fn from(value: Binary<'a>) -> Self {
+        value.as_slice().try_into().unwrap()
     }
 }
 
@@ -66,14 +35,14 @@
 where
     Ssz: FromElx<Elx>,
 {
-    fn from(value: Vec<Elx>) -> Result<Self, FromElxError> {
+    fn from(value: Vec<Elx>) -> Self {
         // for each root, convert to a slice of 32 bytes
         value.into_iter().map(FromElx::from).collect()
     }
 }
 impl<'a, N: Unsigned> FromElx<Binary<'a>> for FixedVector<u8, N> {
-    fn from(value: Binary<'a>) -> Result<Self, FromElxError> {
-        FixedVector::new(value.as_slice().to_vec()).map_err(FromElxError::from_debug)
+    fn from(value: Binary<'a>) -> Self {
+        FixedVector::new(value.as_slice().to_vec()).unwrap()
     }
 }
 
@@ -82,9 +51,8 @@
     Ssz: FromElx<Elx>,
     N: Unsigned,
 {
-    fn from(value: Vec<Elx>) -> Result<Self, FromElxError> {
-        let v: Result<Vec<_>, _> = value.into_iter().map(FromElx::from).collect();
-        FixedVector::new(v?).map_err(FromElxError::from_debug)
+    fn from(value: Vec<Elx>) -> Self {
+        FixedVector::new(value.into_iter().map(FromElx::from).collect()).unwrap()
     }
 }
 
@@ -93,15 +61,14 @@
     Ssz: FromElx<Elx>,
     N: Unsigned,
 {
-    fn from(value: Vec<Elx>) -> Result<Self, FromElxError> {
-        let v: Result<Vec<_>, _> = value.into_iter().map(FromElx::from).collect();
-        VariableList::new(v?).map_err(FromElxError::from_debug)
+    fn from(value: Vec<Elx>) -> Self {
+        VariableList::new(value.into_iter().map(FromElx::from).collect()).unwrap()
     }
 }
 
 impl<'a, N: Unsigned> FromElx<Binary<'a>> for BitList<N> {
-    fn from(value: Binary<'a>) -> Result<Self, FromElxError> {
-        Decode::from_ssz_bytes(&value).map_err(FromElxError::from_debug)
+    fn from(value: Binary<'a>) -> Self {
+        Decode::from_ssz_bytes(&value).unwrap()
     }
 }
 
@@ -127,4 +94,22 @@
     fn from(value: String) -> Self {
         U256::from_dec_str(&value).unwrap()
     }
+}
+
+impl<'a, N: Unsigned> FromElx<Binary<'a>> for VariableList<u8, N> {
+    fn from(value: Binary<'a>) -> Self {
+        VariableList::new(Binary::as_slice(&value).to_vec()).unwrap()
+    }
+}
+
+impl<'a> FromElx<Binary<'a>> for U256 {
+    fn from(value: Binary<'a>) -> Self {
+        U256::from_ssz_bytes(Binary::as_slice(&value)).unwrap()
+    }
+}
+
+impl<'a> FromElx<String> for U256 {
+    fn from(value: String) -> Self {
+        U256::from_dec_str(&value).unwrap()
+    }
 }