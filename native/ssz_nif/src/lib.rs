//! # SSZ NIF
//!
//! To add a new type:
//!  - Add the type to the [`elx_types`] and [`ssz_types`] modules, using the [`gen_struct`](utils::gen_struct) macro
//!  - Implement the necessary traits ([`FromElx`](utils::from_elx::FromElx) and [`FromSsz`](utils::from_ssz::FromSsz)) for its attributes
//!  - Add the type to [`to_ssz_rs`] and [`from_ssz_rs`] "match" macros

pub(crate) mod elx_types;
pub(crate) mod ssz_types;
pub(crate) mod utils;

use crate::utils::{helpers::bytes_to_binary, match_schema_and_decode, match_schema_and_encode};
use rustler::{Atom, Binary, Encoder, Env, NifResult, Term};

mod atoms {
    use rustler::atoms;

    atoms! {
        ok,
    }
}

const SCHEMA_PREFIX_SIZE: usize = "Elixir.SszTypes.".len();
const ELIXIR_PREFIX_SIZE: usize = "Elixir.".len();

#[rustler::nif]
fn to_ssz_rs<'env>(env: Env<'env>, map: Term, schema: Atom, config: Atom) -> NifResult<Term<'env>> {
    let schema = schema.to_term(env).atom_to_string()?;
    let schema = schema
        .get(SCHEMA_PREFIX_SIZE..)
        .ok_or(rustler::Error::BadArg)?;
    let config = config.to_term(env).atom_to_string()?;
    let config = config
        .get(ELIXIR_PREFIX_SIZE..)
        .ok_or(rustler::Error::BadArg)?;

    let serialized = match_schema_and_encode!(
        (schema, config, map) => {
            HistoricalSummary,
            AttestationData,
            IndexedAttestation<C>,
            Checkpoint,
            Eth1Data,
            Fork,
            ForkData,
            HistoricalBatch<C>,
            PendingAttestation<C>,
            Validator,
            DepositData,
            VoluntaryExit,
            Deposit,
            DepositMessage,
            BLSToExecutionChange,
            SignedBLSToExecutionChange,
            Attestation<C>,
            BeaconBlockHeader,
            AttesterSlashing<C>,
            SignedBeaconBlockHeader,
            SignedVoluntaryExit,
            ProposerSlashing,
            ExecutionPayload<C>,
            ExecutionPayloadHeader<C>,
            Withdrawal,
            SigningData,
<<<<<<< HEAD
            SyncAggregate,
            SyncAggregateMinimal,
            BeaconBlockBody,
            BeaconBlockBodyMinimal,
            SyncCommittee,
            SyncCommitteeMinimal
=======
            SyncAggregate<C>,
            SyncCommittee<C>,
            BeaconState<C>
>>>>>>> 60ac42f3
        }
    );
    Ok((atoms::ok(), bytes_to_binary(env, &serialized?)).encode(env))
}

#[rustler::nif]
fn from_ssz_rs<'env>(
    env: Env<'env>,
    bytes: Binary,
    schema: Atom,
    config: Atom,
) -> NifResult<Term<'env>> {
    let schema = schema.to_term(env).atom_to_string()?;
    let schema = schema
        .get(SCHEMA_PREFIX_SIZE..)
        .ok_or(rustler::Error::BadArg)?;
    let config = config.to_term(env).atom_to_string()?;
    let config = config
        .get(ELIXIR_PREFIX_SIZE..)
        .ok_or(rustler::Error::BadArg)?;

    let res = match_schema_and_decode!(
        (schema, config, &bytes, env) => {
            HistoricalSummary,
            AttestationData,
            IndexedAttestation<C>,
            Checkpoint,
            Eth1Data,
            Fork,
            ForkData,
            HistoricalBatch<C>,
            PendingAttestation<C>,
            Validator,
            DepositData,
            VoluntaryExit,
            Deposit,
            DepositMessage,
            BLSToExecutionChange,
            SignedBLSToExecutionChange,
            Attestation<C>,
            BeaconBlockHeader,
            AttesterSlashing<C>,
            SignedBeaconBlockHeader,
            SignedVoluntaryExit,
            ProposerSlashing,
            ExecutionPayload<C>,
            ExecutionPayloadHeader<C>,
            Withdrawal,
            SigningData,
<<<<<<< HEAD
            SyncAggregate,
            SyncAggregateMinimal,
            BeaconBlockBody,
            BeaconBlockBodyMinimal,
            SyncCommittee,
            SyncCommitteeMinimal,
=======
            SyncAggregate<C>,
            SyncCommittee<C>,
            BeaconState<C>
>>>>>>> 60ac42f3
        }
    )?;
    Ok((atoms::ok(), res).encode(env))
}

rustler::init!("Elixir.Ssz", [to_ssz_rs, from_ssz_rs]);<|MERGE_RESOLUTION|>--- conflicted
+++ resolved
@@ -62,18 +62,10 @@
             ExecutionPayloadHeader<C>,
             Withdrawal,
             SigningData,
-<<<<<<< HEAD
-            SyncAggregate,
-            SyncAggregateMinimal,
-            BeaconBlockBody,
-            BeaconBlockBodyMinimal,
-            SyncCommittee,
-            SyncCommitteeMinimal
-=======
             SyncAggregate<C>,
             SyncCommittee<C>,
-            BeaconState<C>
->>>>>>> 60ac42f3
+            BeaconState<C>,
+            BeaconBlockBody<C>,
         }
     );
     Ok((atoms::ok(), bytes_to_binary(env, &serialized?)).encode(env))
@@ -123,18 +115,10 @@
             ExecutionPayloadHeader<C>,
             Withdrawal,
             SigningData,
-<<<<<<< HEAD
-            SyncAggregate,
-            SyncAggregateMinimal,
-            BeaconBlockBody,
-            BeaconBlockBodyMinimal,
-            SyncCommittee,
-            SyncCommitteeMinimal,
-=======
             SyncAggregate<C>,
             SyncCommittee<C>,
-            BeaconState<C>
->>>>>>> 60ac42f3
+            BeaconState<C>,
+            BeaconBlockBody<C>,
         }
     )?;
     Ok((atoms::ok(), res).encode(env))
