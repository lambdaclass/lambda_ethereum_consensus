--- conflicted
+++ resolved
@@ -4,14 +4,11 @@
   """
   require Logger
 
+  alias LambdaEthereumConsensus.Store.BlockStore
   alias LambdaEthereumConsensus.ForkChoice
   alias LambdaEthereumConsensus.{Libp2pPort, P2P}
-<<<<<<< HEAD
-  alias LambdaEthereumConsensus.Store.BlockStore
-=======
 
   require Logger
->>>>>>> d1375bfc
 
   # This is the `ForkDigest` for mainnet in the capella fork
   # TODO: compute this at runtime
