defmodule SSZStaticTestRunner do
  use ExUnit.CaseTemplate

  @moduledoc """
  Runner for SSZ test cases. `run_test_case/1` is the main entrypoint.
  """

  @enabled [
    "AttestationData",
    "Checkpoint",
    "Eth1Data",
    "Fork",
    "ForkData",
    "HistoricalBatch",
    "IndexedAttestation",
    "PendingAttestation",
    "Validator",
    "VoluntaryExit",
    "DepositData",
    "Deposit",
    "DepositMessage",
    "HistoricalSummary",
    "Attestation",
    "BeaconBlockHeader",
    "SignedVoluntaryExit",
    "SigningData",
    "SignedBeaconBlockHeader",
    "AttestorSlashing",
<<<<<<< HEAD
    "BLSToExecutionChange",
    "ProposerSlashing"
=======
    "ProposerSlashing",
    "SyncAggregate",
    "ExecutionPayload",
    "ExecutionPayloadHeader",
    "Withdrawal"
>>>>>>> 9ce9844a
  ]

  @doc """
  Returns true if the given testcase should be skipped
  """
  def skip?(%SpecTestCase{fork: fork, handler: handler}) do
    not Enum.member?(@enabled, handler) or
      (handler in ["ExecutionPayloadHeader", "ExecutionPayload"] and fork != "capella")
  end

  def get_config("minimal"), do: MinimalConfig
  def get_config("mainnet"), do: MainnetConfig
  def get_config(_), do: raise("Unknown config")

  @doc """
  Runs the given test case.
  """
  def run_test_case(%SpecTestCase{} = testcase) do
    case_dir = SpecTestCase.dir(testcase)

    schema = parse_type(testcase)

    compressed = File.read!(case_dir <> "/serialized.ssz_snappy")
    assert {:ok, decompressed} = :snappyer.decompress(compressed)

    expected =
      YamlElixir.read_from_file!(case_dir <> "/value.yaml")
      |> SpecTestUtils.parse_yaml()

    expected_root = YamlElixir.read_from_file!(case_dir <> "/roots.yaml")

    assert_ssz(schema, decompressed, expected, expected_root)
  end

  defp assert_ssz(schema, real_serialized, real_deserialized, _expected_root) do
    # assert root is expected when we implement SSZ hashing

    {:ok, deserialized} = Ssz.from_ssz(real_serialized, schema)
    real_deserialized = to_struct_checked(deserialized, real_deserialized)

    assert deserialized == real_deserialized

    {:ok, serialized} = Ssz.to_ssz(real_deserialized)
    assert serialized == real_serialized
  end

  defp to_struct_checked(actual, expected) when is_list(actual) and is_list(expected) do
    Stream.zip(actual, expected)
    |> Enum.map(fn {a, e} -> to_struct_checked(a, e) end)
  end

  defp to_struct_checked(%name{} = actual, %{} = expected) do
    expected
    |> Stream.map(fn {k, v} -> {k, to_struct_checked(Map.get(actual, k), v)} end)
    |> Map.new()
    |> then(&struct!(name, &1))
  end

  defp to_struct_checked(_actual, expected) do
    expected
  end

  defp parse_type(%SpecTestCase{config: config, handler: handler}) do
    config = get_config(config)

    Map.get(config.get_handler_mapping(), handler, handler)
    |> then(&Module.concat(SszTypes, &1))
  end
end<|MERGE_RESOLUTION|>--- conflicted
+++ resolved
@@ -26,16 +26,12 @@
     "SigningData",
     "SignedBeaconBlockHeader",
     "AttestorSlashing",
-<<<<<<< HEAD
     "BLSToExecutionChange",
-    "ProposerSlashing"
-=======
     "ProposerSlashing",
     "SyncAggregate",
     "ExecutionPayload",
     "ExecutionPayloadHeader",
     "Withdrawal"
->>>>>>> 9ce9844a
   ]
 
   @doc """
