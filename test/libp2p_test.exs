defmodule Libp2pTest do
  use ExUnit.Case
  doctest Libp2p

  @bootnodes [
    "enr:-Le4QPUXJS2BTORXxyx2Ia-9ae4YqA_JWX3ssj4E_J-3z1A-HmFGrU8BpvpqhNabayXeOZ2Nq_sbeDgtzMJpLLnXFgAChGV0aDKQtTA_KgEAAAAAIgEAAAAAAIJpZIJ2NIJpcISsaa0Zg2lwNpAkAIkHAAAAAPA8kv_-awoTiXNlY3AyNTZrMaEDHAD2JKYevx89W0CcFJFiskdcEzkH_Wdv9iW42qLK79ODdWRwgiMohHVkcDaCI4I",
    "enr:-Le4QLHZDSvkLfqgEo8IWGG96h6mxwe_PsggC20CL3neLBjfXLGAQFOPSltZ7oP6ol54OvaNqO02Rnvb8YmDR274uq8ChGV0aDKQtTA_KgEAAAAAIgEAAAAAAIJpZIJ2NIJpcISLosQxg2lwNpAqAX4AAAAAAPA8kv_-ax65iXNlY3AyNTZrMaEDBJj7_dLFACaxBfaI8KZTh_SSJUjhyAyfshimvSqo22WDdWRwgiMohHVkcDaCI4I",
    "enr:-Le4QH6LQrusDbAHPjU_HcKOuMeXfdEB5NJyXgHWFadfHgiySqeDyusQMvfphdYWOzuSZO9Uq2AMRJR5O4ip7OvVma8BhGV0aDKQtTA_KgEAAAAAIgEAAAAAAIJpZIJ2NIJpcISLY9ncg2lwNpAkAh8AgQIBAAAAAAAAAAmXiXNlY3AyNTZrMaECDYCZTZEksF-kmgPholqgVt8IXr-8L7Nu7YrZ7HUpgxmDdWRwgiMohHVkcDaCI4I",
    "enr:-Le4QIqLuWybHNONr933Lk0dcMmAB5WgvGKRyDihy1wHDIVlNuuztX62W51voT4I8qD34GcTEOTmag1bcdZ_8aaT4NUBhGV0aDKQtTA_KgEAAAAAIgEAAAAAAIJpZIJ2NIJpcISLY04ng2lwNpAkAh8AgAIBAAAAAAAAAA-fiXNlY3AyNTZrMaEDscnRV6n1m-D9ID5UsURk0jsoKNXt1TIrj8uKOGW6iluDdWRwgiMohHVkcDaCI4I",
    "enr:-Ku4QHqVeJ8PPICcWk1vSn_XcSkjOkNiTg6Fmii5j6vUQgvzMc9L1goFnLKgXqBJspJjIsB91LTOleFmyWWrFVATGngBh2F0dG5ldHOIAAAAAAAAAACEZXRoMpC1MD8qAAAAAP__________gmlkgnY0gmlwhAMRHkWJc2VjcDI1NmsxoQKLVXFOhp2uX6jeT0DvvDpPcU8FWMjQdR4wMuORMhpX24N1ZHCCIyg",
    "enr:-Ku4QG-2_Md3sZIAUebGYT6g0SMskIml77l6yR-M_JXc-UdNHCmHQeOiMLbylPejyJsdAPsTHJyjJB2sYGDLe0dn8uYBh2F0dG5ldHOIAAAAAAAAAACEZXRoMpC1MD8qAAAAAP__________gmlkgnY0gmlwhBLY-NyJc2VjcDI1NmsxoQORcM6e19T1T9gi7jxEZjk_sjVLGFscUNqAY9obgZaxbIN1ZHCCIyg",
    "enr:-Ku4QPn5eVhcoF1opaFEvg1b6JNFD2rqVkHQ8HApOKK61OIcIXD127bKWgAtbwI7pnxx6cDyk_nI88TrZKQaGMZj0q0Bh2F0dG5ldHOIAAAAAAAAAACEZXRoMpC1MD8qAAAAAP__________gmlkgnY0gmlwhDayLMaJc2VjcDI1NmsxoQK2sBOLGcUb4AwuYzFuAVCaNHA-dy24UuEKkeFNgCVCsIN1ZHCCIyg",
    "enr:-Ku4QEWzdnVtXc2Q0ZVigfCGggOVB2Vc1ZCPEc6j21NIFLODSJbvNaef1g4PxhPwl_3kax86YPheFUSLXPRs98vvYsoBh2F0dG5ldHOIAAAAAAAAAACEZXRoMpC1MD8qAAAAAP__________gmlkgnY0gmlwhDZBrP2Jc2VjcDI1NmsxoQM6jr8Rb1ktLEsVcKAPa08wCsKUmvoQ8khiOl_SLozf9IN1ZHCCIyg",
    "enr:-KG4QOtcP9X1FbIMOe17QNMKqDxCpm14jcX5tiOE4_TyMrFqbmhPZHK_ZPG2Gxb1GE2xdtodOfx9-cgvNtxnRyHEmC0ghGV0aDKQ9aX9QgAAAAD__________4JpZIJ2NIJpcIQDE8KdiXNlY3AyNTZrMaEDhpehBDbZjM_L9ek699Y7vhUJ-eAdMyQW_Fil522Y0fODdGNwgiMog3VkcIIjKA",
    "enr:-KG4QDyytgmE4f7AnvW-ZaUOIi9i79qX4JwjRAiXBZCU65wOfBu-3Nb5I7b_Rmg3KCOcZM_C3y5pg7EBU5XGrcLTduQEhGV0aDKQ9aX9QgAAAAD__________4JpZIJ2NIJpcIQ2_DUbiXNlY3AyNTZrMaEDKnz_-ps3UUOfHWVYaskI5kWYO_vtYMGYCQRAR3gHDouDdGNwgiMog3VkcIIjKA",
    "enr:-Ku4QImhMc1z8yCiNJ1TyUxdcfNucje3BGwEHzodEZUan8PherEo4sF7pPHPSIB1NNuSg5fZy7qFsjmUKs2ea1Whi0EBh2F0dG5ldHOIAAAAAAAAAACEZXRoMpD1pf1CAAAAAP__________gmlkgnY0gmlwhBLf22SJc2VjcDI1NmsxoQOVphkDqal4QzPMksc5wnpuC3gvSC8AfbFOnZY_On34wIN1ZHCCIyg",
    "enr:-Ku4QP2xDnEtUXIjzJ_DhlCRN9SN99RYQPJL92TMlSv7U5C1YnYLjwOQHgZIUXw6c-BvRg2Yc2QsZxxoS_pPRVe0yK8Bh2F0dG5ldHOIAAAAAAAAAACEZXRoMpD1pf1CAAAAAP__________gmlkgnY0gmlwhBLf22SJc2VjcDI1NmsxoQMeFF5GrS7UZpAH2Ly84aLK-TyvH-dRo0JM1i8yygH50YN1ZHCCJxA",
    "enr:-Ku4QPp9z1W4tAO8Ber_NQierYaOStqhDqQdOPY3bB3jDgkjcbk6YrEnVYIiCBbTxuar3CzS528d2iE7TdJsrL-dEKoBh2F0dG5ldHOIAAAAAAAAAACEZXRoMpD1pf1CAAAAAP__________gmlkgnY0gmlwhBLf22SJc2VjcDI1NmsxoQMw5fqqkw2hHC4F5HZZDPsNmPdB1Gi8JPQK7pRc9XHh-oN1ZHCCKvg",
    "enr:-LK4QA8FfhaAjlb_BXsXxSfiysR7R52Nhi9JBt4F8SPssu8hdE1BXQQEtVDC3qStCW60LSO7hEsVHv5zm8_6Vnjhcn0Bh2F0dG5ldHOIAAAAAAAAAACEZXRoMpC1MD8qAAAAAP__________gmlkgnY0gmlwhAN4aBKJc2VjcDI1NmsxoQJerDhsJ-KxZ8sHySMOCmTO6sHM3iCFQ6VMvLTe948MyYN0Y3CCI4yDdWRwgiOM",
    "enr:-LK4QKWrXTpV9T78hNG6s8AM6IO4XH9kFT91uZtFg1GcsJ6dKovDOr1jtAAFPnS2lvNltkOGA9k29BUN7lFh_sjuc9QBh2F0dG5ldHOIAAAAAAAAAACEZXRoMpC1MD8qAAAAAP__________gmlkgnY0gmlwhANAdd-Jc2VjcDI1NmsxoQLQa6ai7y9PMN5hpLe5HmiJSlYzMuzP7ZhwRiwHvqNXdoN0Y3CCI4yDdWRwgiOM"
  ]

  test "Create and destroy host" do
    {:ok, host} = Libp2p.host_new()
    assert host != 0
    :ok = Libp2p.host_close(host)
  end

  test "Use peerstore in place of host fails" do
    {:ok, host} = Libp2p.host_new()
    {:ok, peerstore} = Libp2p.host_peerstore(host)
    {:error, "invalid Host"} = Libp2p.host_close(peerstore)
    :ok = Libp2p.host_close(host)
  end

  test "Set stream handler" do
    {:ok, host} = Libp2p.host_new()
    assert host != 0
    :ok = Libp2p.host_set_stream_handler(host, "/my-app/amazing-protocol/1.0.1")
    :ok = Libp2p.host_close(host)
  end

  test "listen_addr_strings parsing" do
    {:ok, option} = Libp2p.listen_addr_strings("/ip4/127.0.0.1/tcp/48787")
    assert option != 0
  end

  test "Start two hosts, and play one round of ping-pong" do
    # Setup sender
    {:ok, addr} = Libp2p.listen_addr_strings("/ip4/127.0.0.1/tcp/48787")
    {:ok, sender} = Libp2p.host_new([addr])
    # Setup receiver
    {:ok, addr} = Libp2p.listen_addr_strings("/ip4/127.0.0.1/tcp/48789")
    {:ok, recver} = Libp2p.host_new([addr])

    protocol_id = "/pong"

    # (recver) Set stream handler
    :ok = Libp2p.host_set_stream_handler(recver, protocol_id)

    # (sender) Add recver address to peerstore
    {:ok, peerstore} = Libp2p.host_peerstore(sender)
    {:ok, id} = Libp2p.host_id(recver)
    {:ok, addrs} = Libp2p.host_addrs(recver)

    :ok = Libp2p.peerstore_add_addrs(peerstore, id, addrs, Libp2p.ttl_permanent_addr())

    # (sender) Create stream sender -> recver
    {:ok, send} = Libp2p.host_new_stream(sender, id, protocol_id)

    # (sender) Write "ping" to stream
    :ok = Libp2p.stream_write(send, "ping")
    :ok = Libp2p.stream_close_write(send)

    # (recver) Receive the stream via the configured stream handler
    {:ok, recv} =
      receive do
        msg -> msg
      after
        1000 -> :timeout
      end

    # (recver) Read the "ping" message from the stream
    {:ok, "ping"} = Libp2p.stream_read(recv)
    {:ok, ""} = Libp2p.stream_read(recv)

    # (recver) Write "pong" to the stream
    :ok = Libp2p.stream_write(recv, "pong")
    :ok = Libp2p.stream_close_write(recv)

    # (sender) Read the "pong" message from the stream
    "pong" = Libp2p.Stream.from(send) |> Enum.join("")

    :ok = Libp2p.stream_close(send)
    :ok = Libp2p.stream_close(recv)

    # Close both hosts
    :ok = Libp2p.host_close(sender)
    :ok = Libp2p.host_close(recver)
  end

  test "discover peer and add it to peerstore" do
    {:ok, host} = Libp2p.host_new()

    {:ok, peerstore} = Libp2p.host_peerstore(host)

    {:ok, listener} =
      Libp2p.listen_v5("0.0.0.0:25000", @bootnodes)

    {:ok, iterator} = Libp2p.listener_random_nodes(listener)

    true = Libp2p.iterator_next(iterator)
    {:ok, node} = Libp2p.iterator_node(iterator)

    {:ok, id} = Libp2p.node_id(node)
    {:ok, addrs} = Libp2p.node_multiaddr(node)

    :ok = Libp2p.peerstore_add_addrs(peerstore, id, addrs, Libp2p.ttl_permanent_addr())

    :ok = Libp2p.host_close(host)
  end

<<<<<<< HEAD
  defp connect_to_peers(host, iterator, protocol_id) do
=======
  def try_read_stream(host, iterator, protocol_id, writing_fun) do
>>>>>>> e15a91af
    {:ok, peerstore} = Libp2p.host_peerstore(host)

    true = Libp2p.iterator_next(iterator)

    {:ok, node} = Libp2p.iterator_node(iterator)

    if Libp2p.node_tcp(node) != nil do
      {:ok, id} = Libp2p.node_id(node)
      {:ok, addrs} = Libp2p.node_multiaddr(node)

      :ok = Libp2p.peerstore_add_addrs(peerstore, id, addrs, Libp2p.ttl_permanent_addr())

<<<<<<< HEAD
      read_stream(Libp2p.host_new_stream(host, id, protocol_id))
    end
=======
      case Libp2p.host_new_stream(host, id, protocol_id) do
        {:ok, stream} ->
          case Libp2p.stream_read(writing_fun.(stream)) do
            {:ok, msg} -> IO.puts(["\n----->\"#{Base.encode16(msg)}\"<-----\n"])
            _ -> :ok
          end
>>>>>>> e15a91af

    connect_to_peers(host, iterator, protocol_id)
  end

  defp read_stream({:ok, stream}) do
    case Libp2p.stream_read(stream) do
      {:ok, msg} -> IO.puts(["\"#{Base.encode16(msg)}\""])
      _ -> :ok
    end
  end

<<<<<<< HEAD
  defp read_stream(_) do
    :ok
=======
    try_read_stream(host, iterator, protocol_id, writing_fun)
>>>>>>> e15a91af
  end

  @tag :skip
  @tag timeout: :infinity
  test "discover new peers" do
    {:ok, host} = Libp2p.host_new()

    # ask for metadata
    protocol_id = "/eth2/beacon_chain/req/metadata/2/ssz_snappy"

    :ok = Libp2p.host_set_stream_handler(host, protocol_id)

    {:ok, listener} =
      Libp2p.listen_v5("0.0.0.0:45122", @bootnodes)

    {:ok, iterator} = Libp2p.listener_random_nodes(listener)

<<<<<<< HEAD
    connect_to_peers(host, iterator, protocol_id)
=======
    try_read_stream(host, iterator, protocol_id, fn s -> s end)

    :ok = Libp2p.host_close(host)
  end

  @tag :skip
  @tag timeout: :infinity
  test "ping peers" do
    {:ok, host} = Libp2p.host_new()

    # ping peers
    protocol_id = "/eth2/beacon_chain/req/ping/1/ssz_snappy"
    # uncompressed payload
    payload = Base.decode16!("0000000000000000")
    {:ok, compressed_payload} = Snappy.compress(payload)
    msg = <<8, compressed_payload::binary>>

    :ok = Libp2p.host_set_stream_handler(host, protocol_id)

    {:ok, listener} =
      Libp2p.listen_v5("0.0.0.0:45123", @bootnodes)

    {:ok, iterator} = Libp2p.listener_random_nodes(listener)

    write_msg = fn stream ->
      case Libp2p.stream_write(stream, msg) do
        :ok -> :ok
        {:error, err} -> IO.puts(err)
      end

      stream
    end

    try_read_stream(host, iterator, protocol_id, write_msg)
>>>>>>> e15a91af

    :ok = Libp2p.host_close(host)
  end
end<|MERGE_RESOLUTION|>--- conflicted
+++ resolved
@@ -120,11 +120,7 @@
     :ok = Libp2p.host_close(host)
   end
 
-<<<<<<< HEAD
-  defp connect_to_peers(host, iterator, protocol_id) do
-=======
-  def try_read_stream(host, iterator, protocol_id, writing_fun) do
->>>>>>> e15a91af
+  defp connect_to_peers(host, iterator, protocol_id, writing_fun) do
     {:ok, peerstore} = Libp2p.host_peerstore(host)
 
     true = Libp2p.iterator_next(iterator)
@@ -137,34 +133,22 @@
 
       :ok = Libp2p.peerstore_add_addrs(peerstore, id, addrs, Libp2p.ttl_permanent_addr())
 
-<<<<<<< HEAD
-      read_stream(Libp2p.host_new_stream(host, id, protocol_id))
+      Libp2p.host_new_stream(host, id, protocol_id)
+      |> read_stream(writing_fun)
     end
-=======
-      case Libp2p.host_new_stream(host, id, protocol_id) do
-        {:ok, stream} ->
-          case Libp2p.stream_read(writing_fun.(stream)) do
-            {:ok, msg} -> IO.puts(["\n----->\"#{Base.encode16(msg)}\"<-----\n"])
-            _ -> :ok
-          end
->>>>>>> e15a91af
-
-    connect_to_peers(host, iterator, protocol_id)
-  end
-
-  defp read_stream({:ok, stream}) do
-    case Libp2p.stream_read(stream) do
+
+    connect_to_peers(host, iterator, protocol_id, writing_fun)
+  end
+
+  defp read_stream({:ok, stream}, writing_fun) do
+    case Libp2p.stream_read(writing_fun.(stream)) do
       {:ok, msg} -> IO.puts(["\"#{Base.encode16(msg)}\""])
       _ -> :ok
     end
   end
 
-<<<<<<< HEAD
   defp read_stream(_) do
     :ok
-=======
-    try_read_stream(host, iterator, protocol_id, writing_fun)
->>>>>>> e15a91af
   end
 
   @tag :skip
@@ -182,10 +166,7 @@
 
     {:ok, iterator} = Libp2p.listener_random_nodes(listener)
 
-<<<<<<< HEAD
-    connect_to_peers(host, iterator, protocol_id)
-=======
-    try_read_stream(host, iterator, protocol_id, fn s -> s end)
+    connect_to_peers(host, iterator, protocol_id, fn s -> s end)
 
     :ok = Libp2p.host_close(host)
   end
@@ -218,8 +199,7 @@
       stream
     end
 
-    try_read_stream(host, iterator, protocol_id, write_msg)
->>>>>>> e15a91af
+    connect_to_peers(host, iterator, protocol_id, write_msg)
 
     :ok = Libp2p.host_close(host)
   end
