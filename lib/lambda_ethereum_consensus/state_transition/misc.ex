--- conflicted
+++ resolved
@@ -100,7 +100,15 @@
     end
   end
 
-<<<<<<< HEAD
+  @doc """
+  Return the start slot of ``epoch``.
+  """
+  @spec compute_start_slot_at_epoch(SszTypes.epoch()) :: SszTypes.slot()
+  def compute_start_slot_at_epoch(epoch) do
+    slots_per_epoch = ChainSpec.get("SLOTS_PER_EPOCH")
+    epoch * slots_per_epoch
+  end
+
   @spec bytes_to_uint64(binary()) :: SszTypes.uint64()
   defp bytes_to_uint64(value) do
     # Converts a binary value to a 64-bit unsigned integer
@@ -112,14 +120,5 @@
   defp uint_to_bytes4(value) do
     # Converts an unsigned integer value to a bytes 4 value
     <<value::32>> |> :binary.bin_to_list() |> Enum.reverse() |> :binary.list_to_bin()
-=======
-  @doc """
-  Return the start slot of ``epoch``.
-  """
-  @spec compute_start_slot_at_epoch(SszTypes.epoch()) :: SszTypes.slot()
-  def compute_start_slot_at_epoch(epoch) do
-    slots_per_epoch = ChainSpec.get("SLOTS_PER_EPOCH")
-    epoch * slots_per_epoch
->>>>>>> 4f36a40a
   end
 end