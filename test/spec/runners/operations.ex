--- conflicted
+++ resolved
@@ -52,29 +52,6 @@
     # "deposit_receipt" => "deposit_receipt" Not yet implemented
   }
 
-<<<<<<< HEAD
-=======
-  # Remove handler from here once you implement the corresponding functions
-  # "deposit_receipt" handler is not yet implemented
-  @disabled_handlers [
-    "attestation",
-    "attester_slashing",
-    "block_header",
-    "deposit",
-    "proposer_slashing",
-    "voluntary_exit",
-    "sync_aggregate",
-    # "execution_payload",
-    "withdrawals",
-    "bls_to_execution_change"
-  ]
-
-  @impl TestRunner
-  def skip?(%SpecTestCase{fork: fork, handler: handler}) do
-    fork != "capella" or Enum.member?(@disabled_handlers, handler)
-  end
-
->>>>>>> ae55afce
   @impl TestRunner
   def run_test_case(%SpecTestCase{handler: handler} = testcase) do
     case_dir = SpecTestCase.dir(testcase)
