defmodule LambdaEthereumConsensus.SszEx do
  @moduledoc """
    SSZ library in Elixir
  """
  alias LambdaEthereumConsensus.Utils.BitVector
  import alias LambdaEthereumConsensus.Utils.BitVector

  #################
  ### Public API
  #################
  import Bitwise

  alias LambdaEthereumConsensus.Utils.MerkleTrie

  @bits_per_chunk 256
  @zero_chunk <<0::size(@bits_per_chunk)>>

  @spec hash(iodata()) :: binary()
  def hash(data), do: :crypto.hash(:sha256, data)

  def encode(value, {:int, size}), do: encode_int(value, size)
  def encode(value, :bool), do: encode_bool(value)
  def encode(value, {:bytes, _}), do: {:ok, value}

  def encode(list, {:list, basic_type, size}) do
    if variable_size?(basic_type),
      do: encode_variable_size_list(list, basic_type, size),
      else: encode_fixed_size_list(list, basic_type, size)
  end

<<<<<<< HEAD
=======
  def encode(value, {:bytes, _}), do: {:ok, value}

  def encode(value, {:bitlist, max_size}) when is_bitstring(value),
    do: encode_bitlist(value, max_size)

  def encode(value, {:bitlist, max_size}) when is_integer(value),
    do: encode_bitlist(:binary.encode_unsigned(value), max_size)

  def encode(value, {:bitvector, size}) when is_bitvector(value),
    do: encode_bitvector(value, size)

>>>>>>> ae348047
  def encode(container, module) when is_map(container),
    do: encode_container(container, module.schema())

  def decode(binary, :bool), do: decode_bool(binary)
  def decode(binary, {:int, size}), do: decode_uint(binary, size)
  def decode(value, {:bytes, _}), do: {:ok, value}

  def decode(binary, {:list, basic_type, size}) do
    if variable_size?(basic_type),
      do: decode_variable_list(binary, basic_type, size),
      else: decode_list(binary, basic_type, size)
  end

  def decode(value, {:bitlist, max_size}) when is_bitstring(value),
    do: decode_bitlist(value, max_size)

  def decode(value, {:bitvector, size}) when is_bitstring(value),
    do: decode_bitvector(value, size)

  def decode(binary, module) when is_atom(module), do: decode_container(binary, module)

  @spec hash_tree_root!(boolean, atom) :: SszTypes.root()
  def hash_tree_root!(value, :bool), do: pack(value, :bool)

  @spec hash_tree_root!(non_neg_integer, {:int, non_neg_integer}) :: SszTypes.root()
  def hash_tree_root!(value, {:int, size}), do: pack(value, {:int, size})

  @spec hash_tree_root(list(), {:list, any, non_neg_integer}) ::
          {:ok, SszTypes.root()} | {:error, String.t()}
  def hash_tree_root(list, {:list, type, size}) do
    if !variable_size?(type) do
      packed_chunks = pack(list, {:list, type, size})
      limit = chunk_count(list)
      hash_tree_root_list_basic_type(packed_chunks, limit, length(list))
    else
      # TODO
      # hash_tree_root_list_complex_type(list, {:list, type, size}, limit)
    end
  end

  def hash_tree_root_list_basic_type(chunks, limit \\ nil, _len)
      when limit and length(chunks) > limit do
    {:error, "chunk size exceeds limit"}
  end

  def hash_tree_root_list_basic_type(chunks, limit, len) do
    merklelize(chunks, limit) |> mix_in_length(len)
  end

  # def hash_tree_root_list_complex_type(value, {:list, type, size}, limit \\ nil) do
  #   # TODO
  # end

  def mix_in_length(root, len) do
    hash(root <> <<len>>)
  end

  def merklelize(chunks, limit) do
    size =
      if limit != nil and limit >= length(chunks) do
        limit
      else
        length(chunks)
      end

    leaf_count = next_pow_of_two(size)

    chunks =
      if leaf_count == size do
        chunks
      else
        diff = leaf_count - size
        zero_chunks = 0..(diff - 1) |> Enum.map(fn _ -> @zero_chunk end)
        chunks ++ zero_chunks
      end

    MerkleTrie.create(chunks).hash
  end

  def pack(value, {:int, size}) do
    <<value::size(size)-little>> |> pack_bytes()
  end

  def pack(value, :bool) do
    case value do
      true -> <<1::@bits_per_chunk-little>>
      false -> @zero_chunk
    end
  end

  def pack(list, {:list, type, _size}) do
    if !variable_size?(type) do
      pack_basic_type_list(list)
    else
      # pack_complex_type_list(list)
    end
  end

  #################
  ### Private functions
  #################
  @bytes_per_boolean 4
  @bytes_per_chunk 32
  @bytes_per_length_offset 4
  @bits_per_byte 8
  @offset_bits 32

  defp encode_int(value, size) when is_integer(value), do: {:ok, <<value::size(size)-little>>}
  defp encode_bool(true), do: {:ok, "\x01"}
  defp encode_bool(false), do: {:ok, "\x00"}

  defp decode_uint(binary, size) do
    <<element::integer-size(size)-little, _rest::bitstring>> = binary
    {:ok, element}
  end

  defp decode_bool("\x01"), do: {:ok, true}
  defp decode_bool("\x00"), do: {:ok, false}

  defp encode_fixed_size_list(list, _basic_type, max_size) when length(list) > max_size,
    do: {:error, "invalid max_size of list"}

  defp encode_fixed_size_list(list, basic_type, _size) when is_list(list) do
    list
    |> Enum.map(&encode(&1, basic_type))
    |> flatten_results_by(&Enum.join/1)
  end

  defp encode_bitlist(bit_list, max_size) do
    len = bit_size(bit_list)

    if len > max_size do
      {:error, "excess bits"}
    else
      r = rem(len, @bits_per_byte)
      <<pre::bitstring-size(len - r), post::bitstring-size(r)>> = bit_list
      {:ok, <<pre::bitstring, 1::size(@bits_per_byte - r), post::bitstring>>}
    end
  end

  defp encode_bitvector(bit_vector, size) when bit_vector_size(bit_vector) == size,
    do: {:ok, BitVector.to_bytes(bit_vector)}

  defp encode_bitvector(_bit_vector, _size), do: {:error, "invalid bit_vector length"}

  defp encode_variable_size_list(list, _basic_type, max_size) when length(list) > max_size,
    do: {:error, "invalid max_size of list"}

  defp encode_variable_size_list(list, basic_type, _size) when is_list(list) do
    fixed_lengths = @bytes_per_length_offset * length(list)

    with {:ok, {encoded_variable_parts, variable_offsets_list, total_byte_size}} <-
           encode_variable_parts(list, basic_type),
         :ok <- check_length(fixed_lengths, total_byte_size),
         {variable_offsets, _} =
           Enum.reduce(variable_offsets_list, {[], 0}, fn element, {res, acc} ->
             sum = fixed_lengths + acc
             {[sum | res], element + acc}
           end),
         {:ok, encoded_variable_offsets} <-
           variable_offsets
           |> Enum.reverse()
           |> Enum.map(&encode(&1, {:int, 32}))
           |> flatten_results() do
      (encoded_variable_offsets ++ encoded_variable_parts)
      |> :binary.list_to_bin()
      |> then(&{:ok, &1})
    end
  end

  defp encode_variable_parts(list, basic_type) do
    with {:ok, {encoded_list, byte_size_list, total_byte_size}} <-
           Enum.reduce_while(list, {:ok, {[], [], 0}}, fn value,
                                                          {:ok, {res_encoded, res_size, acc}} ->
             case encode(value, basic_type) do
               {:ok, encoded} ->
                 size = byte_size(encoded)
                 {:cont, {:ok, {[encoded | res_encoded], [size | res_size], size + acc}}}

               error ->
                 {:halt, {:error, error}}
             end
           end) do
      {:ok, {Enum.reverse(encoded_list), Enum.reverse(byte_size_list), total_byte_size}}
    end
  end

  defp decode_bitlist(bit_list, max_size) do
    num_bytes = byte_size(bit_list)
    num_bits = bit_size(bit_list)
    len = length_of_bitlist(bit_list)
    <<pre::size(num_bits - 8), last_byte::8>> = bit_list
    decoded = <<pre::size(num_bits - 8), remove_trailing_bit(<<last_byte>>)::bitstring>>

    cond do
      len < 0 ->
        {:error, "missing length information"}

      div(len, @bits_per_byte) + 1 != num_bytes ->
        {:error, "invalid byte count"}

      len > max_size ->
        {:error, "out of bounds"}

      true ->
        {:ok, decoded}
    end
  end

  defp decode_bitvector(bit_vector, size) when bit_size(bit_vector) == size,
    do: {:ok, BitVector.new(bit_vector, size)}

  defp decode_bitvector(_bit_vector, _size), do: {:error, "invalid bit_vector length"}

  defp decode_list(binary, basic_type, size) do
    fixed_size = get_fixed_size(basic_type)

    with {:ok, decoded_list} = result <-
           binary
           |> decode_chunk(fixed_size, basic_type)
           |> flatten_results() do
      if length(decoded_list) > size do
        {:error, "invalid max_size of list"}
      else
        result
      end
    end
  end

  defp decode_variable_list(binary, _, _) when byte_size(binary) == 0 do
    {:ok, []}
  end

  defp decode_variable_list(
         <<first_offset::integer-32-little, _rest_bytes::bitstring>>,
         _basic_type,
         size
       )
       when div(first_offset, @bytes_per_length_offset) > size,
       do: {:error, "invalid length list"}

  defp decode_variable_list(binary, basic_type, _size) do
    <<first_offset::integer-32-little, rest_bytes::bitstring>> = binary
    num_elements = div(first_offset, @bytes_per_length_offset)

    if Integer.mod(first_offset, @bytes_per_length_offset) != 0 ||
         first_offset < @bytes_per_length_offset do
      {:error, "InvalidListFixedBytesLen"}
    else
      with {:ok, first_offset} <-
             sanitize_offset(first_offset, nil, byte_size(binary), first_offset) do
        decode_variable_list_elements(
          num_elements,
          rest_bytes,
          basic_type,
          first_offset,
          binary,
          first_offset,
          []
        )
        |> Enum.reverse()
        |> flatten_results()
      end
    end
  end

  defp decode_variable_list_elements(
         1 = _num_elements,
         _acc_rest_bytes,
         basic_type,
         offset,
         binary,
         _first_offset,
         results
       ) do
    part = :binary.part(binary, offset, byte_size(binary) - offset)
    [decode(part, basic_type) | results]
  end

  defp decode_variable_list_elements(
         num_elements,
         acc_rest_bytes,
         basic_type,
         offset,
         binary,
         first_offset,
         results
       ) do
    <<next_offset::integer-32-little, rest_bytes::bitstring>> = acc_rest_bytes

    with {:ok, next_offset} <-
           sanitize_offset(next_offset, offset, byte_size(binary), first_offset) do
      part = :binary.part(binary, offset, next_offset - offset)

      decode_variable_list_elements(
        num_elements - 1,
        rest_bytes,
        basic_type,
        next_offset,
        binary,
        first_offset,
        [decode(part, basic_type) | results]
      )
    end
  end

  defp encode_container(container, schemas) do
    {fixed_size_values, fixed_length, variable_values} = analyze_schemas(container, schemas)

    with {:ok, variable_parts} <- encode_schemas(variable_values),
         offsets = calculate_offsets(variable_parts, fixed_length),
         variable_length =
           Enum.reduce(variable_parts, 0, fn part, acc -> byte_size(part) + acc end),
         :ok <- check_length(fixed_length, variable_length),
         {:ok, fixed_parts} <-
           replace_offsets(fixed_size_values, offsets)
           |> encode_schemas do
      (fixed_parts ++ variable_parts)
      |> Enum.join()
      |> then(&{:ok, &1})
    end
  end

  defp analyze_schemas(container, schemas) do
    schemas
    |> Enum.reduce({[], 0, []}, fn {key, schema},
                                   {acc_fixed_size_values, acc_fixed_length, acc_variable_values} ->
      value = Map.fetch!(container, key)

      if variable_size?(schema) do
        {[:offset | acc_fixed_size_values], @bytes_per_length_offset + acc_fixed_length,
         [{value, schema} | acc_variable_values]}
      else
        {[{value, schema} | acc_fixed_size_values], acc_fixed_length + get_fixed_size(schema),
         acc_variable_values}
      end
    end)
  end

  defp encode_schemas(tuple_values) do
    Enum.map(tuple_values, fn {value, schema} -> encode(value, schema) end)
    |> flatten_results()
  end

  defp calculate_offsets(variable_parts, fixed_length) do
    {offsets, _} =
      Enum.reduce(variable_parts, {[], fixed_length}, fn element, {res, acc} ->
        {[{acc, {:int, 32}} | res], byte_size(element) + acc}
      end)

    offsets
  end

  defp replace_offsets(fixed_size_values, offsets) do
    {fixed_size_values, _} =
      Enum.reduce(fixed_size_values, {[], offsets}, &replace_offset/2)

    fixed_size_values
  end

  defp replace_offset(:offset, {acc_fixed_list, [offset | rest_offsets]}),
    do: {[offset | acc_fixed_list], rest_offsets}

  defp replace_offset(element, {acc_fixed_list, acc_offsets_list}),
    do: {[element | acc_fixed_list], acc_offsets_list}

  defp decode_container(binary, module) do
    schemas = module.schema()
    fixed_length = get_fixed_length(schemas)
    <<fixed_binary::binary-size(fixed_length), variable_binary::bitstring>> = binary

    with {:ok, fixed_parts, offsets} <- decode_fixed_section(fixed_binary, schemas, fixed_length),
         {:ok, variable_parts} <- decode_variable_section(variable_binary, offsets) do
      {:ok, struct!(module, fixed_parts ++ variable_parts)}
    end
  end

  defp decode_variable_section(binary, offsets) do
    offsets
    |> Enum.chunk_every(2, 1)
    |> Enum.reduce({binary, []}, fn
      [{offset, {key, schema}}, {next_offset, _}], {rest_bytes, acc_variable_parts} ->
        size = next_offset - offset
        <<chunk::binary-size(size), rest::bitstring>> = rest_bytes
        {rest, [{key, decode(chunk, schema)} | acc_variable_parts]}

      [{_offset, {key, schema}}], {rest_bytes, acc_variable_parts} ->
        {<<>>, [{key, decode(rest_bytes, schema)} | acc_variable_parts]}
    end)
    |> then(fn {<<>>, variable_parts} ->
      flatten_container_results(variable_parts)
    end)
  end

  defp decode_fixed_section(binary, schemas, fixed_length) do
    schemas
    |> Enum.reduce({binary, [], []}, fn {key, schema}, {binary, fixed_parts, offsets} ->
      if variable_size?(schema) do
        <<offset::integer-size(@offset_bits)-little, rest::bitstring>> = binary
        {rest, fixed_parts, [{offset - fixed_length, {key, schema}} | offsets]}
      else
        ssz_fixed_len = get_fixed_size(schema)
        <<chunk::binary-size(ssz_fixed_len), rest::bitstring>> = binary
        {rest, [{key, decode(chunk, schema)} | fixed_parts], offsets}
      end
    end)
    |> then(fn {_rest_bytes, fixed_parts, offsets} ->
      Tuple.append(flatten_container_results(fixed_parts), Enum.reverse(offsets))
    end)
  end

  defp get_fixed_length(schemas) do
    schemas
    |> Stream.map(fn {_key, schema} ->
      if variable_size?(schema) do
        @bytes_per_length_offset
      else
        get_fixed_size(schema)
      end
    end)
    |> Enum.sum()
  end

  # https://notes.ethereum.org/ruKvDXl6QOW3gnqVYb8ezA?view
  defp sanitize_offset(offset, previous_offset, num_bytes, num_fixed_bytes) do
    cond do
      offset < num_fixed_bytes ->
        {:error, "OffsetIntoFixedPortion"}

      previous_offset == nil && offset != num_fixed_bytes ->
        {:error, "OffsetSkipsVariableBytes"}

      offset > num_bytes ->
        {:error, "OffsetOutOfBounds"}

      previous_offset != nil && previous_offset > offset ->
        {:error, "OffsetsAreDecreasing"}

      true ->
        {:ok, offset}
    end
  end

  defp decode_chunk(binary, chunk_size, basic_type) do
    decode_chunk(binary, chunk_size, basic_type, [])
    |> Enum.reverse()
  end

  defp decode_chunk(<<>>, _chunk_size, _basic_type, results), do: results

  defp decode_chunk(binary, chunk_size, basic_type, results) do
    <<element::binary-size(chunk_size), rest::bitstring>> = binary
    decode_chunk(rest, chunk_size, basic_type, [decode(element, basic_type) | results])
  end

  defp flatten_results(results) do
    flatten_results_by(results, &Function.identity/1)
  end

  defp flatten_results_by(results, fun) do
    case Enum.group_by(results, fn {type, _} -> type end, fn {_, result} -> result end) do
      %{error: errors} -> {:error, errors}
      summary -> {:ok, fun.(Map.get(summary, :ok, []))}
    end
  end

  defp flatten_container_results(results) do
    case Enum.group_by(results, fn {_, {type, _}} -> type end, fn {key, {_, result}} ->
           {key, result}
         end) do
      %{error: errors} -> {:error, errors}
      summary -> {:ok, Map.get(summary, :ok, [])}
    end
  end

  defp check_length(fixed_lengths, total_byte_size) do
    if fixed_lengths + total_byte_size <
         2 ** (@bytes_per_length_offset * @bits_per_byte) do
      :ok
    else
      {:error, "invalid lengths"}
    end
  end

  defp get_fixed_size(:bool), do: 1
  defp get_fixed_size({:int, size}), do: div(size, @bits_per_byte)
  defp get_fixed_size({:bytes, size}), do: size

  defp get_fixed_size(module) when is_atom(module) do
    schemas = module.schema()

    schemas
    |> Enum.map(fn {_, schema} -> get_fixed_size(schema) end)
    |> Enum.sum()
  end

  defp variable_size?({:list, _, _}), do: true
  defp variable_size?(:bool), do: false
  defp variable_size?({:int, _}), do: false
  defp variable_size?({:bytes, _}), do: false

  defp variable_size?(module) when is_atom(module) do
    module.schema()
    |> Enum.map(fn {_, schema} -> variable_size?(schema) end)
    |> Enum.any?()
  end

<<<<<<< HEAD
  defp size_of(value) when is_boolean(value) do
    @bytes_per_boolean
=======
  def length_of_bitlist(bitlist) when is_binary(bitlist) do
    bit_size = bit_size(bitlist)
    <<_::size(bit_size - 8), last_byte>> = bitlist
    bit_size - leading_zeros(<<last_byte>>) - 1
  end

  defp leading_zeros(<<1::1, _::7>>), do: 0
  defp leading_zeros(<<0::1, 1::1, _::6>>), do: 1
  defp leading_zeros(<<0::2, 1::1, _::5>>), do: 2
  defp leading_zeros(<<0::3, 1::1, _::4>>), do: 3
  defp leading_zeros(<<0::4, 1::1, _::3>>), do: 4
  defp leading_zeros(<<0::5, 1::1, _::2>>), do: 5
  defp leading_zeros(<<0::6, 1::1, _::1>>), do: 6
  defp leading_zeros(<<0::7, 1::1>>), do: 7
  defp leading_zeros(<<0::8>>), do: 8

  @spec remove_trailing_bit(binary()) :: bitstring()
  defp remove_trailing_bit(<<1::1, rest::7>>), do: <<rest::7>>
  defp remove_trailing_bit(<<0::1, 1::1, rest::6>>), do: <<rest::6>>
  defp remove_trailing_bit(<<0::2, 1::1, rest::5>>), do: <<rest::5>>
  defp remove_trailing_bit(<<0::3, 1::1, rest::4>>), do: <<rest::4>>
  defp remove_trailing_bit(<<0::4, 1::1, rest::3>>), do: <<rest::3>>
  defp remove_trailing_bit(<<0::5, 1::1, rest::2>>), do: <<rest::2>>
  defp remove_trailing_bit(<<0::6, 1::1, rest::1>>), do: <<rest::1>>
  defp remove_trailing_bit(<<0::7, 1::1>>), do: <<0::0>>
  defp remove_trailing_bit(<<0::8>>), do: <<0::0>>

  defp pack(value, size) when is_integer(value) and value >= 0 do
    pad = @bits_per_chunk - size
    <<value::size(size)-little, 0::size(pad)>>
>>>>>>> ae348047
  end

  defp size_of(value, size) when is_integer(value) and value >= 0 do
    {:ok, encoded} = value |> encode_int(size)
    encoded |> byte_size()
  end

  # NOTE:
  # - When the elements of the list is an uint then it is a basic list or basic vector
  # - When the elements of the list is a boolean then it is a bit vector
  defp chunk_count([{value, {:int, size}} = _head | _tail] = list) do
    size = size_of(value, size)
    len = length(list)
    (len * size + 31) |> div(32)
  end

  defp chunk_count([{value, :bool} = _head | _tail] = list) do
    size = size_of(value)
    len = length(list)
    (len * size + 31) |> div(32)
  end

  defp pack_basic_type_list(list) do
    list
    |> Enum.reduce(<<>>, fn {x, schema}, acc ->
      {:ok, encoded} = encode(x, schema)
      acc <> encoded
    end)
    |> pack_bytes()
    |> :binary.bin_to_list()
    |> Enum.chunk_every(@bytes_per_chunk)
    |> Enum.map(fn x -> :binary.list_to_bin(x) end)
  end

  # defp pack_complex_type_list(list) do
  #   # TODO
  # end

  defp pack_bytes(value) when is_binary(value) do
    incomplete_chunk_len = value |> bit_size() |> rem(@bits_per_chunk)

    if incomplete_chunk_len != 0 do
      pad = @bits_per_chunk - incomplete_chunk_len
      <<value::binary, 0::size(pad)>>
    else
      value
    end
  end

  defp next_pow_of_two(len) when is_integer(len) and len >= 0 do
    if len == 0 do
      0
    else
      n = ((len <<< 1) - 1) |> :math.log2() |> trunc()
      2 ** n
    end
  end
end<|MERGE_RESOLUTION|>--- conflicted
+++ resolved
@@ -28,8 +28,6 @@
       else: encode_fixed_size_list(list, basic_type, size)
   end
 
-<<<<<<< HEAD
-=======
   def encode(value, {:bytes, _}), do: {:ok, value}
 
   def encode(value, {:bitlist, max_size}) when is_bitstring(value),
@@ -41,7 +39,6 @@
   def encode(value, {:bitvector, size}) when is_bitvector(value),
     do: encode_bitvector(value, size)
 
->>>>>>> ae348047
   def encode(container, module) when is_map(container),
     do: encode_container(container, module.schema())
 
@@ -549,10 +546,9 @@
     |> Enum.any?()
   end
 
-<<<<<<< HEAD
   defp size_of(value) when is_boolean(value) do
     @bytes_per_boolean
-=======
+    
   def length_of_bitlist(bitlist) when is_binary(bitlist) do
     bit_size = bit_size(bitlist)
     <<_::size(bit_size - 8), last_byte>> = bitlist
@@ -583,7 +579,6 @@
   defp pack(value, size) when is_integer(value) and value >= 0 do
     pad = @bits_per_chunk - size
     <<value::size(size)-little, 0::size(pad)>>
->>>>>>> ae348047
   end
 
   defp size_of(value, size) when is_integer(value) and value >= 0 do
