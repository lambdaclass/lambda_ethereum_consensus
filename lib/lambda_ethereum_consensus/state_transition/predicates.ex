--- conflicted
+++ resolved
@@ -5,9 +5,7 @@
 
   alias Bls
   alias LambdaEthereumConsensus.StateTransition.Accessors
-  alias LambdaEthereumConsensus.StateTransition.Misc
   alias SszTypes.BeaconState
-  alias SszTypes.IndexedAttestation
   alias SszTypes.Validator
 
   import Bitwise
@@ -67,7 +65,6 @@
   end
 
   @doc """
-<<<<<<< HEAD
   Check if ``data_1`` and ``data_2`` are slashable according to Casper FFG rules.
   """
   @spec is_slashable_attestation_data(SszTypes.AttestationData.t(), SszTypes.AttestationData.t()) ::
@@ -119,45 +116,46 @@
         {:ok, r} -> r
         {:error, _} -> false
       end
-=======
-  Check if ``indexed_attestation`` is not empty, has sorted and unique indices and has a valid aggregate signature.
-  """
-  @spec is_valid_indexed_attestation(BeaconState.t(), IndexedAttestation.t()) ::
-          {:ok, boolean} | {:error, binary()}
-  def is_valid_indexed_attestation(
-        %BeaconState{validators: validators} = state,
-        indexed_attestation
-      ) do
-    # Verify indices are sorted and unique
-    indices = indexed_attestation.attesting_indices
-
-    sorted_indices =
-      indices
-      |> Enum.uniq()
-      |> Enum.sort()
-
-    # Verify aggregate signature
-    case length(indices) != 0 && indices == sorted_indices do
-      true ->
-        pubkeys =
-          Enum.map(indices, fn index ->
-            v = Enum.at(validators, index)
-            v.pubkey
-          end)
-
-        domain =
-          Accessors.get_domain(
-            state,
-            Constants.domain_beacon_attester(),
-            indexed_attestation.data.target.epoch
-          )
-
-        signing_root = Misc.compute_signing_root(indexed_attestation.data, domain)
-        Bls.fast_aggregate_verify(pubkeys, signing_root, indexed_attestation.signature)
-
-      false ->
-        {:error, "Attesting Indices are empty or not sorted"}
->>>>>>> 955dc97b
     end
   end
+  # @doc """
+  # Check if ``indexed_attestation`` is not empty, has sorted and unique indices and has a valid aggregate signature.
+  # """
+  # @spec is_valid_indexed_attestation(BeaconState.t(), IndexedAttestation.t()) ::
+  #         {:ok, boolean} | {:error, binary()}
+  # def is_valid_indexed_attestation(
+  #       %BeaconState{validators: validators} = state,
+  #       indexed_attestation
+  #     ) do
+  #   # Verify indices are sorted and unique
+  #   indices = indexed_attestation.attesting_indices
+
+  #   sorted_indices =
+  #     indices
+  #     |> Enum.uniq()
+  #     |> Enum.sort()
+
+  #   # Verify aggregate signature
+  #   case length(indices) != 0 && indices == sorted_indices do
+  #     true ->
+  #       pubkeys =
+  #         Enum.map(indices, fn index ->
+  #           v = Enum.at(validators, index)
+  #           v.pubkey
+  #         end)
+
+  #       domain =
+  #         Accessors.get_domain(
+  #           state,
+  #           Constants.domain_beacon_attester(),
+  #           indexed_attestation.data.target.epoch
+  #         )
+
+  #       signing_root = Misc.compute_signing_root(indexed_attestation.data, domain)
+  #       Bls.fast_aggregate_verify(pubkeys, signing_root, indexed_attestation.signature)
+
+  #     false ->
+  #       {:error, "Attesting Indices are empty or not sorted"}
+  #   end
+  # end
 end