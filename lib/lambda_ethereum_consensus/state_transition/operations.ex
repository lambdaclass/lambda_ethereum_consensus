defmodule LambdaEthereumConsensus.StateTransition.Operations do
  @moduledoc """
  This module contains functions for handling state transition
  """

  alias LambdaEthereumConsensus.Metrics
  alias LambdaEthereumConsensus.StateTransition.Accessors
  alias LambdaEthereumConsensus.StateTransition.Math
  alias LambdaEthereumConsensus.StateTransition.Misc
  alias LambdaEthereumConsensus.StateTransition.Mutators
  alias LambdaEthereumConsensus.StateTransition.Predicates
  alias LambdaEthereumConsensus.Utils
  alias LambdaEthereumConsensus.Utils.BitList
  alias LambdaEthereumConsensus.Utils.BitVector
  alias LambdaEthereumConsensus.Utils.Randao
  alias Types.PendingConsolidation
  alias Types.PendingDeposit
  alias Types.PendingPartialWithdrawal

  alias Types.Attestation
  alias Types.BeaconBlock
  alias Types.BeaconBlockBody
  alias Types.BeaconBlockHeader
  alias Types.BeaconState
  alias Types.ConsolidationRequest
  alias Types.DepositRequest
  alias Types.ExecutionPayload
  alias Types.ExecutionPayloadHeader
  alias Types.SyncAggregate
  alias Types.Validator
  alias Types.Withdrawal
  alias Types.WithdrawalRequest

  @spec process_block_header(BeaconState.t(), BeaconBlock.t()) ::
          {:ok, BeaconState.t()} | {:error, String.t()}
  def process_block_header(
        %BeaconState{slot: state_slot, latest_block_header: latest_block_header} = state,
        %BeaconBlock{slot: block_slot, proposer_index: proposer_index, parent_root: parent_root} =
          block
      ) do
    with :ok <- check_slots_match(state_slot, block_slot),
         :ok <-
           check_block_is_newer_than_latest_block_header(block_slot, latest_block_header.slot),
         :ok <- check_proposer_index_is_correct(proposer_index, state),
         :ok <- check_parent_root_match(parent_root, latest_block_header),
         {:ok, state} <- cache_current_block(state, block) do
      # Verify proposer is not slashed
      proposer = Aja.Vector.at!(state.validators, proposer_index)

      if proposer.slashed do
        {:error, "proposer is slashed"}
      else
        {:ok, state}
      end
    end
  end

  @spec check_slots_match(Types.slot(), Types.slot()) ::
          :ok | {:error, String.t()}
  defp check_slots_match(state_slot, block_slot) do
    # Verify that the slots match
    if block_slot == state_slot do
      :ok
    else
      {:error, "slots don't match"}
    end
  end

  @spec check_block_is_newer_than_latest_block_header(Types.slot(), Types.slot()) ::
          :ok | {:error, String.t()}
  defp check_block_is_newer_than_latest_block_header(block_slot, latest_block_header_slot) do
    # Verify that the block is newer than latest block header
    if block_slot > latest_block_header_slot do
      :ok
    else
      {:error, "block is not newer than latest block header"}
    end
  end

  @spec check_proposer_index_is_correct(Types.validator_index(), BeaconState.t()) ::
          :ok | {:error, String.t()}
  defp check_proposer_index_is_correct(block_proposer_index, state) do
    # Verify that proposer index is the correct index
    with {:ok, proposer_index} <- Accessors.get_beacon_proposer_index(state) do
      if block_proposer_index == proposer_index do
        :ok
      else
        {:error, "proposer index is incorrect"}
      end
    end
  end

  @spec check_parent_root_match(Types.root(), BeaconBlockHeader.t()) ::
          :ok | {:error, String.t()}
  defp check_parent_root_match(parent_root, latest_block_header) do
    # Verify that the parent matches
    with {:ok, root} <- Ssz.hash_tree_root(latest_block_header) do
      if parent_root == root do
        :ok
      else
        {:error, "parent roots mismatch"}
      end
    end
  end

  @spec cache_current_block(BeaconState.t(), BeaconBlock.t()) ::
          {:ok, BeaconState.t()} | {:error, String.t()}
  defp cache_current_block(state, block) do
    # Cache current block as the new latest block
    with {:ok, root} <- Ssz.hash_tree_root(block.body) do
      latest_block_header = %BeaconBlockHeader{
        slot: block.slot,
        proposer_index: block.proposer_index,
        parent_root: block.parent_root,
        state_root: <<0::256>>,
        body_root: root
      }

      {:ok, %BeaconState{state | latest_block_header: latest_block_header}}
    end
  end

  @spec process_sync_aggregate(BeaconState.t(), SyncAggregate.t()) ::
          {:ok, BeaconState.t()} | {:error, String.t()}
  def process_sync_aggregate(%BeaconState{} = state, %SyncAggregate{} = aggregate) do
    # Verify sync committee aggregate signature signing over the previous slot block root
    committee_pubkeys = state.current_sync_committee.pubkeys

    participant_pubkeys =
      committee_pubkeys
      |> Enum.with_index()
      |> Enum.filter(fn {_, index} -> BitVector.set?(aggregate.sync_committee_bits, index) end)
      |> Enum.map(fn {public_key, _} -> public_key end)

    previous_slot = max(state.slot, 1) - 1
    epoch = Misc.compute_epoch_at_slot(previous_slot)
    domain = Accessors.get_domain(state, Constants.domain_sync_committee(), epoch)

    with {:ok, block_root} <- Accessors.get_block_root_at_slot(state, previous_slot),
         signing_root <- Misc.compute_signing_root(block_root, domain),
         :ok <-
           verify_signature(participant_pubkeys, signing_root, aggregate.sync_committee_signature),
         {:ok, proposer_index} <- Accessors.get_beacon_proposer_index(state) do
      # Compute participant and proposer rewards
      {participant_reward, proposer_reward} = compute_sync_aggregate_rewards(state)

      total_proposer_reward = BitVector.count(aggregate.sync_committee_bits) * proposer_reward

      # PERF: make Map with committee_index by pubkey, then
      # Enum.map validators -> new balance all in place, without map_reduce
      state.validators
      |> get_sync_committee_indices(committee_pubkeys)
      |> Stream.with_index()
      |> Stream.map(fn {validator_index, committee_index} ->
        if BitVector.set?(aggregate.sync_committee_bits, committee_index),
          do: {validator_index, participant_reward},
          else: {validator_index, -participant_reward}
      end)
      |> Enum.reduce(state.balances, fn {validator_index, delta}, balances ->
        Aja.Vector.update_at!(balances, validator_index, &max(&1 + delta, 0))
      end)
      |> then(&%{state | balances: &1})
      |> BeaconState.increase_balance(proposer_index, total_proposer_reward)
      |> then(&{:ok, &1})
    end
  end

  defp verify_signature(pubkeys, message, signature) do
    case Bls.eth_fast_aggregate_verify(pubkeys, message, signature) do
      {:ok, true} -> :ok
      _ -> {:error, "Signature verification failed"}
    end
  end

  @spec compute_sync_aggregate_rewards(BeaconState.t()) :: {Types.gwei(), Types.gwei()}
  defp compute_sync_aggregate_rewards(state) do
    # Compute participant and proposer rewards
    total_active_balance = Accessors.get_total_active_balance(state)

    effective_balance_increment = ChainSpec.get("EFFECTIVE_BALANCE_INCREMENT")
    total_active_increments = total_active_balance |> div(effective_balance_increment)

    numerator = effective_balance_increment * ChainSpec.get("BASE_REWARD_FACTOR")
    denominator = Math.integer_squareroot(total_active_balance)
    base_reward_per_increment = div(numerator, denominator)
    total_base_rewards = base_reward_per_increment * total_active_increments

    max_participant_rewards =
      (total_base_rewards * Constants.sync_reward_weight())
      |> div(Constants.weight_denominator())
      |> div(ChainSpec.get("SLOTS_PER_EPOCH"))

    participant_reward = div(max_participant_rewards, ChainSpec.get("SYNC_COMMITTEE_SIZE"))

    proposer_reward =
      (participant_reward * Constants.proposer_weight())
      |> div(Constants.weight_denominator() - Constants.proposer_weight())

    {participant_reward, proposer_reward}
  end

  @spec get_sync_committee_indices(Aja.Vector.t(Validator.t()), list(Types.bls_pubkey())) ::
          list(Types.validator_index())
  defp get_sync_committee_indices(validators, committee_pubkeys) do
    pk_map =
      committee_pubkeys
      |> Stream.with_index()
      |> Enum.reduce(%{}, fn {pk, i}, map ->
        Map.update(map, pk, [i], &[i | &1])
      end)

    validators
    |> Stream.with_index()
    |> Stream.map(fn {%Validator{pubkey: pubkey}, i} -> {Map.get(pk_map, pubkey), i} end)
    |> Stream.reject(fn {v, _} -> is_nil(v) end)
    |> Stream.flat_map(fn {list, i} -> list |> Stream.map(&{&1, i}) end)
    |> Enum.sort(fn {v1, _}, {v2, _} -> v1 <= v2 end)
    |> Enum.map(fn {_, i} -> i end)
  end

  @doc """
  State transition function managing the processing & validation of the `ExecutionPayload`
  """
  @spec process_execution_payload(BeaconState.t(), BeaconBlockBody.t()) ::
          {:ok, BeaconState.t()} | {:error, String.t()}
  def process_execution_payload(state, %BeaconBlockBody{} = body) do
    payload = body.execution_payload

    cond do
      # Verify consistency of the parent hash with respect to the previous execution payload header
      BeaconState.merge_transition_complete?(state) and
          payload.parent_hash != state.latest_execution_payload_header.block_hash ->
        {:error, "Inconsistency in parent hash"}

      # Verify prev_randao
      payload.prev_randao !=
          Randao.get_randao_mix(state.randao_mixes, Accessors.get_current_epoch(state)) ->
        {:error, "Invalid prev_randao"}

      # Verify timestamp
      payload.timestamp != Misc.compute_timestamp_at_slot(state, state.slot) ->
        {:error, "Timestamp verification failed"}

      body.blob_kzg_commitments |> length() > ChainSpec.get("MAX_BLOBS_PER_BLOCK") ->
        {:error, "Too many commitments"}

      # Cache execution payload header
      true ->
        with {:ok, transactions_root} <-
               Ssz.hash_list_tree_root_typed(
                 payload.transactions,
                 ChainSpec.get("MAX_TRANSACTIONS_PER_PAYLOAD"),
                 Types.Transaction
               ),
             {:ok, withdrawals_root} <-
               Ssz.hash_list_tree_root(
                 payload.withdrawals,
                 ChainSpec.get("MAX_WITHDRAWALS_PER_PAYLOAD")
               ) do
          fields =
            [
              parent_hash: payload.parent_hash,
              fee_recipient: payload.fee_recipient,
              state_root: payload.state_root,
              receipts_root: payload.receipts_root,
              logs_bloom: payload.logs_bloom,
              prev_randao: payload.prev_randao,
              block_number: payload.block_number,
              gas_limit: payload.gas_limit,
              gas_used: payload.gas_used,
              timestamp: payload.timestamp,
              extra_data: payload.extra_data,
              base_fee_per_gas: payload.base_fee_per_gas,
              block_hash: payload.block_hash,
              transactions_root: transactions_root,
              withdrawals_root: withdrawals_root,
              blob_gas_used: payload.blob_gas_used,
              excess_blob_gas: payload.excess_blob_gas
            ]

          header = struct!(ExecutionPayloadHeader, fields)

          {:ok, %BeaconState{state | latest_execution_payload_header: header}}
        end
    end
  end

  @doc """
  Apply withdrawals to the state.
  """
  @spec process_withdrawals(BeaconState.t(), ExecutionPayload.t()) ::
          {:ok, BeaconState.t()} | {:error, String.t()}
  def process_withdrawals(
        %BeaconState{validators: validators} = state,
        %ExecutionPayload{withdrawals: withdrawals}
      ) do
    expected_withdrawals = get_expected_withdrawals(state)

    with :ok <- check_withdrawals(withdrawals, expected_withdrawals) do
      state
      |> Map.update!(:balances, &decrease_balances(&1, withdrawals))
      |> update_next_withdrawal_index(withdrawals)
      |> update_next_withdrawal_validator_index(withdrawals, Aja.Vector.size(validators))
      |> then(&{:ok, &1})
    end
  end

  # Update the next withdrawal index if this block contained withdrawals
  @spec update_next_withdrawal_index(BeaconState.t(), list(Withdrawal.t())) :: BeaconState.t()
  defp update_next_withdrawal_index(state, []), do: state

  defp update_next_withdrawal_index(state, withdrawals) do
    latest_withdrawal = List.last(withdrawals)
    %BeaconState{state | next_withdrawal_index: latest_withdrawal.index + 1}
  end

  @spec update_next_withdrawal_validator_index(BeaconState.t(), list(Withdrawal.t()), integer()) ::
          BeaconState.t()
  defp update_next_withdrawal_validator_index(state, withdrawals, validator_len) do
    next_index =
      if length(withdrawals) == ChainSpec.get("MAX_WITHDRAWALS_PER_PAYLOAD") do
        # Update the next validator index to start the next withdrawal sweep
        latest_withdrawal = List.last(withdrawals)
        latest_withdrawal.validator_index + 1
      else
        # Advance sweep by the max length of the sweep if there was not a full set of withdrawals
        state.next_withdrawal_validator_index +
          ChainSpec.get("MAX_VALIDATORS_PER_WITHDRAWALS_SWEEP")
      end

    next_validator_index = rem(next_index, validator_len)
    %BeaconState{state | next_withdrawal_validator_index: next_validator_index}
  end

  @spec check_withdrawals(list(Withdrawal.t()), list(Withdrawal.t())) ::
          :ok | {:error, String.t()}
  defp check_withdrawals(withdrawals, expected_withdrawals)
       when length(withdrawals) !== length(expected_withdrawals) do
    {:error, "expected withdrawals don't match the state withdrawals in length"}
  end

  defp check_withdrawals(withdrawals, expected_withdrawals) do
    Stream.zip(expected_withdrawals, withdrawals)
    |> Enum.all?(fn {expected_withdrawal, withdrawal} ->
      expected_withdrawal == withdrawal
    end)
    |> then(&if &1, do: :ok, else: {:error, "withdrawal doesn't match expected withdrawal"})
  end

  @spec decrease_balances(Aja.Vector.t(Types.gwei()), list(Withdrawal.t())) :: BeaconState.t()
  defp decrease_balances(balances, withdrawals) do
    withdrawals
    |> Enum.reduce(balances, fn %Withdrawal{validator_index: index, amount: amount}, balances ->
      Aja.Vector.update_at!(balances, index, &max(&1 - amount, 0))
    end)
  end

  @spec get_expected_withdrawals(BeaconState.t()) :: list(Withdrawal.t())
  def get_expected_withdrawals(%BeaconState{} = state) do
    # Compute the next batch of withdrawals which should be included in a block.
    epoch = Accessors.get_current_epoch(state)

    max_validators_per_withdrawals_sweep = ChainSpec.get("MAX_VALIDATORS_PER_WITHDRAWALS_SWEEP")
    max_withdrawals_per_payload = ChainSpec.get("MAX_WITHDRAWALS_PER_PAYLOAD")
    max_effective_balance = ChainSpec.get("MAX_EFFECTIVE_BALANCE")

    bound = state.validators |> Aja.Vector.size() |> min(max_validators_per_withdrawals_sweep)

    Stream.zip([state.validators, state.balances])
    |> Stream.with_index()
    |> Stream.cycle()
    |> Stream.drop(state.next_withdrawal_validator_index)
    |> Stream.take(bound)
    |> Stream.map(fn {{validator, balance}, index} ->
      cond do
        Validator.fully_withdrawable_validator?(validator, balance, epoch) ->
          {validator, balance, index}

        Validator.partially_withdrawable_validator?(validator, balance) ->
          {validator, balance - max_effective_balance, index}

        true ->
          nil
      end
    end)
    |> Stream.reject(&is_nil/1)
    |> Stream.with_index()
    |> Stream.map(fn {{validator, balance, validator_index}, index} ->
      %Validator{withdrawal_credentials: withdrawal_credentials} = validator

      <<_::binary-size(12), execution_address::binary>> = withdrawal_credentials

      %Withdrawal{
        index: index + state.next_withdrawal_index,
        validator_index: validator_index,
        address: execution_address,
        amount: balance
      }
    end)
    |> Enum.take(max_withdrawals_per_payload)
  end

  @spec process_proposer_slashing(BeaconState.t(), Types.ProposerSlashing.t()) ::
          {:ok, BeaconState.t()} | {:error, String.t()}
  def process_proposer_slashing(state, proposer_slashing) do
    header_1 = proposer_slashing.signed_header_1.message
    header_2 = proposer_slashing.signed_header_2.message
    validators_size = Aja.Vector.size(state.validators)
    proposer = state.validators[header_1.proposer_index]

    cond do
      not Predicates.indices_available?(validators_size, [header_1.proposer_index]) ->
        {:error, "Too high index"}

      not (header_1.slot == header_2.slot) ->
        {:error, "Slots don't match"}

      not (header_1.proposer_index == header_2.proposer_index) ->
        {:error, "Proposer indices don't match"}

      not (header_1 != header_2) ->
        {:error, "Headers are same"}

      not Predicates.slashable_validator?(proposer, Accessors.get_current_epoch(state)) ->
        {:error, "Proposer is not slashable"}

      not ([proposer_slashing.signed_header_1, proposer_slashing.signed_header_2]
           |> Enum.all?(&verify_proposer_slashing(&1, state, proposer))) ->
        {:error, "Signed header 1 or 2 signature is not verified"}

      true ->
        Mutators.slash_validator(state, header_1.proposer_index)
    end
  end

  defp verify_proposer_slashing(signed_header, state, proposer) do
    domain =
      Accessors.get_domain(
        state,
        Constants.domain_beacon_proposer(),
        Misc.compute_epoch_at_slot(signed_header.message.slot)
      )

    signing_root =
      Misc.compute_signing_root(signed_header.message, domain)

    bls_verify_proposer_slashing(
      proposer.pubkey,
      signing_root,
      signed_header.signature
    )
  end

  defp bls_verify_proposer_slashing(pubkey, signing_root, signature) do
    verification = Bls.verify(pubkey, signing_root, signature)

    case verification do
      {:ok, bool} ->
        bool

      {:error, _msg} ->
        true
    end
  end

  @spec process_deposit(BeaconState.t(), Types.Deposit.t()) ::
          {:ok, BeaconState.t()} | {:error, String.t()}
  def process_deposit(state, deposit) do
    with {:ok, deposit_data_root} <- Ssz.hash_tree_root(deposit.data) do
      if Predicates.valid_merkle_branch?(
           deposit_data_root,
           deposit.proof,
           Constants.deposit_contract_tree_depth() + 1,
           state.eth1_deposit_index,
           state.eth1_data.deposit_root
         ) do
        state
        |> Map.put(:eth1_deposit_index, state.eth1_deposit_index + 1)
        |> Mutators.apply_deposit(
          deposit.data.pubkey,
          deposit.data.withdrawal_credentials,
          deposit.data.amount,
          deposit.data.signature
        )
      else
        {:error, "Merkle branch is not valid"}
      end
    end
  end

  @spec process_attester_slashing(BeaconState.t(), Types.AttesterSlashing.t()) ::
          {:ok, BeaconState.t()} | {:error, String.t()}
  def process_attester_slashing(state, attester_slashing) do
    attestation_1 = attester_slashing.attestation_1
    attestation_2 = attester_slashing.attestation_2
    validator_size = Aja.Vector.size(state.validators)

    cond do
      not Predicates.slashable_attestation_data?(attestation_1.data, attestation_2.data) ->
        {:error, "Attestation data is not slashable"}

      not Predicates.valid_indexed_attestation?(state, attestation_1) ->
        {:error, "Attestation 1 is not valid"}

      not Predicates.valid_indexed_attestation?(state, attestation_2) ->
        {:error, "Attestation 2 is not valid"}

      not Predicates.indices_available?(validator_size, attestation_1.attesting_indices) ->
        {:error, "Index too high attestation 1"}

      not Predicates.indices_available?(validator_size, attestation_2.attesting_indices) ->
        {:error, "Index too high attestation 2"}

      true ->
        {slashed_any, state} =
          Stream.uniq(attestation_1.attesting_indices)
          |> Stream.filter(fn i -> Enum.member?(attestation_2.attesting_indices, i) end)
          |> Enum.sort()
          |> Enum.reduce_while({false, state}, fn i, {slashed_any, state} ->
            slash_validator(slashed_any, state, i)
          end)

        if slashed_any do
          {:ok, state}
        else
          {:error, "Didn't slash any"}
        end
    end
  end

  defp slash_validator(slashed_any, state, i) do
    if Aja.Vector.at!(state.validators, i)
       |> Predicates.slashable_validator?(Accessors.get_current_epoch(state)) do
      case Mutators.slash_validator(state, i) do
        {:ok, state} -> {:cont, {true, state}}
        {:error, _msg} -> {:halt, {false, nil}}
      end
    else
      {:cont, {slashed_any, state}}
    end
  end

  @doc """
  Process voluntary exit.
  """
  @spec process_voluntary_exit(BeaconState.t(), Types.SignedVoluntaryExit.t()) ::
          {:ok, BeaconState.t()} | {:error, String.t()}
  def process_voluntary_exit(state, signed_voluntary_exit) do
    voluntary_exit = signed_voluntary_exit.message
    validator_index = voluntary_exit.validator_index
    validator = state.validators[validator_index]
    current_epoch = Accessors.get_current_epoch(state)

    cond do
      not Predicates.indices_available?(Aja.Vector.size(state.validators), [validator_index]) ->
        {:error, "invalid index"}

      not Predicates.active_validator?(validator, current_epoch) ->
        {:error, "validator not active"}

      validator.exit_epoch != Constants.far_future_epoch() ->
        {:error, "validator already exiting"}

      current_epoch < voluntary_exit.epoch ->
        {:error, "exit not valid yet"}

      current_epoch < validator.activation_epoch + ChainSpec.get("SHARD_COMMITTEE_PERIOD") ->
        {:error, "validator cannot exit yet"}

      Accessors.get_pending_balance_to_withdraw(state, voluntary_exit.validator_index) != 0 ->
        {:error, "validator has pending withdrawals in the queue"}

      not (Misc.compute_domain(
             Constants.domain_voluntary_exit(),
             fork_version: ChainSpec.get("CAPELLA_FORK_VERSION"),
             genesis_validators_root: state.genesis_validators_root
           )
           |> then(&Misc.compute_signing_root(voluntary_exit, &1))
           |> then(&Bls.valid?(validator.pubkey, &1, signed_voluntary_exit.signature))) ->
        {:error, "invalid signature"}

      true ->
        with {:ok, {state, validator}} <- Mutators.initiate_validator_exit(state, validator_index) do
          Aja.Vector.replace_at!(state.validators, validator_index, validator)
          |> then(&{:ok, %BeaconState{state | validators: &1}})
        end
    end
  end

  @doc """
  Process attestations during state transition.
  """
  @spec process_attestation(BeaconState.t(), Attestation.t()) ::
          {:ok, BeaconState.t()} | {:error, String.t()}
  def process_attestation(state, attestation) do
    process_attestation_batch(state, [attestation])
  end

  @spec validate_attestation(BeaconState.t(), Attestation.t()) :: :ok | {:error, String.t()}
  def validate_attestation(
        state,
        %Attestation{data: data, aggregation_bits: aggregation_bits} = attestation
      ) do
    with :ok <- check_valid_target_epoch(data, state),
         :ok <- check_epoch_matches(data),
         :ok <- check_valid_slot_range(data, state),
         :ok <- check_data_index_zero(data),
<<<<<<< HEAD
         committee_indices <- Accessors.get_committee_indices(attestation.committee_bits),
         {:ok, committee_offset} <-
           check_committee_indices(committee_indices, aggregation_bits, data, state),
=======
         {:ok, committee_offset} <- check_committee_indices(attestation, state),
>>>>>>> e5ef0028
         :ok <- check_matching_aggregation_bits_length(aggregation_bits, committee_offset),
         {:ok, indexed_attestation} <- Accessors.get_indexed_attestation(state, attestation) do
      check_valid_indexed_attestation(state, indexed_attestation)
    end
  end

  @spec process_attestation_batch(BeaconState.t(), [Attestation.t()]) ::
          {:ok, BeaconState.t()} | {:error, String.t()}
  def process_attestation_batch(state, attestations) do
    with {:ok, {previous_epoch_updates, current_epoch_updates}} <-
           attestations
           |> Stream.with_index()
           |> Enum.reduce_while({:ok, {Map.new(), Map.new()}}, fn
             {att, i}, {:ok, {pepu, cepu}} ->
               {:cont, fast_process_attestation(state, att, pepu, cepu, i)}

             _, {:error, _} = err ->
               {:halt, err}
           end) do
      base_reward_per_increment = Accessors.get_base_reward_per_increment(state)

      {new_previous_participation, reward_numerators} =
        update_participations(
          state,
          state.previous_epoch_participation,
          previous_epoch_updates,
          base_reward_per_increment,
          %{}
        )

      {new_current_participation, reward_numerators} =
        update_participations(
          state,
          state.current_epoch_participation,
          current_epoch_updates,
          base_reward_per_increment,
          reward_numerators
        )

      {:ok, proposer_index} = Accessors.get_beacon_proposer_index(state)

      proposer_reward =
        reward_numerators
        |> Stream.map(fn {_, numerator} -> compute_proposer_reward(numerator) end)
        |> Enum.sum()

      {:ok,
       %BeaconState{
         BeaconState.increase_balance(state, proposer_index, proposer_reward)
         | previous_epoch_participation: new_previous_participation,
           current_epoch_participation: new_current_participation
       }}
    end
  end

  defp update_participations(
         state,
         epoch_participation,
         epoch_updates,
         base_per_increment,
         reward_numerators
       ) do
    epoch_updates
    |> Enum.reduce({epoch_participation, reward_numerators}, fn
      {i, masks}, {participations, reward_numerators} ->
        validator = Aja.Vector.at!(state.validators, i)
        participation = Aja.Vector.at!(participations, i)

        masks
        |> Enum.reduce(
          {participation, reward_numerators},
          &reduce_participation_batch(validator, base_per_increment, &1, &2)
        )
        |> then(fn {participation, reward_numerators} ->
          {Aja.Vector.replace_at!(participations, i, participation), reward_numerators}
        end)
    end)
  end

  defp reduce_participation_batch(
         validator,
         base_reward_per_increment,
         {att_index, mask},
         {participation, reward_numerators}
       ) do
    base_reward = Accessors.get_base_reward(validator, base_reward_per_increment)

    weights =
      Constants.participation_flag_weights()
      |> Stream.with_index()
      |> Stream.map(fn {w, i} -> {w, 2 ** i} end)
      |> Enum.filter(fn {_, i} -> Bitwise.band(mask, i) != 0 end)

    {participation, reward} = update_participation(participation, base_reward, weights)

    {participation, Map.update(reward_numerators, att_index, reward, &(&1 + reward))}
  end

  def fast_process_attestation(
        state,
        %Attestation{data: data} = att,
        previous_epoch_updates,
        current_epoch_updates,
        attestation_index
      ) do
    with :ok <- validate_attestation(state, att),
         slot = state.slot - data.slot,
         {:ok, flag_indices} <-
           Accessors.get_attestation_participation_flag_indices(state, data, slot),
         {:ok, attesting_indices} <- Accessors.get_attesting_indices(state, att) do
      is_current_epoch = data.target.epoch == Accessors.get_current_epoch(state)
      epoch_updates = if is_current_epoch, do: current_epoch_updates, else: previous_epoch_updates

      weights_mask =
        Constants.participation_flag_weights()
        |> Stream.with_index()
        |> Stream.filter(&(elem(&1, 1) in flag_indices))
        |> Stream.map(fn {_, i} -> 2 ** i end)
        |> Enum.sum()

      v = {attestation_index, weights_mask}

      new_epoch_updates =
        attesting_indices
        |> Enum.to_list()
        |> Enum.reduce(epoch_updates, fn i, epoch_updates ->
          Map.update(epoch_updates, i, [v], &merge_masks(&1, v))
        end)

      if is_current_epoch,
        do: {:ok, {previous_epoch_updates, new_epoch_updates}},
        else: {:ok, {new_epoch_updates, current_epoch_updates}}
    end
  end

  # We simplify masks by discarding duplicates, and simplify
  # next merges by OR-ing them together.
  defp merge_masks([{_, v} | _] = masks, {_, v}), do: masks
  defp merge_masks([{_, v1} | _] = masks, {i, v2}), do: [{i, Bitwise.bor(v1, v2)} | masks]

  defp update_participation(participation, base_reward, weights) do
    weights
    |> Enum.reduce({participation, 0}, fn {weight, i}, {participation, acc} ->
      new_participation = Bitwise.bor(participation, i)
      new_acc = if new_participation == participation, do: acc, else: acc + base_reward * weight
      {new_participation, new_acc}
    end)
  end

  defp compute_proposer_reward(proposer_reward_numerator) do
    proposer_reward_denominator =
      ((Constants.weight_denominator() - Constants.proposer_weight()) *
         Constants.weight_denominator())
      |> div(Constants.proposer_weight())

    div(proposer_reward_numerator, proposer_reward_denominator)
  end

  @doc """
  Provide randomness to the operation of the beacon chain.
  """
  @spec process_randao(BeaconState.t(), BeaconBlockBody.t()) ::
          {:ok, BeaconState.t()} | {:error, String.t()}
  def process_randao(
        %BeaconState{} = state,
        %BeaconBlockBody{randao_reveal: randao_reveal} = _body
      ) do
    epoch = Accessors.get_current_epoch(state)

    # Verify RANDAO reveal
    with {:ok, proposer_index} <- Accessors.get_beacon_proposer_index(state) do
      proposer = Aja.Vector.at!(state.validators, proposer_index)
      domain = Accessors.get_domain(state, Constants.domain_randao())
      signing_root = Misc.compute_signing_root(epoch, TypeAliases.epoch(), domain)

      if Bls.valid?(proposer.pubkey, signing_root, randao_reveal) do
        randao_mix = Randao.get_randao_mix(state.randao_mixes, epoch)
        hash = SszEx.hash(randao_reveal)

        # Mix in RANDAO reveal
        mix = :crypto.exor(randao_mix, hash)

        updated_randao_mixes = Randao.replace_randao_mix(state.randao_mixes, epoch, mix)

        {:ok,
         %BeaconState{
           state
           | randao_mixes: updated_randao_mixes
         }}
      else
        {:error, "invalid randao reveal"}
      end
    end
  end

  @spec process_eth1_data(BeaconState.t(), BeaconBlockBody.t()) ::
          {:ok, BeaconState.t()} | {:error, String.t()}
  def process_eth1_data(
        %BeaconState{} = state,
        %BeaconBlockBody{eth1_data: eth1_data}
      ) do
    updated_eth1_data_votes = List.insert_at(state.eth1_data_votes, -1, eth1_data)
    updated_state = %{state | eth1_data_votes: updated_eth1_data_votes}

    slots_per_eth1_voting_period =
      ChainSpec.get("EPOCHS_PER_ETH1_VOTING_PERIOD") * ChainSpec.get("SLOTS_PER_EPOCH")

    if Enum.count(updated_eth1_data_votes, &(&1 == eth1_data)) * 2 > slots_per_eth1_voting_period do
      {:ok, %{updated_state | eth1_data: eth1_data}}
    else
      {:ok, updated_state}
    end
  end

  defp check_valid_target_epoch(data, state) do
    if data.target.epoch in [
         Accessors.get_previous_epoch(state),
         Accessors.get_current_epoch(state)
       ] do
      :ok
    else
      {:error, "Invalid target epoch"}
    end
  end

  defp check_epoch_matches(data) do
    if data.target.epoch == Misc.compute_epoch_at_slot(data.slot) do
      :ok
    else
      {:error, "Epoch mismatch"}
    end
  end

  defp check_valid_slot_range(data, state) do
    if data.slot + ChainSpec.get("MIN_ATTESTATION_INCLUSION_DELAY") <= state.slot do
      :ok
    else
      {:error, "Invalid slot range"}
    end
  end

  defp check_committee_count(comittee_index, data, state) do
    if comittee_index >= Accessors.get_committee_count_per_slot(state, data.target.epoch) do
      {:error, "Comitee index exceeds committee count"}
    else
      :ok
    end
  end

  defp check_matching_aggregation_bits_length(aggregation_bits, committe_offset) do
    aggregation_bits_length = BitList.length(aggregation_bits)

    if aggregation_bits_length == committe_offset do
      :ok
    else
      {:error,
       "Mismatched length. aggregation_bits: #{aggregation_bits_length}. committee_offset: #{committe_offset}"}
    end
  end

  defp check_valid_indexed_attestation(state, indexed_attestation) do
    if Predicates.valid_indexed_attestation?(state, indexed_attestation) do
      :ok
    else
      {:error, "Invalid signature"}
    end
  end

<<<<<<< HEAD
  defp check_data_index_zero(data) do
    if data.index == 0 do
      :ok
    else
      {:error, "Data index should be zero"}
    end
  end

  defp check_committee_indices(committee_indices, aggregation_bits, data, state) do
    committee_indices
    |> Enum.reduce_while({:ok, 0}, fn committee_index, {:ok, committee_offset} ->
      with :ok <- check_committee_count(committee_index, data, state),
           {:ok, committee} <- Accessors.get_beacon_committee(state, data.slot, committee_index) do
        committee_attesters =
          for(
            {attester_index, index} <- Enum.with_index(committee),
            BitList.set?(aggregation_bits, index + committee_offset),
            do: attester_index
          )
          |> MapSet.new()

        if MapSet.size(committee_attesters) == 0 do
          {:halt, {:error, "Empty committee attesters"}}
        else
          {:cont, {:ok, committee_offset + length(committee)}}
        end
=======
  defp check_data_index_zero(%{index: 0}), do: :ok
  defp check_data_index_zero(_data), do: {:error, "Data index should be zero"}

  defp check_committee_attesters_exists(committee, aggregation_bits, committee_offset) do
    committee
    |> Enum.with_index()
    |> Enum.any?(&BitList.set?(aggregation_bits, elem(&1, 1) + committee_offset))
    |> case do
      true -> :ok
      false -> {:error, "No committee attesters exist"}
    end
  end

  defp check_committee_indices(attestation, state) do
    %Attestation{data: data, aggregation_bits: aggregation_bits, committee_bits: committee_bits} =
      attestation

    committee_bits
    |> Accessors.get_committee_indices()
    |> Enum.reduce_while({:ok, 0}, fn committee_index, {:ok, committee_offset} ->
      with :ok <- check_committee_count(committee_index, data, state),
           {:ok, committee} <- Accessors.get_beacon_committee(state, data.slot, committee_index),
           :ok <- check_committee_attesters_exists(committee, aggregation_bits, committee_offset) do
        {:cont, {:ok, committee_offset + length(committee)}}
>>>>>>> e5ef0028
      else
        error -> {:halt, error}
      end
    end)
  end

  def process_bls_to_execution_change(state, signed_address_change) do
    address_change = signed_address_change.message

    with :ok <- validate_address_change(state, address_change),
         validator = Aja.Vector.at!(state.validators, address_change.validator_index),
         :ok <- validate_withdrawal_credentials(validator, address_change) do
      signing_root =
        Misc.compute_domain(
          Constants.domain_bls_to_execution_change(),
          genesis_validators_root: state.genesis_validators_root
        )
        |> then(&Misc.compute_signing_root(address_change, &1))

      if Bls.valid?(
           address_change.from_bls_pubkey,
           signing_root,
           signed_address_change.signature
         ) do
        [
          Constants.eth1_address_withdrawal_prefix(),
          <<0::size(88)>>,
          address_change.to_execution_address
        ]
        |> Enum.join()
        |> then(&%Validator{validator | withdrawal_credentials: &1})
        |> then(&Aja.Vector.replace_at!(state.validators, address_change.validator_index, &1))
        |> then(&{:ok, %BeaconState{state | validators: &1}})
      else
        {:error, "bls verification failed"}
      end
    end
  end

  defp validate_address_change(state, address_change) do
    if address_change.validator_index < Aja.Vector.size(state.validators) do
      :ok
    else
      {:error, "Invalid address change"}
    end
  end

  defp validate_withdrawal_credentials(validator, address_change) do
    <<prefix::binary-size(1), address::binary-size(31)>> = validator.withdrawal_credentials
    <<_, hash::binary-size(31)>> = SszEx.hash(address_change.from_bls_pubkey)

    if prefix == Constants.bls_withdrawal_prefix() and address == hash do
      :ok
    else
      {:error, "Invalid withdrawal credentials"}
    end
  end

  @spec process_deposit_request(BeaconState.t(), DepositRequest.t()) :: {:ok, BeaconState.t()}
  def process_deposit_request(state, deposit_request) do
    start_index =
      if state.deposit_requests_start_index == Constants.unset_deposit_requests_start_index(),
        do: deposit_request.index,
        else: state.deposit_requests_start_index

    deposit = %PendingDeposit{
      pubkey: deposit_request.pubkey,
      withdrawal_credentials: deposit_request.withdrawal_credentials,
      amount: deposit_request.amount,
      signature: deposit_request.signature,
      slot: state.slot
    }

    {:ok,
     %BeaconState{
       state
       | deposit_requests_start_index: start_index,
         pending_deposits: state.pending_deposits ++ [deposit]
     }}
  end

  @spec process_withdrawal_request(BeaconState.t(), WithdrawalRequest.t()) ::
          {:ok, BeaconState.t()} | {:error, String.t()}
  def process_withdrawal_request(state, withdrawal_request) do
    amount = withdrawal_request.amount
    is_full_exit_request = amount == Constants.full_exit_request_amount()
    request_pubkey = withdrawal_request.validator_pubkey
    current_epoch = Accessors.get_current_epoch(state)
    far_future_epoch = Constants.far_future_epoch()

<<<<<<< HEAD
    {validator, validator_index} = find_validator(state, request_pubkey)

    with false <- partial_exit_with_partial_withdrawal_queue_full?(state, is_full_exit_request),
         false <- is_nil(validator),
         false <- invalid_withdrawal_credentials?(validator, withdrawal_request.source_address),
         false <- not Predicates.active_validator?(validator, current_epoch),
         false <- validator.exit_epoch == far_future_epoch,
         false <-
           current_epoch < validator.activation_epoch + ChainSpec.get("SHARD_COMMITTEE_PERIOD") do
=======
    with false <- partial_withdrawal_on_full_queue?(state, is_full_exit_request),
         {validator, validator_index} <- find_validator(state, request_pubkey),
         true <-
           not invalid_withdrawal_credentials?(validator, withdrawal_request.source_address),
         true <- Predicates.active_validator?(validator, current_epoch),
         true <- validator.exit_epoch == far_future_epoch,
         true <-
           current_epoch >= validator.activation_epoch + ChainSpec.get("SHARD_COMMITTEE_PERIOD") do
>>>>>>> e5ef0028
      pending_balance_to_withdraw =
        Accessors.get_pending_balance_to_withdraw(state, validator_index)

      withdrawal_request_type =
<<<<<<< HEAD
        if is_full_exit_request do
          if pending_balance_to_withdraw == 0 do
            :full_exit
          else
            :full_exit_with_pending_balance
          end
        else
          :partial_exit
=======
        cond do
          is_full_exit_request and pending_balance_to_withdraw == 0 -> :full_exit
          is_full_exit_request -> :full_exit_with_pending_balance
          true -> :partial_exit
>>>>>>> e5ef0028
        end

      handle_valid_withdrawal_request(
        state,
        validator,
        validator_index,
        amount,
<<<<<<< HEAD
=======
        pending_balance_to_withdraw,
>>>>>>> e5ef0028
        withdrawal_request_type
      )
    else
      _ ->
        {:ok, state}
    end
  end

<<<<<<< HEAD
  defp partial_exit_with_partial_withdrawal_queue_full?(state, is_full_exit_request) do
=======
  defp partial_withdrawal_on_full_queue?(state, is_full_exit_request) do
>>>>>>> e5ef0028
    length(state.pending_partial_withdrawals) ==
      ChainSpec.get("PENDING_PARTIAL_WITHDRAWALS_LIMIT") && !is_full_exit_request
  end

  defp invalid_withdrawal_credentials?(validator, address) do
    has_correct_credential = Validator.has_execution_withdrawal_credential(validator)

    is_correct_source_address =
      case validator.withdrawal_credentials do
        <<_::binary-size(12), rest>> -> rest == address
        _ -> false
      end

    !(has_correct_credential && is_correct_source_address)
  end

  @spec find_validator(Types.BeaconState.t(), Types.bls_pubkey()) ::
<<<<<<< HEAD
          {Types.Validator.t(), non_neg_integer()} | {nil, nil}
  def find_validator(state, request_pubkey) do
    state.validators
    |> Enum.with_index()
    |> Enum.find(fn {validator, _idx} -> validator.pubkey == request_pubkey end)
    |> then(fn
      nil -> {nil, nil}
      {validator, idx} -> {validator, idx}
    end)
  end

  defp handle_valid_withdrawal_request(state, _, validator_index, _, :full_exit) do
=======
          {Types.Validator.t(), non_neg_integer()} | nil
  defp find_validator(state, request_pubkey) do
    state.validators
    |> Aja.Enum.find_index(fn validator -> validator.pubkey == request_pubkey end)
    |> then(fn
      nil -> nil
      index -> {Aja.Vector.at(state.validators, index), index}
    end)
  end

  defp handle_valid_withdrawal_request(state, _, validator_index, _, _, :full_exit) do
>>>>>>> e5ef0028
    with {:ok, {state, validator}} <- Mutators.initiate_validator_exit(state, validator_index) do
      {:ok,
       %Types.BeaconState{
         state
         | validators: Aja.Vector.replace_at(state.validators, validator_index, validator)
       }}
    end
  end

<<<<<<< HEAD
  defp handle_valid_withdrawal_request(state, _, _, _, :full_exit_with_pending_balance),
=======
  defp handle_valid_withdrawal_request(state, _, _, _, _, :full_exit_with_pending_balance),
>>>>>>> e5ef0028
    do: {:ok, state}

  defp handle_valid_withdrawal_request(
         state,
         validator,
         validator_index,
         amount,
<<<<<<< HEAD
         :partial_exit
       ) do
    pending_balance_to_withdraw =
      Accessors.get_pending_balance_to_withdraw(state, validator_index)

=======
         pending_balance_to_withdraw,
         :partial_exit
       ) do
>>>>>>> e5ef0028
    min_activation_balance = ChainSpec.get("MIN_ACTIVATION_BALANCE")

    has_sufficient_effective_balance =
      validator.effective_balance >= min_activation_balance

    has_excess_balance =
<<<<<<< HEAD
      Enum.at(state.balances, validator_index) >
=======
      Aja.Vector.at(state.balances, validator_index) >
>>>>>>> e5ef0028
        min_activation_balance + pending_balance_to_withdraw

    if Validator.has_compounding_withdrawal_credential(validator) &&
         has_sufficient_effective_balance && has_excess_balance do
      to_withdraw =
        min(
<<<<<<< HEAD
          Enum.at(state.balances, validator_index) - min_activation_balance -
=======
          Aja.Vector.at(state.balances, validator_index) - min_activation_balance -
>>>>>>> e5ef0028
            pending_balance_to_withdraw,
          amount
        )

      state = Mutators.compute_exit_epoch_and_update_churn(state, to_withdraw)
      exit_queue_epoch = state.earliest_exit_epoch

      withdrawable_epoch =
        exit_queue_epoch + ChainSpec.get("MIN_VALIDATOR_WITHDRAWABILITY_DELAY")

      pending_partial_withdrawal = %PendingPartialWithdrawal{
        validator_index: validator_index,
        amount: to_withdraw,
        withdrawable_epoch: withdrawable_epoch
      }

      {:ok,
       %BeaconState{
         state
         | pending_partial_withdrawals:
             state.pending_partial_withdrawals ++ [pending_partial_withdrawal]
       }}
    else
      {:ok, state}
    end
  end

  @spec process_consolidation_request(BeaconState.t(), ConsolidationRequest.t()) ::
          {:ok, BeaconState.t()}
  def process_consolidation_request(state, consolidation_request) do
    request_type =
      if valid_switch_to_compounding_request?(state, consolidation_request),
        do: :compounding,
        else: :consolidation

    do_process_consolidation_request(state, consolidation_request, request_type)
  end

  defp do_process_consolidation_request(state, consolidation_request, :compounding) do
<<<<<<< HEAD
    {_validator, validator_index} = find_validator(state, consolidation_request.source_pubkey)
    {:ok, Mutators.switch_to_compounding_validator(state, validator_index)}
  end

  defp do_process_consolidation_request(state, consolidation_request, :consolidation) do
    with :ok <- validate_consolidation_request(state, consolidation_request),
         {:ok, %{source_index: source_index, target_index: target_index}} <-
           find_validator_indices(state, consolidation_request),
         {:ok, source_validator} <-
           validate_validators(state, source_index, target_index, consolidation_request) do
=======
    case find_validator(state, consolidation_request.source_pubkey) do
      {_validator, validator_index} ->
        {:ok, Mutators.switch_to_compounding_validator(state, validator_index)}

      nil ->
        {:ok, state}
    end
  end

  defp do_process_consolidation_request(state, consolidation_request, :consolidation) do
    with :ok <- verify_consolidation_request(state, consolidation_request),
         {source_validator, source_index} <-
           find_validator(state, consolidation_request.source_pubkey),
         {_target_validator, target_index} <-
           find_validator(state, consolidation_request.target_pubkey),
         :ok <-
           verify_consolidation_validators(
             state,
             source_index,
             target_index,
             consolidation_request
           ) do
>>>>>>> e5ef0028
      state =
        Mutators.compute_consolidation_epoch_and_update_churn(
          state,
          source_validator.effective_balance
        )

      consolidation_epoch = state.earliest_consolidation_epoch

      withdrawable_epoch =
        consolidation_epoch + ChainSpec.get("MIN_VALIDATOR_WITHDRAWABILITY_DELAY")

      updated_source_validator = %Validator{
        source_validator
        | exit_epoch: consolidation_epoch,
          withdrawable_epoch: withdrawable_epoch
      }

      pending_consolidation = %PendingConsolidation{
        source_index: source_index,
        target_index: target_index
      }

      updated_state = %BeaconState{
        state
        | validators:
            Aja.Vector.replace_at(state.validators, source_index, updated_source_validator),
          pending_consolidations: state.pending_consolidations ++ [pending_consolidation]
      }

      {:ok, updated_state}
    else
      _error -> {:ok, state}
    end
  end

<<<<<<< HEAD
  defp validate_consolidation_request(state, consolidation_request) do
=======
  defp verify_consolidation_request(state, consolidation_request) do
>>>>>>> e5ef0028
    cond do
      consolidation_request.source_pubkey == consolidation_request.target_pubkey ->
        {:error, :source_target_same}

      # If the pending consolidations queue is full, consolidation requests are ignored
      length(state.pending_consolidations) >= ChainSpec.get("PENDING_CONSOLIDATIONS_LIMIT") ->
        {:error, :queue_full}

      # If there is too little available consolidation churn limit, consolidation requests are ignored
      Accessors.get_consolidation_churn_limit(state) <= ChainSpec.get("MIN_ACTIVATION_BALANCE") ->
        {:error, :churn_limit_not_met}

      true ->
        :ok
    end
  end

<<<<<<< HEAD
  defp find_validator_indices(state, consolidation_request) do
    validator_pubkeys = Enum.map(state.validators, & &1.pubkey)

    source_index =
      Enum.find_index(validator_pubkeys, &(&1 == consolidation_request.source_pubkey))

    target_index =
      Enum.find_index(validator_pubkeys, &(&1 == consolidation_request.target_pubkey))

    if is_nil(source_index) or is_nil(target_index),
      do: {:error, :validator_not_found},
      else: {:ok, %{source_index: source_index, target_index: target_index}}
  end

  defp validate_validators(state, source_index, target_index, consolidation_request) do
    source_validator = Enum.at(state.validators, source_index)
    target_validator = Enum.at(state.validators, target_index)
=======
  defp verify_consolidation_validators(state, source_index, target_index, consolidation_request) do
    source_validator = Aja.Vector.at(state.validators, source_index)
    target_validator = Aja.Vector.at(state.validators, target_index)
>>>>>>> e5ef0028
    current_epoch = Accessors.get_current_epoch(state)
    far_future_epoch = Constants.far_future_epoch()

    cond do
      invalid_consolidation_request_credentials?(
        source_validator,
        target_validator,
        consolidation_request
      ) ->
        {:error, :invalid_credentials}

      # Verify the source and the target are active
      !Predicates.active_validator?(source_validator, current_epoch) ||
          !Predicates.active_validator?(target_validator, current_epoch) ->
        {:error, :validator_not_active}

      # Verify exits for source and target have not been initiated
      source_validator.exit_epoch != far_future_epoch ||
          target_validator.exit_epoch != far_future_epoch ->
        {:error, :validator_exiting}

      # Verify the source has been active long enough
      current_epoch <
          source_validator.activation_epoch + ChainSpec.get("SHARD_COMMITTEE_PERIOD") ->
        {:error, :validator_not_active_long_enough}

      # Verify the source has no pending withdrawals in the queue
      Accessors.get_pending_balance_to_withdraw(state, source_index) > 0 ->
        {:error, :validator_has_pending_balance}

      # Initiate source validator exit and append pending consolidation
      true ->
<<<<<<< HEAD
        {:ok, source_validator}
=======
        :ok
>>>>>>> e5ef0028
    end
  end

  defp invalid_consolidation_request_credentials?(
         source_validator,
         target_validator,
         consolidation_request
       ) do
    invalid_withdrawal_credentials?(source_validator, consolidation_request.source_address) ||
      not Validator.has_compounding_withdrawal_credential(target_validator)
  end

  @spec valid_switch_to_compounding_request?(BeaconState.t(), ConsolidationRequest.t()) ::
          boolean()
  def valid_switch_to_compounding_request?(state, consolidation_request) do
<<<<<<< HEAD
    {source_validator, _source_index} =
      find_validator(state, consolidation_request.source_pubkey)

    current_epoch = Accessors.get_current_epoch(state)
    far_future_epoch = Constants.far_future_epoch()

    cond do
      # Switch to compounding requires source and target be equal
      consolidation_request.source_pubkey != consolidation_request.target_pubkey ->
        false

      # Verify pubkey exists
      is_nil(source_validator) ->
        false

      # Verify request has been authorized
      invalid_withdrawal_credentials?(source_validator, consolidation_request.source_address) ->
        false

      # Verify source withdrawal credentials
      !Validator.has_eth1_withdrawal_credential(source_validator) ->
        false

      # Verify the source is active
      !Predicates.active_validator?(source_validator, current_epoch) ->
        false

      # Verify exit for source has not been initiated
      source_validator.exit_epoch != far_future_epoch ->
        false

      true ->
        true
=======
    current_epoch = Accessors.get_current_epoch(state)
    far_future_epoch = Constants.far_future_epoch()

    # Verify pubkey exists
    with {source_validator, _source_index} <-
           find_validator(state, consolidation_request.source_pubkey),
         # Switch to compounding requires source and target be equal
         true <- consolidation_request.source_pubkey == consolidation_request.target_pubkey,
         # Verify request has been authorized
         true <-
           not invalid_withdrawal_credentials?(
             source_validator,
             consolidation_request.source_address
           ),
         # Verify source withdrawal credentials
         true <- Validator.has_eth1_withdrawal_credential(source_validator),
         # Verify the source is active
         true <- Predicates.active_validator?(source_validator, current_epoch),
         # Verify exit for source has not been initiated
         true <- source_validator.exit_epoch == far_future_epoch do
      true
    else
      _ ->
        false
>>>>>>> e5ef0028
    end
  end

  @spec process_operations(BeaconState.t(), BeaconBlockBody.t()) ::
          {:ok, BeaconState.t()} | {:error, String.t()}
  def process_operations(state, body) do
    # Ensure that outstanding deposits are processed up to the maximum number of deposits
    with :ok <- verify_deposits(state, body) do
      {:ok, state}
      |> for_ops(:proposer_slashing, body.proposer_slashings, &process_proposer_slashing/2)
      |> for_ops(:attester_slashing, body.attester_slashings, &process_attester_slashing/2)
      |> apply_op(:attestation_batch, &process_attestation_batch(&1, body.attestations))
      |> for_ops(:deposit, body.deposits, &process_deposit/2)
      |> for_ops(:voluntary_exit, body.voluntary_exits, &process_voluntary_exit/2)
      |> for_ops(
        :bls_to_execution_change,
        body.bls_to_execution_changes,
        &process_bls_to_execution_change/2
      )
      |> for_ops(:deposit_request, body.execution_requests.deposits, &process_deposit_request/2)
      |> for_ops(
        :withdrawal_request,
        body.execution_requests.withdrawals,
        &process_withdrawal_request/2
      )
      |> for_ops(
        :consolidation_request,
        body.execution_requests.consolidations,
        &process_consolidation_request/2
      )
    end
  end

  defp apply_op(acc, op_name, func) do
    Metrics.span_operation(:on_block, :process_block_operations, op_name, fn ->
      Utils.map_ok(acc, func)
    end)
  end

  defp for_ops(acc, op_name, operations, func) do
    Metrics.span_operation(:on_block, :process_block_operations, op_name, fn ->
      Enum.reduce_while(operations, acc, fn
        operation, {:ok, state} -> {:cont, func.(state, operation)}
        _, {:error, reason} -> {:halt, {:error, reason}}
      end)
    end)
  end

  @spec verify_deposits(BeaconState.t(), BeaconBlockBody.t()) :: :ok | {:error, String.t()}
  defp verify_deposits(state, body) do
    eth1_deposit_index_limit =
      min(state.eth1_data.deposit_count, state.deposit_requests_start_index)

    max_deposits = ChainSpec.get("MAX_DEPOSITS")

    cond do
      state.eth1_deposit_index < eth1_deposit_index_limit and
          length(body.deposits) ==
            min(max_deposits, eth1_deposit_index_limit - state.eth1_deposit_index) ->
        :ok

      state.eth1_deposit_index >= eth1_deposit_index_limit and Enum.empty?(body.deposits) ->
        :ok

      true ->
        {:error, "Invalid deposits"}
    end
  end
end<|MERGE_RESOLUTION|>--- conflicted
+++ resolved
@@ -605,13 +605,7 @@
          :ok <- check_epoch_matches(data),
          :ok <- check_valid_slot_range(data, state),
          :ok <- check_data_index_zero(data),
-<<<<<<< HEAD
-         committee_indices <- Accessors.get_committee_indices(attestation.committee_bits),
-         {:ok, committee_offset} <-
-           check_committee_indices(committee_indices, aggregation_bits, data, state),
-=======
          {:ok, committee_offset} <- check_committee_indices(attestation, state),
->>>>>>> e5ef0028
          :ok <- check_matching_aggregation_bits_length(aggregation_bits, committee_offset),
          {:ok, indexed_attestation} <- Accessors.get_indexed_attestation(state, attestation) do
       check_valid_indexed_attestation(state, indexed_attestation)
@@ -880,34 +874,6 @@
     end
   end
 
-<<<<<<< HEAD
-  defp check_data_index_zero(data) do
-    if data.index == 0 do
-      :ok
-    else
-      {:error, "Data index should be zero"}
-    end
-  end
-
-  defp check_committee_indices(committee_indices, aggregation_bits, data, state) do
-    committee_indices
-    |> Enum.reduce_while({:ok, 0}, fn committee_index, {:ok, committee_offset} ->
-      with :ok <- check_committee_count(committee_index, data, state),
-           {:ok, committee} <- Accessors.get_beacon_committee(state, data.slot, committee_index) do
-        committee_attesters =
-          for(
-            {attester_index, index} <- Enum.with_index(committee),
-            BitList.set?(aggregation_bits, index + committee_offset),
-            do: attester_index
-          )
-          |> MapSet.new()
-
-        if MapSet.size(committee_attesters) == 0 do
-          {:halt, {:error, "Empty committee attesters"}}
-        else
-          {:cont, {:ok, committee_offset + length(committee)}}
-        end
-=======
   defp check_data_index_zero(%{index: 0}), do: :ok
   defp check_data_index_zero(_data), do: {:error, "Data index should be zero"}
 
@@ -932,7 +898,6 @@
            {:ok, committee} <- Accessors.get_beacon_committee(state, data.slot, committee_index),
            :ok <- check_committee_attesters_exists(committee, aggregation_bits, committee_offset) do
         {:cont, {:ok, committee_offset + length(committee)}}
->>>>>>> e5ef0028
       else
         error -> {:halt, error}
       end
@@ -1023,17 +988,6 @@
     current_epoch = Accessors.get_current_epoch(state)
     far_future_epoch = Constants.far_future_epoch()
 
-<<<<<<< HEAD
-    {validator, validator_index} = find_validator(state, request_pubkey)
-
-    with false <- partial_exit_with_partial_withdrawal_queue_full?(state, is_full_exit_request),
-         false <- is_nil(validator),
-         false <- invalid_withdrawal_credentials?(validator, withdrawal_request.source_address),
-         false <- not Predicates.active_validator?(validator, current_epoch),
-         false <- validator.exit_epoch == far_future_epoch,
-         false <-
-           current_epoch < validator.activation_epoch + ChainSpec.get("SHARD_COMMITTEE_PERIOD") do
-=======
     with false <- partial_withdrawal_on_full_queue?(state, is_full_exit_request),
          {validator, validator_index} <- find_validator(state, request_pubkey),
          true <-
@@ -1042,26 +996,14 @@
          true <- validator.exit_epoch == far_future_epoch,
          true <-
            current_epoch >= validator.activation_epoch + ChainSpec.get("SHARD_COMMITTEE_PERIOD") do
->>>>>>> e5ef0028
       pending_balance_to_withdraw =
         Accessors.get_pending_balance_to_withdraw(state, validator_index)
 
       withdrawal_request_type =
-<<<<<<< HEAD
-        if is_full_exit_request do
-          if pending_balance_to_withdraw == 0 do
-            :full_exit
-          else
-            :full_exit_with_pending_balance
-          end
-        else
-          :partial_exit
-=======
         cond do
           is_full_exit_request and pending_balance_to_withdraw == 0 -> :full_exit
           is_full_exit_request -> :full_exit_with_pending_balance
           true -> :partial_exit
->>>>>>> e5ef0028
         end
 
       handle_valid_withdrawal_request(
@@ -1069,10 +1011,7 @@
         validator,
         validator_index,
         amount,
-<<<<<<< HEAD
-=======
         pending_balance_to_withdraw,
->>>>>>> e5ef0028
         withdrawal_request_type
       )
     else
@@ -1081,11 +1020,7 @@
     end
   end
 
-<<<<<<< HEAD
-  defp partial_exit_with_partial_withdrawal_queue_full?(state, is_full_exit_request) do
-=======
   defp partial_withdrawal_on_full_queue?(state, is_full_exit_request) do
->>>>>>> e5ef0028
     length(state.pending_partial_withdrawals) ==
       ChainSpec.get("PENDING_PARTIAL_WITHDRAWALS_LIMIT") && !is_full_exit_request
   end
@@ -1103,20 +1038,6 @@
   end
 
   @spec find_validator(Types.BeaconState.t(), Types.bls_pubkey()) ::
-<<<<<<< HEAD
-          {Types.Validator.t(), non_neg_integer()} | {nil, nil}
-  def find_validator(state, request_pubkey) do
-    state.validators
-    |> Enum.with_index()
-    |> Enum.find(fn {validator, _idx} -> validator.pubkey == request_pubkey end)
-    |> then(fn
-      nil -> {nil, nil}
-      {validator, idx} -> {validator, idx}
-    end)
-  end
-
-  defp handle_valid_withdrawal_request(state, _, validator_index, _, :full_exit) do
-=======
           {Types.Validator.t(), non_neg_integer()} | nil
   defp find_validator(state, request_pubkey) do
     state.validators
@@ -1128,7 +1049,6 @@
   end
 
   defp handle_valid_withdrawal_request(state, _, validator_index, _, _, :full_exit) do
->>>>>>> e5ef0028
     with {:ok, {state, validator}} <- Mutators.initiate_validator_exit(state, validator_index) do
       {:ok,
        %Types.BeaconState{
@@ -1138,11 +1058,7 @@
     end
   end
 
-<<<<<<< HEAD
-  defp handle_valid_withdrawal_request(state, _, _, _, :full_exit_with_pending_balance),
-=======
   defp handle_valid_withdrawal_request(state, _, _, _, _, :full_exit_with_pending_balance),
->>>>>>> e5ef0028
     do: {:ok, state}
 
   defp handle_valid_withdrawal_request(
@@ -1150,39 +1066,23 @@
          validator,
          validator_index,
          amount,
-<<<<<<< HEAD
-         :partial_exit
-       ) do
-    pending_balance_to_withdraw =
-      Accessors.get_pending_balance_to_withdraw(state, validator_index)
-
-=======
          pending_balance_to_withdraw,
          :partial_exit
        ) do
->>>>>>> e5ef0028
     min_activation_balance = ChainSpec.get("MIN_ACTIVATION_BALANCE")
 
     has_sufficient_effective_balance =
       validator.effective_balance >= min_activation_balance
 
     has_excess_balance =
-<<<<<<< HEAD
-      Enum.at(state.balances, validator_index) >
-=======
       Aja.Vector.at(state.balances, validator_index) >
->>>>>>> e5ef0028
         min_activation_balance + pending_balance_to_withdraw
 
     if Validator.has_compounding_withdrawal_credential(validator) &&
          has_sufficient_effective_balance && has_excess_balance do
       to_withdraw =
         min(
-<<<<<<< HEAD
-          Enum.at(state.balances, validator_index) - min_activation_balance -
-=======
           Aja.Vector.at(state.balances, validator_index) - min_activation_balance -
->>>>>>> e5ef0028
             pending_balance_to_withdraw,
           amount
         )
@@ -1222,18 +1122,6 @@
   end
 
   defp do_process_consolidation_request(state, consolidation_request, :compounding) do
-<<<<<<< HEAD
-    {_validator, validator_index} = find_validator(state, consolidation_request.source_pubkey)
-    {:ok, Mutators.switch_to_compounding_validator(state, validator_index)}
-  end
-
-  defp do_process_consolidation_request(state, consolidation_request, :consolidation) do
-    with :ok <- validate_consolidation_request(state, consolidation_request),
-         {:ok, %{source_index: source_index, target_index: target_index}} <-
-           find_validator_indices(state, consolidation_request),
-         {:ok, source_validator} <-
-           validate_validators(state, source_index, target_index, consolidation_request) do
-=======
     case find_validator(state, consolidation_request.source_pubkey) do
       {_validator, validator_index} ->
         {:ok, Mutators.switch_to_compounding_validator(state, validator_index)}
@@ -1256,7 +1144,6 @@
              target_index,
              consolidation_request
            ) do
->>>>>>> e5ef0028
       state =
         Mutators.compute_consolidation_epoch_and_update_churn(
           state,
@@ -1292,11 +1179,7 @@
     end
   end
 
-<<<<<<< HEAD
-  defp validate_consolidation_request(state, consolidation_request) do
-=======
   defp verify_consolidation_request(state, consolidation_request) do
->>>>>>> e5ef0028
     cond do
       consolidation_request.source_pubkey == consolidation_request.target_pubkey ->
         {:error, :source_target_same}
@@ -1314,29 +1197,10 @@
     end
   end
 
-<<<<<<< HEAD
-  defp find_validator_indices(state, consolidation_request) do
-    validator_pubkeys = Enum.map(state.validators, & &1.pubkey)
-
-    source_index =
-      Enum.find_index(validator_pubkeys, &(&1 == consolidation_request.source_pubkey))
-
-    target_index =
-      Enum.find_index(validator_pubkeys, &(&1 == consolidation_request.target_pubkey))
-
-    if is_nil(source_index) or is_nil(target_index),
-      do: {:error, :validator_not_found},
-      else: {:ok, %{source_index: source_index, target_index: target_index}}
-  end
-
-  defp validate_validators(state, source_index, target_index, consolidation_request) do
-    source_validator = Enum.at(state.validators, source_index)
-    target_validator = Enum.at(state.validators, target_index)
-=======
   defp verify_consolidation_validators(state, source_index, target_index, consolidation_request) do
     source_validator = Aja.Vector.at(state.validators, source_index)
     target_validator = Aja.Vector.at(state.validators, target_index)
->>>>>>> e5ef0028
+
     current_epoch = Accessors.get_current_epoch(state)
     far_future_epoch = Constants.far_future_epoch()
 
@@ -1369,11 +1233,7 @@
 
       # Initiate source validator exit and append pending consolidation
       true ->
-<<<<<<< HEAD
-        {:ok, source_validator}
-=======
         :ok
->>>>>>> e5ef0028
     end
   end
 
@@ -1389,41 +1249,6 @@
   @spec valid_switch_to_compounding_request?(BeaconState.t(), ConsolidationRequest.t()) ::
           boolean()
   def valid_switch_to_compounding_request?(state, consolidation_request) do
-<<<<<<< HEAD
-    {source_validator, _source_index} =
-      find_validator(state, consolidation_request.source_pubkey)
-
-    current_epoch = Accessors.get_current_epoch(state)
-    far_future_epoch = Constants.far_future_epoch()
-
-    cond do
-      # Switch to compounding requires source and target be equal
-      consolidation_request.source_pubkey != consolidation_request.target_pubkey ->
-        false
-
-      # Verify pubkey exists
-      is_nil(source_validator) ->
-        false
-
-      # Verify request has been authorized
-      invalid_withdrawal_credentials?(source_validator, consolidation_request.source_address) ->
-        false
-
-      # Verify source withdrawal credentials
-      !Validator.has_eth1_withdrawal_credential(source_validator) ->
-        false
-
-      # Verify the source is active
-      !Predicates.active_validator?(source_validator, current_epoch) ->
-        false
-
-      # Verify exit for source has not been initiated
-      source_validator.exit_epoch != far_future_epoch ->
-        false
-
-      true ->
-        true
-=======
     current_epoch = Accessors.get_current_epoch(state)
     far_future_epoch = Constants.far_future_epoch()
 
@@ -1448,7 +1273,6 @@
     else
       _ ->
         false
->>>>>>> e5ef0028
     end
   end
 
