use super::*;
use crate::utils::{gen_struct, gen_struct_with_config};
use rustler::{Binary, NifStruct};

gen_struct!(
    #[derive(NifStruct)]
    #[module = "SszTypes.Fork"]
    pub(crate) struct Fork<'a> {
        previous_version: Version<'a>,
        current_version: Version<'a>,
        epoch: Epoch,
    }
);

gen_struct!(
    #[derive(NifStruct)]
    #[module = "SszTypes.ForkData"]
    pub(crate) struct ForkData<'a> {
        current_version: Version<'a>,
        genesis_validators_root: Root<'a>,
    }
);

gen_struct!(
    #[derive(NifStruct)]
    #[module = "SszTypes.Checkpoint"]
    pub(crate) struct Checkpoint<'a> {
        epoch: Epoch,
        root: Root<'a>,
    }
);

gen_struct!(
    #[derive(NifStruct)]
    #[module = "SszTypes.Validator"]
    pub(crate) struct Validator<'a> {
        pubkey: BLSPubkey<'a>,
        withdrawal_credentials: Bytes32<'a>,
        effective_balance: Gwei,
        slashed: bool,
        activation_eligibility_epoch: Epoch,
        activation_epoch: Epoch,
        exit_epoch: Epoch,
        withdrawable_epoch: Epoch,
    }
);

gen_struct!(
    #[derive(NifStruct)]
    #[module = "SszTypes.AttestationData"]
    pub(crate) struct AttestationData<'a> {
        slot: Slot,
        index: CommitteeIndex,
        beacon_block_root: Root<'a>,
        source: Checkpoint<'a>,
        target: Checkpoint<'a>,
    }
);

gen_struct_with_config!(
    #[derive(NifStruct)]
    #[module = "SszTypes.IndexedAttestation"]
    pub(crate) struct IndexedAttestation<'a> {
        attesting_indices: Vec<ValidatorIndex>, // Max size: MAX_VALIDATORS_PER_COMMITTEE
        data: AttestationData<'a>,
        signature: BLSSignature<'a>,
    }
);

gen_struct_with_config!(
    #[derive(NifStruct)]
    #[module = "SszTypes.PendingAttestation"]
    pub(crate) struct PendingAttestation<'a> {
        aggregation_bits: Binary<'a>, // Max size: MAX_VALIDATORS_PER_COMMITTEE
        data: AttestationData<'a>,
        inclusion_delay: Slot,
        proposer_index: ValidatorIndex,
    }
);

gen_struct!(
    #[derive(NifStruct)]
    #[module = "SszTypes.Eth1Data"]
    pub(crate) struct Eth1Data<'a> {
        deposit_root: Root<'a>,
        deposit_count: u64,
        block_hash: Hash32<'a>,
    }
);

gen_struct_with_config!(
    #[derive(NifStruct)]
    #[module = "SszTypes.HistoricalBatch"]
    pub(crate) struct HistoricalBatch<'a> {
        block_roots: Vec<Root<'a>>,
        state_roots: Vec<Root<'a>>,
    }
);

gen_struct!(
    #[derive(NifStruct)]
    #[module = "SszTypes.DepositMessage"]
    pub(crate) struct DepositMessage<'a> {
        pubkey: BLSPubkey<'a>,
        withdrawal_credentials: Bytes32<'a>,
        amount: Gwei,
    }
);

gen_struct!(
    #[derive(NifStruct)]
    #[module = "SszTypes.DepositData"]
    pub(crate) struct DepositData<'a> {
        pubkey: BLSPubkey<'a>,
        withdrawal_credentials: Bytes32<'a>,
        amount: Gwei,
        signature: BLSSignature<'a>,
    }
);

gen_struct!(
    #[derive(NifStruct)]
    #[module = "SszTypes.HistoricalSummary"]
    pub(crate) struct HistoricalSummary<'a> {
        pub(crate) block_summary_root: Root<'a>,
        pub(crate) state_summary_root: Root<'a>,
    }
);

gen_struct!(
    #[derive(NifStruct)]
    #[module = "SszTypes.Deposit"]
    pub(crate) struct Deposit<'a> {
        proof: Vec<Bytes32<'a>>,
        data: DepositData<'a>,
    }
);

gen_struct!(
    #[derive(NifStruct)]
    #[module = "SszTypes.VoluntaryExit"]
    pub(crate) struct VoluntaryExit {
        epoch: Epoch,
        validator_index: ValidatorIndex,
    }
);

gen_struct_with_config!(
    #[derive(NifStruct)]
    #[module = "SszTypes.Attestation"]
    pub(crate) struct Attestation<'a> {
        aggregation_bits: Binary<'a>,
        data: AttestationData<'a>,
        signature: BLSSignature<'a>,
    }
);

gen_struct!(
    #[derive(NifStruct)]
    #[module = "SszTypes.BeaconBlockHeader"]
    pub(crate) struct BeaconBlockHeader<'a> {
        slot: Slot,
        proposer_index: ValidatorIndex,
        parent_root: Root<'a>,
        state_root: Root<'a>,
        body_root: Root<'a>,
    }
);

gen_struct_with_config!(
    #[derive(NifStruct)]
    #[module = "SszTypes.AttesterSlashing"]
    pub(crate) struct AttesterSlashing<'a> {
        attestation_1: IndexedAttestation<'a>,
        attestation_2: IndexedAttestation<'a>,
    }
);

gen_struct!(
    #[derive(NifStruct)]
    #[module = "SszTypes.SignedVoluntaryExit"]
    pub(crate) struct SignedVoluntaryExit<'a> {
        message: VoluntaryExit,
        signature: BLSSignature<'a>,
    }
);

gen_struct!(
    #[derive(NifStruct)]
    #[module = "SszTypes.SignedBeaconBlockHeader"]
    pub(crate) struct SignedBeaconBlockHeader<'a> {
        message: BeaconBlockHeader<'a>,
        signature: BLSSignature<'a>,
    }
);

gen_struct!(
    #[derive(NifStruct)]
    #[module = "SszTypes.BLSToExecutionChange"]
    pub(crate) struct BLSToExecutionChange<'a> {
        validator_index: ValidatorIndex,
        from_bls_pubkey: BLSPubkey<'a>,
        to_execution_address: ExecutionAddress<'a>,
    }
);

gen_struct!(
    #[derive(NifStruct)]
    #[module = "SszTypes.SignedBLSToExecutionChange"]
    pub(crate) struct SignedBLSToExecutionChange<'a> {
        message: BLSToExecutionChange<'a>,
        signature: BLSSignature<'a>,
    }
);

gen_struct!(
    #[derive(NifStruct)]
    #[module = "SszTypes.ProposerSlashing"]
    pub(crate) struct ProposerSlashing<'a> {
        signed_header_1: SignedBeaconBlockHeader<'a>,
        signed_header_2: SignedBeaconBlockHeader<'a>,
    }
);

gen_struct!(
    #[derive(NifStruct)]
    #[module = "SszTypes.SigningData"]
    pub(crate) struct SigningData<'a> {
        object_root: Root<'a>,
        domain: Domain<'a>,
    }
);

gen_struct_with_config!(
    #[derive(NifStruct)]
    #[module = "SszTypes.SyncAggregate"]
    pub(crate) struct SyncAggregate<'a> {
        sync_committee_bits: Binary<'a>,
        sync_committee_signature: BLSSignature<'a>,
    }
);

gen_struct!(
    #[derive(NifStruct)]
    #[module = "SszTypes.Withdrawal"]
    pub(crate) struct Withdrawal<'a> {
        index: WithdrawalIndex,
        validator_index: ValidatorIndex,
        address: ExecutionAddress<'a>,
        amount: Gwei,
    }
);

gen_struct_with_config!(
    #[derive(NifStruct)]
    #[module = "SszTypes.ExecutionPayloadHeader"]
    pub(crate) struct ExecutionPayloadHeader<'a> {
        parent_hash: Hash32<'a>,
        fee_recipient: ExecutionAddress<'a>,
        state_root: Root<'a>,
        receipts_root: Root<'a>,
        logs_bloom: Binary<'a>,
        prev_randao: Bytes32<'a>,
        block_number: u64,
        gas_limit: u64,
        gas_used: u64,
        timestamp: u64,
        extra_data: Binary<'a>,
        base_fee_per_gas: Uint256<'a>,
        block_hash: Hash32<'a>,
        transactions_root: Root<'a>,
        withdrawals_root: Root<'a>,
    }
);

gen_struct_with_config!(
    #[derive(NifStruct)]
    #[module = "SszTypes.ExecutionPayload"]
    pub(crate) struct ExecutionPayload<'a> {
        parent_hash: Hash32<'a>,
        fee_recipient: ExecutionAddress<'a>,
        state_root: Root<'a>,
        receipts_root: Root<'a>,
        logs_bloom: Binary<'a>,
        prev_randao: Bytes32<'a>,
        block_number: u64,
        gas_limit: u64,
        gas_used: u64,
        timestamp: u64,
        extra_data: Binary<'a>,
        base_fee_per_gas: Uint256<'a>,
        block_hash: Hash32<'a>,
        transactions: Vec<Transaction<'a>>,
        withdrawals: Vec<Withdrawal<'a>>,
    }
);

gen_struct_with_config!(
    #[derive(NifStruct)]
    #[module = "SszTypes.SyncCommittee"]
    pub(crate) struct SyncCommittee<'a> {
        pubkeys: Vec<BLSPubkey<'a>>,
        aggregate_pubkey: BLSPubkey<'a>,
    }
<<<<<<< HEAD
);

gen_struct!(
    #[derive(NifStruct)]
    #[module = "SszTypes.SyncCommitteeMinimal"]
    pub(crate) struct SyncCommitteeMinimal<'a> {
        pubkeys: Vec<BLSPubkey<'a>>,
        aggregate_pubkey: BLSPubkey<'a>,
    }
);

gen_struct!(
    #[derive(NifStruct)]
    #[module = "SszTypes.BeaconState"]
    pub(crate) struct BeaconState<'a> {
        // Versioning
        genesis_time: uint64,
        genesis_validators_root: Root,
        slot: Slot,
        fork: Fork,
    }
=======
>>>>>>> a2be29f2
);<|MERGE_RESOLUTION|>--- conflicted
+++ resolved
@@ -302,16 +302,6 @@
         pubkeys: Vec<BLSPubkey<'a>>,
         aggregate_pubkey: BLSPubkey<'a>,
     }
-<<<<<<< HEAD
-);
-
-gen_struct!(
-    #[derive(NifStruct)]
-    #[module = "SszTypes.SyncCommitteeMinimal"]
-    pub(crate) struct SyncCommitteeMinimal<'a> {
-        pubkeys: Vec<BLSPubkey<'a>>,
-        aggregate_pubkey: BLSPubkey<'a>,
-    }
 );
 
 gen_struct!(
@@ -324,6 +314,4 @@
         slot: Slot,
         fork: Fork,
     }
-=======
->>>>>>> a2be29f2
 );