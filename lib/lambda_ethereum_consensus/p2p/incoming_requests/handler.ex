--- conflicted
+++ resolved
@@ -5,12 +5,10 @@
 
   alias LambdaEthereumConsensus.ForkChoice
   alias LambdaEthereumConsensus.Store.BlockStore
-<<<<<<< HEAD
+  alias LambdaEthereumConsensus.{Libp2pPort, P2P}
   alias SszTypes.BeaconBlock
-=======
-  alias LambdaEthereumConsensus.{Libp2pPort, P2P}
+
   require Logger
->>>>>>> 4013dfe6
 
   # This is the `ForkDigest` for mainnet in the capella fork
   # TODO: compute this at runtime
