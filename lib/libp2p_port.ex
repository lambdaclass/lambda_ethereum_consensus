--- conflicted
+++ resolved
@@ -13,12 +13,9 @@
   alias LambdaEthereumConsensus.Metrics
   alias LambdaEthereumConsensus.P2P.Gossip.BeaconBlock
   alias LambdaEthereumConsensus.P2P.Gossip.BlobSideCar
-<<<<<<< HEAD
-  alias LambdaEthereumConsensus.P2p.Requests
-=======
   alias LambdaEthereumConsensus.P2P.Gossip.OperationsCollector
   alias LambdaEthereumConsensus.P2P.Peerbook
->>>>>>> f90c4f5d
+  alias LambdaEthereumConsensus.P2p.Requests
   alias LambdaEthereumConsensus.StateTransition.Misc
   alias LambdaEthereumConsensus.Utils.BitVector
   alias Types.EnrForkId
@@ -321,17 +318,12 @@
 
     if join_init_topics, do: join_init_topics(port)
 
-<<<<<<< HEAD
     {:ok,
      %{
        port: port,
-       new_peer_handler: new_peer_handler,
        subscriptors: %{},
        requests: Requests.new()
      }}
-=======
-    {:ok, %{port: port, subscriptors: %{}}}
->>>>>>> f90c4f5d
   end
 
   @impl GenServer
@@ -344,12 +336,6 @@
   def handle_cast({:send, data}, %{port: port} = state) do
     send_data(port, data)
     {:noreply, state}
-  end
-
-  @impl GenServer
-<<<<<<< HEAD
-  def handle_cast({:set_new_peer_handler, new_peer_handler}, state) do
-    {:noreply, %{state | new_peer_handler: new_peer_handler}}
   end
 
   @impl GenServer
@@ -383,8 +369,6 @@
   end
 
   @impl GenServer
-=======
->>>>>>> f90c4f5d
   def handle_info({_port, {:data, data}}, state) do
     %Notification{n: {_, payload}} = Notification.decode(data)
     {:noreply, handle_notification(payload, state)}
@@ -431,19 +415,10 @@
     state
   end
 
-<<<<<<< HEAD
-  defp handle_notification(%NewPeer{peer_id: _peer_id}, %{new_peer_handler: nil} = state),
-    do: state
-
-  defp handle_notification(%NewPeer{peer_id: peer_id}, %{new_peer_handler: handler} = state) do
-    :telemetry.execute([:port, :message], %{}, %{function: "new peer", direction: "->elixir"})
-    send(handler, {:new_peer, peer_id})
-    state
-=======
-  defp handle_notification(%NewPeer{peer_id: peer_id}, _state) do
+  defp handle_notification(%NewPeer{peer_id: peer_id}, state) do
     :telemetry.execute([:port, :message], %{}, %{function: "new peer", direction: "->elixir"})
     Peerbook.handle_new_peer(peer_id)
->>>>>>> f90c4f5d
+    state
   end
 
   defp handle_notification(%Response{} = response, %{requests: requests} = state) do
