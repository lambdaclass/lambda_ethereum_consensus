defmodule LambdaEthereumConsensus.ForkChoice.Helpers do
  @moduledoc """
    Utility functions for the fork choice.
  """
  alias LambdaEthereumConsensus.Beacon.BeaconChain
  alias LambdaEthereumConsensus.ForkChoice
  alias LambdaEthereumConsensus.StateTransition.{Accessors, Misc}
<<<<<<< HEAD
  alias LambdaEthereumConsensus.Store.StateStore
  alias Plug.Session.Store
  alias Types.BeaconBlock
  alias Types.BeaconState
  alias Types.Checkpoint
=======
  alias LambdaEthereumConsensus.Store.BlockStore
>>>>>>> fba703f4
  alias Types.Store

  @spec current_status_message(Store.t()) ::
          {:ok, Types.StatusMessage.t()} | {:error, any}
  def current_status_message(store) do
    with {:ok, head_root} <- get_head(store),
         state when not is_nil(state) <- Store.get_state(store, head_root) do
      {:ok,
       %Types.StatusMessage{
         fork_digest:
           Misc.compute_fork_digest(state.fork.current_version, state.genesis_validators_root),
         finalized_root: state.finalized_checkpoint.root,
         finalized_epoch: state.finalized_checkpoint.epoch,
         head_root: head_root,
         head_slot: state.slot
       }}
    else
      nil -> {:error, "Head state not found"}
    end
  end

  @spec get_head(Store.t()) :: {:ok, Types.root()} | {:error, any}
  def get_head(%Store{} = store) do
    # Get filtered block tree that only includes viable branches
    blocks = get_filtered_block_tree(store)
    # Execute the LMD-GHOST fork choice
    head = store.justified_checkpoint.root

    # PERF: return just the parent root and the block root in `get_filtered_block_tree`
    Stream.cycle([nil])
    |> Enum.reduce_while(head, fn nil, head ->
      blocks
      |> Stream.filter(fn {_, block} -> block.parent_root == head end)
      |> Stream.map(fn {root, _} -> root end)
      # Ties broken by favoring block with lexicographically higher root
      |> Enum.sort(:desc)
      |> then(fn
        [] -> {:halt, head}
        c -> {:cont, Enum.max_by(c, &get_weight(store, &1))}
      end)
    end)
    |> then(&{:ok, &1})
  end

  defp get_weight(%Store{} = store, root) do
    state = Map.fetch!(store.checkpoint_states, store.justified_checkpoint)

    block = Store.get_block!(store, root)

    # PERF: use ``Aja.Vector.foldl``
    attestation_score =
      Accessors.get_active_validator_indices(state, Accessors.get_current_epoch(state))
      |> Stream.reject(&Aja.Vector.at!(state.validators, &1).slashed)
      |> Stream.filter(&Map.has_key?(store.latest_messages, &1))
      |> Stream.reject(&MapSet.member?(store.equivocating_indices, &1))
      |> Stream.filter(fn i ->
        Store.get_ancestor(store, store.latest_messages[i].root, block.slot) == root
      end)
      |> Stream.map(&Aja.Vector.at!(state.validators, &1).effective_balance)
      |> Enum.sum()

    if store.proposer_boost_root == <<0::256>> or
         Store.get_ancestor(store, store.proposer_boost_root, block.slot) != root do
      # Return only attestation score if ``proposer_boost_root`` is not set
      attestation_score
    else
      # Calculate proposer score if ``proposer_boost_root`` is set
      # Boost is applied if ``root`` is an ancestor of ``proposer_boost_root``
      committee_weight =
        Accessors.get_total_active_balance(state)
        |> div(ChainSpec.get("SLOTS_PER_EPOCH"))

      proposer_score = (committee_weight * ChainSpec.get("PROPOSER_SCORE_BOOST")) |> div(100)
      attestation_score + proposer_score
    end
  end

  # Retrieve a filtered block tree from ``store``, only returning branches
  # whose leaf state's justified/finalized info agrees with that in ``store``.
  defp get_filtered_block_tree(%Store{} = store) do
    base = store.justified_checkpoint.root
    block = Store.get_block!(store, base)
    {_, blocks} = filter_block_tree(store, base, block, %{})
    blocks
  end

  defp filter_block_tree(%Store{} = store, block_root, block, blocks) do
    children = Store.get_children(store, block_root)

    # If any children branches contain expected finalized/justified checkpoints,
    # add to filtered block-tree and signal viability to parent.
    {filter_block_tree_result, new_blocks} =
      Enum.map_reduce(children, blocks, fn {root, block}, acc ->
        filter_block_tree(store, root, block, acc)
      end)

    cond do
      Enum.any?(filter_block_tree_result) ->
        {true, Map.put(new_blocks, block_root, block)}

      not Enum.empty?(children) ->
        {false, new_blocks}

      true ->
        filter_leaf_block(store, block_root, block, blocks)
    end
  end

  defp filter_leaf_block(%Store{} = store, block_root, block, blocks) do
    current_epoch = store |> Store.get_current_slot() |> Misc.compute_epoch_at_slot()
    voting_source = get_voting_source(store, block_root)

    # The voting source should be at the same height as the store's justified checkpoint
    correct_justified =
      store.justified_checkpoint.epoch == Constants.genesis_epoch() or
        voting_source.epoch == store.justified_checkpoint.epoch

    # If the previous epoch is justified, the block should be pulled-up. In this case, check that unrealized
    # justification is higher than the store and that the voting source is not more than two epochs ago
    correct_justified =
      if not correct_justified and is_previous_epoch_justified(store) do
        store.unrealized_justifications[block_root].epoch >= store.justified_checkpoint.epoch and
          voting_source.epoch + 2 >= current_epoch
      else
        correct_justified
      end

    finalized_checkpoint_block =
      Store.get_checkpoint_block(
        store,
        block_root,
        store.finalized_checkpoint.epoch
      )

    correct_finalized =
      store.finalized_checkpoint.epoch == Constants.genesis_epoch() or
        store.finalized_checkpoint.root == finalized_checkpoint_block

    # If expected finalized/justified, add to viable block-tree and signal viability to parent.
    if correct_justified and correct_finalized do
      {true, Map.put(blocks, block_root, block)}
    else
      # Otherwise, branch not viable
      {false, blocks}
    end
  end

  # Compute the voting source checkpoint in event that block with root ``block_root`` is the head block
  def get_voting_source(%Store{} = store, block_root) do
    block = Store.get_block!(store, block_root)
    current_epoch = store |> Store.get_current_slot() |> Misc.compute_epoch_at_slot()
    block_epoch = Misc.compute_epoch_at_slot(block.slot)

    if current_epoch > block_epoch do
      # The block is from a prior epoch, the voting source will be pulled-up
      store.unrealized_justifications[block_root]
    else
      # The block is not from a prior epoch, therefore the voting source is not pulled up
      head_state = Store.get_state!(store, block_root)
      head_state.current_justified_checkpoint
    end
  end

  def is_previous_epoch_justified(%Store{} = store) do
    current_slot = Store.get_current_slot(store)
    current_epoch = Misc.compute_epoch_at_slot(current_slot)
    store.justified_checkpoint.epoch + 1 == current_epoch
  end

  @type block_tag() :: :genesis | :justified | :finalized | :head
  @type block_id() :: block_tag() | :invalid_id | Types.slot() | Types.root()
  @type block_info() ::
          {Types.root(), execution_optimistic? :: boolean(), finalized? :: boolean()}

  @spec root_by_id(block_id()) :: {:ok, block_info()} | {:error, String.t()} | :not_found
  def root_by_id(:head) do
    with {:ok, current_status} <- BeaconChain.get_current_status_message() do
      # TODO compute is_optimistic_or_invalid
      execution_optimistic = true
      {:ok, {current_status.head_root, execution_optimistic, false}}
    end
  end

  def root_by_id(:genesis), do: :not_found

  def root_by_id(:justified) do
    with {:ok, justified_checkpoint} <- ForkChoice.get_justified_checkpoint() do
      # TODO compute is_optimistic_or_invalid
      execution_optimistic = true
      {:ok, {justified_checkpoint.root, execution_optimistic, false}}
    end
  end

  def root_by_id(:finalized) do
    with {:ok, finalized_checkpoint} <- ForkChoice.get_finalized_checkpoint() do
      # TODO compute is_optimistic_or_invalid
      execution_optimistic = true
      {:ok, {finalized_checkpoint.root, execution_optimistic, true}}
    end
  end

  def root_by_id(:invalid_id), do: :invalid_id

  def root_by_id(hex_root) when is_binary(hex_root) do
    # TODO compute is_optimistic_or_invalid() and is_finalized()
    execution_optimistic = true
    finalized = false
    {:ok, {hex_root, execution_optimistic, finalized}}
  end

  def root_by_id(slot) when is_integer(slot) do
    with :ok <- check_valid_slot(slot, BeaconChain.get_current_slot()),
         {:ok, root} <- StateStore.get_state_root_by_slot(slot) do
      # TODO compute is_optimistic_or_invalid() and is_finalized()
      execution_optimistic = true
      finalized = false
      {:ok, {root, execution_optimistic, finalized}}
    end
  end

  defp check_valid_slot(slot, current_slot) when slot < current_slot, do: :ok

  defp check_valid_slot(slot, _current_slot),
    do: {:error, "slot #{slot} cannot be greater than current slot"}
end<|MERGE_RESOLUTION|>--- conflicted
+++ resolved
@@ -5,15 +5,11 @@
   alias LambdaEthereumConsensus.Beacon.BeaconChain
   alias LambdaEthereumConsensus.ForkChoice
   alias LambdaEthereumConsensus.StateTransition.{Accessors, Misc}
-<<<<<<< HEAD
-  alias LambdaEthereumConsensus.Store.StateStore
+  alias LambdaEthereumConsensus.Store.{BlockStore, StateStore}
   alias Plug.Session.Store
   alias Types.BeaconBlock
   alias Types.BeaconState
   alias Types.Checkpoint
-=======
-  alias LambdaEthereumConsensus.Store.BlockStore
->>>>>>> fba703f4
   alias Types.Store
 
   @spec current_status_message(Store.t()) ::
