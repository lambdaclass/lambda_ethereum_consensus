defmodule LambdaEthereumConsensus.StateTransition.Accessors do
  @moduledoc """
  Functions accessing the current beacon state
  """
  alias LambdaEthereumConsensus.StateTransition.Math
  alias LambdaEthereumConsensus.StateTransition.Misc
  alias LambdaEthereumConsensus.StateTransition.Predicates
  alias SszTypes
  alias SszTypes.Attestation
  alias SszTypes.BeaconState
  alias SszTypes.IndexedAttestation

  @doc """
  Return the sequence of active validator indices at ``epoch``.
  """
  @spec get_active_validator_indices(BeaconState.t(), SszTypes.epoch()) ::
          list(SszTypes.validator_index())
  def get_active_validator_indices(%BeaconState{validators: validators} = _state, epoch) do
    validators
    |> Stream.with_index()
    |> Stream.filter(fn {v, _} ->
      Predicates.is_active_validator(v, epoch)
    end)
    |> Stream.map(fn {_, index} -> index end)
    |> Enum.to_list()
  end

  @doc """
  Return the current epoch.
  """
  @spec get_current_epoch(BeaconState.t()) :: SszTypes.epoch()
  def get_current_epoch(%BeaconState{slot: slot} = _state) do
    Misc.compute_epoch_at_slot(slot)
  end

  @doc """
  Return the previous epoch (unless the current epoch is ``GENESIS_EPOCH``).
  """
  @spec get_previous_epoch(BeaconState.t()) :: SszTypes.epoch()
  def get_previous_epoch(%BeaconState{} = state) do
    current_epoch = get_current_epoch(state)
    genesis_epoch = Constants.genesis_epoch()

    if current_epoch == genesis_epoch do
      genesis_epoch
    else
      current_epoch - 1
    end
  end

  @doc """
  Return the set of validator indices that are both active and unslashed for the given ``flag_index`` and ``epoch``.
  """
  @spec get_unslashed_participating_indices(BeaconState.t(), integer, SszTypes.epoch()) ::
          {:ok, MapSet.t()} | {:error, binary()}
  def get_unslashed_participating_indices(%BeaconState{} = state, flag_index, epoch) do
    if epoch in [get_previous_epoch(state), get_current_epoch(state)] do
      epoch_participation =
        if epoch == get_current_epoch(state) do
          state.current_epoch_participation
        else
          state.previous_epoch_participation
        end

      active_validator_indices = get_active_validator_indices(state, epoch)

      participating_indices =
        active_validator_indices
        |> Stream.filter(fn index ->
          current_epoch_participation = Enum.at(epoch_participation, index)
          Predicates.has_flag(current_epoch_participation, flag_index)
        end)
        |> Stream.filter(fn index ->
          validator = Enum.at(state.validators, index)
          not validator.slashed
        end)

      {:ok, MapSet.new(participating_indices)}
    else
      {:error, "epoch is not present in get_current_epoch or get_previous_epoch of the state"}
    end
  end

  @doc """
  Return the randao mix at a recent ``epoch``.
  """
  @spec get_randao_mix(BeaconState.t(), SszTypes.epoch()) :: SszTypes.bytes32()
  def get_randao_mix(%BeaconState{randao_mixes: randao_mixes}, epoch) do
    epochs_per_historical_vector = ChainSpec.get("EPOCHS_PER_HISTORICAL_VECTOR")
    Enum.fetch!(randao_mixes, rem(epoch, epochs_per_historical_vector))
  end

  @doc """
  Return the validator churn limit for the current epoch.
  """
  @spec get_validator_churn_limit(BeaconState.t()) :: SszTypes.uint64()
  def get_validator_churn_limit(%BeaconState{} = state) do
    active_validator_indices = get_active_validator_indices(state, get_current_epoch(state))
    min_per_epoch_churn_limit = ChainSpec.get("MIN_PER_EPOCH_CHURN_LIMIT")
    churn_limit_quotient = ChainSpec.get("CHURN_LIMIT_QUOTIENT")
    max(min_per_epoch_churn_limit, div(length(active_validator_indices), churn_limit_quotient))
  end

  @doc """
  Returns the number of epochs since the last finalised checkpoint (minus one).
  """
  @spec get_finality_delay(BeaconState.t()) :: SszTypes.uint64()
  def get_finality_delay(%BeaconState{} = state) do
    get_previous_epoch(state) - state.finalized_checkpoint.epoch
  end

  @doc """
  These are the validators that were subject to rewards and penalties in the previous epoch.
  """
  @spec get_eligible_validator_indices(BeaconState.t()) :: list(SszTypes.validator_index())
  def get_eligible_validator_indices(%BeaconState{validators: validators} = state) do
    previous_epoch = get_previous_epoch(state)

    validators
    |> Stream.with_index()
    |> Stream.filter(fn {validator, _index} ->
      Predicates.is_active_validator(validator, previous_epoch) ||
        (validator.slashed && previous_epoch + 1 < validator.withdrawable_epoch)
    end)
    |> Stream.map(fn {_validator, index} -> index end)
    |> Enum.to_list()
  end

  @doc """
<<<<<<< HEAD
=======
  Return the number of committees in each slot for the given ``epoch``.
  """
  @spec get_committee_count_per_slot(BeaconState.t(), SszTypes.epoch()) :: SszTypes.uint64()
  def get_committee_count_per_slot(state, epoch) do
    active_validators_count = length(get_active_validator_indices(state, epoch))

    committee_size =
      active_validators_count
      |> Kernel.div(ChainSpec.get("SLOTS_PER_EPOCH"))
      |> Kernel.div(ChainSpec.get("TARGET_COMMITTEE_SIZE"))

    [ChainSpec.get("MAX_COMMITTEES_PER_SLOT"), committee_size]
    |> Enum.min()
    |> (&max(1, &1)).()
  end

  @doc """
  Return the beacon committee at ``slot`` for ``index``.
  """
  @spec get_beacon_committee(BeaconState.t(), SszTypes.slot(), SszTypes.commitee_index()) ::
          {:ok, list(SszTypes.validator_index())} | {:error, binary()}
  def get_beacon_committee(state, slot, index) do
    epoch = Misc.compute_epoch_at_slot(slot)
    committees_per_slot = get_committee_count_per_slot(state, epoch)

    Misc.compute_committee(
      get_active_validator_indices(state, epoch),
      get_seed(state, epoch, Constants.domain_beacon_attester()),
      rem(slot, ChainSpec.get("SLOTS_PER_EPOCH")) * committees_per_slot + index,
      committees_per_slot * ChainSpec.get("SLOTS_PER_EPOCH")
    )
  end

  @spec get_base_reward_per_increment(BeaconState.t()) :: SszTypes.gwei()
  def get_base_reward_per_increment(state) do
    numerator = ChainSpec.get("EFFECTIVE_BALANCE_INCREMENT") * Constants.base_reward_factor()
    denominator = Math.integer_squareroot(get_total_active_balance(state))
    div(numerator, denominator)
  end

  @doc """
  Return the base reward for the validator defined by ``index`` with respect to the current ``state``.
  """
  @spec get_base_reward(BeaconState.t(), SszTypes.validator_index()) :: SszTypes.gwei()
  def get_base_reward(state, index) do
    validator = Enum.at(state.validators, index)
    effective_balance = validator.effective_balance

    increments =
      div(
        effective_balance,
        ChainSpec.get("EFFECTIVE_BALANCE_INCREMENT")
      )

    increments * get_base_reward_per_increment(state)
  end

  @doc """
  Return the flag indices that are satisfied by an attestation.
  """
  @spec get_attestation_participation_flag_indices(
          BeaconState.t(),
          SszTypes.AttestationData.t(),
          SszTypes.uint64()
        ) ::
          {:ok, list(SszTypes.uint64())} | {:error, binary()}
  def get_attestation_participation_flag_indices(state, data, inclusion_delay) do
    justified_checkpoint =
      if data.target.epoch == get_current_epoch(state) do
        state.current_justified_checkpoint
      else
        state.previous_justified_checkpoint
      end

    is_matching_source = data.source == justified_checkpoint

    case {get_block_root(state, data.target.epoch), get_block_root_at_slot(state, data.slot)} do
      {{:ok, block_root}, {:ok, block_root_at_slot}} ->
        if is_matching_source do
          is_matching_target = is_matching_source && data.target.root == block_root
          source_indices = compute_source_indices(data, justified_checkpoint, inclusion_delay)

          target_indices =
            compute_target_indices(data, block_root, inclusion_delay, is_matching_source)

          head_indices =
            compute_head_indices(data, block_root_at_slot, inclusion_delay, is_matching_target)

          {:ok, source_indices ++ target_indices ++ head_indices}
        else
          {:error, "Attestation source does not match justified checkpoint"}
        end

      _ ->
        {:error, "Failed to get block roots"}
    end
  end

  defp compute_source_indices(data, justified_checkpoint, inclusion_delay) do
    if data.source == justified_checkpoint &&
         inclusion_delay <= Math.integer_squareroot(ChainSpec.get("SLOTS_PER_EPOCH")) do
      [Constants.timely_source_flag_index()]
    else
      []
    end
  end

  defp compute_target_indices(data, block_root, inclusion_delay, is_matching_source) do
    if is_matching_source && data.target.root == block_root &&
         inclusion_delay <= ChainSpec.get("SLOTS_PER_EPOCH") do
      [Constants.timely_target_flag_index()]
    else
      []
    end
  end

  defp compute_head_indices(data, block_root_at_slot, inclusion_delay, is_matching_target) do
    if is_matching_target && data.beacon_block_root == block_root_at_slot &&
         inclusion_delay == ChainSpec.get("MIN_ATTESTATION_INCLUSION_DELAY") do
      [Constants.timely_head_flag_index()]
    else
      []
    end
  end

  @doc """
  Return the block root at a recent ``slot``.
  """
  @spec get_block_root_at_slot(BeaconState.t(), SszTypes.slot()) ::
          {:ok, SszTypes.root()} | {:error, binary()}
  def get_block_root_at_slot(state, slot) do
    if slot < state.slot && state.slot <= slot + ChainSpec.get("SLOTS_PER_HISTORICAL_ROOT") do
      root = Enum.at(state.block_roots, rem(slot, ChainSpec.get("SLOTS_PER_HISTORICAL_ROOT")))
      {:ok, root}
    else
      {:error, "Block root not available"}
    end
  end

  @doc """
  Return the block root at the start of a recent ``epoch``.
  """
  @spec get_block_root(BeaconState.t(), SszTypes.epoch()) ::
          {:ok, SszTypes.root()} | {:error, binary()}
  def get_block_root(state, epoch) do
    get_block_root_at_slot(state, Misc.compute_start_slot_at_epoch(epoch))
  end

  @doc """
>>>>>>> 955dc97b
  Return the seed at ``epoch``.
  """
  @spec get_seed(BeaconState.t(), SszTypes.epoch(), SszTypes.domain_type()) :: SszTypes.bytes32()
  def get_seed(state, epoch, domain_type) do
    mix =
      get_randao_mix(
        state,
        epoch + ChainSpec.get("EPOCHS_PER_HISTORICAL_VECTOR") -
          ChainSpec.get("MIN_SEED_LOOKAHEAD") - 1
      )

<<<<<<< HEAD
    :crypto.hash(:sha256, domain_type <> Misc.uint_to_bytes4(epoch) <> mix)
=======
    :crypto.hash(:sha256, domain_type <> Misc.uint64_to_bytes(epoch) <> mix)
  end

  @doc """
  Return the signature domain (fork version concatenated with domain type) of a message.
  """
  @spec get_domain(BeaconState.t(), SszTypes.domain_type(), SszTypes.epoch()) :: SszTypes.domain()
  def get_domain(state, domain_type, epoch) do
    epoch = if epoch == nil, do: get_current_epoch(state), else: epoch

    fork_version =
      if epoch < state.fork.epoch do
        state.fork.previous_version
      else
        state.fork.current_version
      end

    Misc.compute_domain(domain_type, fork_version, state.genesis_validators_root)
  end

  @doc """
  Return the indexed attestation corresponding to ``attestation``.
  """
  @spec get_indexed_attestation(BeaconState.t(), Attestation.t()) ::
          {:ok, IndexedAttestation.t()} | {:error, binary()}
  def get_indexed_attestation(state, attestation) do
    case get_attesting_indices(state, attestation.data, attestation.aggregation_bits) do
      {:ok, indices} ->
        attesting_indices = indices
        sorted_attesting_indices = Enum.sort(attesting_indices)

        res = %IndexedAttestation{
          attesting_indices: sorted_attesting_indices,
          data: attestation.data,
          signature: attestation.signature
        }

        {:ok, res}

      {:error, reason} ->
        {:error, reason}
    end
  end

  @doc """
  Return the set of attesting indices corresponding to ``data`` and ``bits``.
  """
  @spec get_attesting_indices(BeaconState.t(), SszTypes.AttestationData.t(), SszTypes.bitlist()) ::
          {:ok, MapSet.t()} | {:error, binary()}
  def get_attesting_indices(state, data, bits) do
    case get_beacon_committee(state, data.slot, data.index) do
      {:ok, committee} ->
        bit_list = bitstring_to_list(bits)

        res =
          committee
          |> Stream.with_index()
          |> Stream.filter(fn {_value, index} -> Enum.at(bit_list, index) == "1" end)
          |> Stream.map(fn {value, _index} -> value end)
          |> MapSet.new()

        {:ok, res}

      {:error, reason} ->
        {:error, reason}
    end
  end

  def bitstring_to_list(binary) when is_binary(binary) do
    binary
    |> :binary.bin_to_list()
    |> Enum.reduce("", fn byte, acc ->
      acc <> Integer.to_string(byte, 2)
    end)
    # Exclude last bit
    |> String.slice(0..-2)
    |> String.graphemes()
>>>>>>> 955dc97b
  end

  @doc """
  Return the beacon proposer index at the current slot.
  """
<<<<<<< HEAD
  @spec get_beacon_proposer_index(BeaconState.t()) :: SszTypes.validator_index() | {:error, binary()}
=======
  @spec get_beacon_proposer_index(BeaconState.t()) :: SszTypes.validator_index()
>>>>>>> 955dc97b
  def get_beacon_proposer_index(state) do
    epoch = get_current_epoch(state)

    seed =
      :crypto.hash(
        :sha256,
        get_seed(state, epoch, Constants.domain_beacon_proposer()) <>
<<<<<<< HEAD
          Misc.uint_to_bytes4(state.slot)
      )

    indices = get_active_validator_indices(state, epoch)
    case Misc.compute_proposer_index(state, indices, seed) do
      {:error, msg} -> {:error, msg}
      i -> i
    end
  end

  @doc """
  Return the signature domain (fork version concatenated with domain type) of a message.
  """
  @spec get_domain(BeaconState.t(), SszTypes.domain_type(), SszTypes.epoch() | nil) :: SszTypes.domain()
  def get_domain(state, domain_type, epoch \\ nil) do
    epoch = if epoch == nil, do: get_current_epoch(state), else: epoch

    fork_version =
      if epoch < state.fork.epoch,
        do: state.fork.previous_version,
        else: state.fork.current_version

    {:ok, domain} = Misc.compute_domain(domain_type, fork_version: fork_version, genesis_validators_root: state.genesis_validators_root)
    domain
=======
          Misc.uint64_to_bytes(state.slot)
      )

    indices = get_active_validator_indices(state, epoch)
    Misc.compute_proposer_index(state, indices, seed)
  end

  @doc """
  Return the combined effective balance of the ``indices``.
  ``EFFECTIVE_BALANCE_INCREMENT`` Gwei minimum to avoid divisions by zero.
  Math safe up to ~10B ETH, after which this overflows uint64.
  """
  @spec get_total_balance(BeaconState.t(), list(SszTypes.validator_index())) :: SszTypes.gwei()
  def get_total_balance(state, indices) do
    total_balance =
      indices
      |> Enum.map(fn index -> Map.get(Enum.at(state.validators, index), :effective_balance, 0) end)
      |> Enum.sum()

    max(ChainSpec.get("EFFECTIVE_BALANCE_INCREMENT"), total_balance)
  end

  @doc """
  Return the combined effective balance of the active validators.
  Note: ``get_total_balance`` returns ``EFFECTIVE_BALANCE_INCREMENT`` Gwei minimum to avoid divisions by zero.
  """
  @spec get_total_active_balance(BeaconState.t()) :: SszTypes.gwei()
  def get_total_active_balance(state) do
    current_epoch = get_current_epoch(state)
    validator_indices = get_active_validator_indices(state, current_epoch)
    get_total_balance(state, validator_indices)
>>>>>>> 955dc97b
  end
end<|MERGE_RESOLUTION|>--- conflicted
+++ resolved
@@ -125,10 +125,59 @@
     |> Stream.map(fn {_validator, index} -> index end)
     |> Enum.to_list()
   end
-
-  @doc """
-<<<<<<< HEAD
-=======
+  @doc """
+  Return the seed at ``epoch``.
+  """
+  @spec get_seed(BeaconState.t(), SszTypes.epoch(), SszTypes.domain_type()) :: SszTypes.bytes32()
+  def get_seed(state, epoch, domain_type) do
+    mix =
+      get_randao_mix(
+        state,
+        epoch + ChainSpec.get("EPOCHS_PER_HISTORICAL_VECTOR") -
+          ChainSpec.get("MIN_SEED_LOOKAHEAD") - 1
+      )
+
+    :crypto.hash(:sha256, domain_type <> Misc.uint_to_bytes4(epoch) <> mix)
+  end
+
+  @doc """
+  Return the beacon proposer index at the current slot.
+  """
+  @spec get_beacon_proposer_index(BeaconState.t()) :: SszTypes.validator_index() | {:error, binary()}
+  def get_beacon_proposer_index(state) do
+    epoch = get_current_epoch(state)
+
+    seed =
+      :crypto.hash(
+        :sha256,
+        get_seed(state, epoch, Constants.domain_beacon_proposer()) <>
+          Misc.uint_to_bytes4(state.slot)
+      )
+
+    indices = get_active_validator_indices(state, epoch)
+    case Misc.compute_proposer_index(state, indices, seed) do
+      {:error, msg} -> {:error, msg}
+      i -> i
+    end
+  end
+
+  @doc """
+  Return the signature domain (fork version concatenated with domain type) of a message.
+  """
+  @spec get_domain(BeaconState.t(), SszTypes.domain_type(), SszTypes.epoch() | nil) :: SszTypes.domain()
+  def get_domain(state, domain_type, epoch \\ nil) do
+    epoch = if epoch == nil, do: get_current_epoch(state), else: epoch
+
+    fork_version =
+      if epoch < state.fork.epoch,
+        do: state.fork.previous_version,
+        else: state.fork.current_version
+
+    {:ok, domain} = Misc.compute_domain(domain_type, fork_version: fork_version, genesis_validators_root: state.genesis_validators_root)
+    domain
+  end
+
+  @doc """
   Return the number of committees in each slot for the given ``epoch``.
   """
   @spec get_committee_count_per_slot(BeaconState.t(), SszTypes.epoch()) :: SszTypes.uint64()
@@ -278,7 +327,6 @@
   end
 
   @doc """
->>>>>>> 955dc97b
   Return the seed at ``epoch``.
   """
   @spec get_seed(BeaconState.t(), SszTypes.epoch(), SszTypes.domain_type()) :: SszTypes.bytes32()
@@ -290,9 +338,6 @@
           ChainSpec.get("MIN_SEED_LOOKAHEAD") - 1
       )
 
-<<<<<<< HEAD
-    :crypto.hash(:sha256, domain_type <> Misc.uint_to_bytes4(epoch) <> mix)
-=======
     :crypto.hash(:sha256, domain_type <> Misc.uint64_to_bytes(epoch) <> mix)
   end
 
@@ -370,17 +415,12 @@
     # Exclude last bit
     |> String.slice(0..-2)
     |> String.graphemes()
->>>>>>> 955dc97b
   end
 
   @doc """
   Return the beacon proposer index at the current slot.
   """
-<<<<<<< HEAD
-  @spec get_beacon_proposer_index(BeaconState.t()) :: SszTypes.validator_index() | {:error, binary()}
-=======
   @spec get_beacon_proposer_index(BeaconState.t()) :: SszTypes.validator_index()
->>>>>>> 955dc97b
   def get_beacon_proposer_index(state) do
     epoch = get_current_epoch(state)
 
@@ -388,32 +428,6 @@
       :crypto.hash(
         :sha256,
         get_seed(state, epoch, Constants.domain_beacon_proposer()) <>
-<<<<<<< HEAD
-          Misc.uint_to_bytes4(state.slot)
-      )
-
-    indices = get_active_validator_indices(state, epoch)
-    case Misc.compute_proposer_index(state, indices, seed) do
-      {:error, msg} -> {:error, msg}
-      i -> i
-    end
-  end
-
-  @doc """
-  Return the signature domain (fork version concatenated with domain type) of a message.
-  """
-  @spec get_domain(BeaconState.t(), SszTypes.domain_type(), SszTypes.epoch() | nil) :: SszTypes.domain()
-  def get_domain(state, domain_type, epoch \\ nil) do
-    epoch = if epoch == nil, do: get_current_epoch(state), else: epoch
-
-    fork_version =
-      if epoch < state.fork.epoch,
-        do: state.fork.previous_version,
-        else: state.fork.current_version
-
-    {:ok, domain} = Misc.compute_domain(domain_type, fork_version: fork_version, genesis_validators_root: state.genesis_validators_root)
-    domain
-=======
           Misc.uint64_to_bytes(state.slot)
       )
 
@@ -445,6 +459,5 @@
     current_epoch = get_current_epoch(state)
     validator_indices = get_active_validator_indices(state, current_epoch)
     get_total_balance(state, validator_indices)
->>>>>>> 955dc97b
   end
 end