--- conflicted
+++ resolved
@@ -218,7 +218,28 @@
   Return the 32-byte fork data root for the ``current_version`` and ``genesis_validators_root``.
   This is used primarily in signature domains to avoid collisions across forks/chains.
   """
-<<<<<<< HEAD
+  @spec compute_fork_data_root(SszTypes.version(), SszTypes.root()) :: SszTypes.root()
+  def compute_fork_data_root(current_version, genesis_validators_root) do
+    Ssz.hash_tree_root!(%SszTypes.ForkData{
+      current_version: current_version,
+      genesis_validators_root: genesis_validators_root
+    })
+  end
+
+  @doc """
+  Return the 4-byte fork digest for the ``current_version`` and ``genesis_validators_root``.
+  This is a digest primarily used for domain separation on the p2p layer.
+  4-bytes suffices for practical separation of forks/chains.
+  """
+  @spec compute_fork_digest(SszTypes.version(), SszTypes.root()) :: SszTypes.fork_digest()
+  def compute_fork_digest(current_version, genesis_validators_root) do
+    compute_fork_data_root(current_version, genesis_validators_root)
+    |> binary_part(0, 4)
+  end
+
+  @doc """
+  Return the signing root for the corresponding signing data.
+  """
   @spec compute_signing_root(SszTypes.bytes32(), SszTypes.domain()) :: SszTypes.root()
   def compute_signing_root(<<_::256>> = data, domain) do
     {:ok, root} =
@@ -231,33 +252,6 @@
   end
 
   @spec compute_signing_root(any(), SszTypes.domain()) :: SszTypes.root()
-  def compute_signing_root(%SszTypes.AttestationData{} = data, domain) do
-    {:ok, data_root} = Ssz.hash_tree_root(data)
-=======
-  @spec compute_fork_data_root(SszTypes.version(), SszTypes.root()) :: SszTypes.root()
-  def compute_fork_data_root(current_version, genesis_validators_root) do
-    Ssz.hash_tree_root!(%SszTypes.ForkData{
-      current_version: current_version,
-      genesis_validators_root: genesis_validators_root
-    })
-  end
->>>>>>> 15617fd6
-
-  @doc """
-  Return the 4-byte fork digest for the ``current_version`` and ``genesis_validators_root``.
-  This is a digest primarily used for domain separation on the p2p layer.
-  4-bytes suffices for practical separation of forks/chains.
-  """
-  @spec compute_fork_digest(SszTypes.version(), SszTypes.root()) :: SszTypes.fork_digest()
-  def compute_fork_digest(current_version, genesis_validators_root) do
-    compute_fork_data_root(current_version, genesis_validators_root)
-    |> binary_part(0, 4)
-  end
-
-  @doc """
-  Return the signing root for the corresponding signing data.
-  """
-  @spec compute_signing_root(any(), SszTypes.domain()) :: SszTypes.root()
   def compute_signing_root(ssz_object, domain) do
     Ssz.hash_tree_root!(%SszTypes.SigningData{
       object_root: Ssz.hash_tree_root!(ssz_object),
