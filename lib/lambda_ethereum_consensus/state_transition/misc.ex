--- conflicted
+++ resolved
@@ -110,13 +110,6 @@
   end
 
   @doc """
-<<<<<<< HEAD
-  Return the epoch during which validator activations and exits initiated in ``epoch`` take effect.
-  """
-  @spec compute_activation_exit_epoch(SszTypes.epoch()) :: SszTypes.epoch()
-  def compute_activation_exit_epoch(epoch) do
-    epoch + 1 + Constants.max_seed_lookahead()
-=======
   Return the start slot of ``epoch``.
   """
   @spec compute_start_slot_at_epoch(SszTypes.epoch()) :: SszTypes.slot()
@@ -136,6 +129,5 @@
   defp uint_to_bytes4(value) do
     # Converts an unsigned integer value to a bytes 4 value
     <<value::unsigned-integer-little-size(32)>>
->>>>>>> cbb9dc20
   end
 end