defmodule LambdaEthereumConsensus.Execution.EngineApi do
  @moduledoc """
  Execution Layer Engine API methods with routing
  """

  @doc """
  Using this method Execution and consensus layer client software may
  exchange with a list of supported Engine API methods.
  """
  @spec exchange_capabilities() :: {:ok, any} | {:error, any}
  def exchange_capabilities, do: impl().exchange_capabilities()

  @spec new_payload_v1(Types.ExecutionPayload.t()) ::
          {:ok, any} | {:error, any}
  def new_payload_v1(execution_payload), do: impl().new_payload_v1(execution_payload)

  @spec forkchoice_updated(map, map | any) :: {:ok, any} | {:error, any}
<<<<<<< HEAD
  def forkchoice_updated(forkchoice_state, payload_attributes) do
    forkchoice_state =
      forkchoice_state
      |> Map.update!(:finalizedBlockHash, &RPC.encode_binary/1)
      |> Map.update!(:headBlockHash, &RPC.encode_binary/1)
      |> Map.update!(:safeBlockHash, &RPC.encode_binary/1)

    call("engine_forkchoiceUpdatedV2", [forkchoice_state, payload_attributes])
  end

  defp call(method, params) do
    config = Application.fetch_env!(:lambda_ethereum_consensus, __MODULE__)

    endpoint = Keyword.fetch!(config, :endpoint)
    version = Keyword.fetch!(config, :version)
    jwt_secret = Keyword.fetch!(config, :jwt_secret)

    {:ok, jwt, _} = Auth.generate_token(jwt_secret)
    RPC.rpc_call(endpoint, jwt, version, method, params)
  end
=======
  def forkchoice_updated(forkchoice_state, payload_attributes),
    do: impl().forkchoice_updated(forkchoice_state, payload_attributes)

  defp impl,
    do:
      Application.get_env(
        __MODULE__,
        :implementation,
        LambdaEthereumConsensus.Execution.EngineApi.Api
      )
>>>>>>> a14b3872
end<|MERGE_RESOLUTION|>--- conflicted
+++ resolved
@@ -15,28 +15,6 @@
   def new_payload_v1(execution_payload), do: impl().new_payload_v1(execution_payload)
 
   @spec forkchoice_updated(map, map | any) :: {:ok, any} | {:error, any}
-<<<<<<< HEAD
-  def forkchoice_updated(forkchoice_state, payload_attributes) do
-    forkchoice_state =
-      forkchoice_state
-      |> Map.update!(:finalizedBlockHash, &RPC.encode_binary/1)
-      |> Map.update!(:headBlockHash, &RPC.encode_binary/1)
-      |> Map.update!(:safeBlockHash, &RPC.encode_binary/1)
-
-    call("engine_forkchoiceUpdatedV2", [forkchoice_state, payload_attributes])
-  end
-
-  defp call(method, params) do
-    config = Application.fetch_env!(:lambda_ethereum_consensus, __MODULE__)
-
-    endpoint = Keyword.fetch!(config, :endpoint)
-    version = Keyword.fetch!(config, :version)
-    jwt_secret = Keyword.fetch!(config, :jwt_secret)
-
-    {:ok, jwt, _} = Auth.generate_token(jwt_secret)
-    RPC.rpc_call(endpoint, jwt, version, method, params)
-  end
-=======
   def forkchoice_updated(forkchoice_state, payload_attributes),
     do: impl().forkchoice_updated(forkchoice_state, payload_attributes)
 
@@ -47,5 +25,4 @@
         :implementation,
         LambdaEthereumConsensus.Execution.EngineApi.Api
       )
->>>>>>> a14b3872
 end