# Lambda_Ethereum_Consensus

[![Telegram chat](https://img.shields.io/endpoint?url=https%3A%2F%2Ftg.sumanjay.workers.dev%2Flambdaconsensus%2F&logo=telegram&label=chat&color=neon)](https://t.me/lambdaconsensus)

## Why Elixir?

Elixir is a functional programming language that runs atop the Erlang Virtual Machine (BEAM). It offers enhanced readability, syntactic sugar, and reduced boilerplate, enabling developers to achieve more with fewer lines of code compared to Erlang. Like Erlang, Elixir compiles to bytecode that is interpreted by the VM. As a result, it inherits several notable properties, including:

- Fault tolerance for increased reliability
- High availability
- Simplified construction of complex distributed systems
- Predictable latency

[Erlang](https://www.erlang.org/) and its VM were originally developed in 1986 for telecommunication systems that demanded unparalleled uptime and reliability. We recognize that these attributes could be immensely beneficial for an Ethereum client, particularly in the realm of consensus. This is why our current focus is on building a consensus layer (CL) rather than an execution layer (EL). Elixir may not be tailored for sheer performance, but it excels in delivering predictable latency and creating systems designed for continuous operation—qualities essential for the CL.

Our aim is to infuse these strengths into the Ethereum consensus client ecosystem with our offering.

We also have for objective to bootstart an Ethereum Elixir community, and to make Elixir a first-class citizen in the Ethereum ecosystem.

## Contributor Package

Dream of becoming an Ethereum core developer? Eager to shape the protocol that will underpin tomorrow's world? Want to collaborate with a passionate team, learn, grow, and be a pivotal part of the Ethereum Elixir community?

**Then you're in the right place! 🚀**

### Getting Started:

#### 1. **Installation**:

- **Prerequisites**: Before diving in, ensure you have the necessary tools installed. Check out the [Prerequisites](#prerequisites) section for guidance.
  
- **Clone the Repository**:

  ```shell
  git clone [REPO_URL]
  cd lambda-ethereum-consensus
  ```

- **Setup**: Once you've cloned the repository, follow the steps in the [Installing and running](#installing-and-running) section to set up your environment.

#### 2. **Prerequisite Knowledge**:

To contribute effectively, you'll need a foundational understanding of both the Ethereum protocol and the Elixir language, including the Erlang VM (BEAM). If you're new to these areas, we've curated a list of resources to get you started:

**Learning Elixir**:

- **Books**:
  - [Elixir in Action](https://www.manning.com/books/elixir-in-action-third-edition)
  - [Learn You Some Erlang](https://learnyousomeerlang.com/)
- **Videos**:
  - [Intro to Elixir](https://youtube.com/playlist?list=PLJbE2Yu2zumA-p21bEQB6nsYABAO-HtF2)
  - [Hitchhiker's tour of the BEAM](https://www.youtube.com/watch?v=_Pwlvy3zz9M)
- **Blogs**:
  - [Zen of Erlang](https://ferd.ca/the-zen-of-erlang.html)
  - [Where Erlang Blooms](https://ferd.ca/rtb-where-erlang-blooms.html)
  - [What can I only do in Erlang](https://hackmd.io/ZpUazPomRvacKoyW2vq54g)
  - [Stacking theory for systems design](https://medium.com/@jlouis666/stacking-theory-for-systems-design-2450e6300689)
  - [On Erlang States and Crashes](http://jlouisramblings.blogspot.com/2010/11/on-erlang-state-and-crashes.html)
  - [How Erlang does scheduling](http://jlouisramblings.blogspot.com/2013/01/how-erlang-does-scheduling.html)

With this foundation you should have a basic understanding of the Elixir language and the Erlang VM. You can then start (or in parallel) learning about the Ethereum protocol.

**Learning Ethereum**:

- **Books**:
  - [Eth2Book by Ben Edgington](https://eth2book.info)
  - [Inevitable Ethereum](https://inevitableeth.com/site/content)
- **Papers**:
  - [Ethereum Whitepaper](https://ethereum.org/en/whitepaper/)
  - [Ethereum Yellowpaper](https://ethereum.github.io/yellowpaper/paper.pdf)
    - [Yellow paper discussion](youtube.com/watch?v=e84v1mxrlys)
    - [Yellow paper walkthrough](https://www.lucassaldanha.com/ethereum-yellow-paper-walkthrough-1/)
  - [Ethereum Beige Paper](https://github.com/chronaeon/beigepaper/blob/master/beigepaper.pdf)
  - [Ethereum Mauve Paper](https://cdn.hackaday.io/files/10879465447136/Mauve%20Paper%20Vitalik.pdf)
- **Videos**:
  - [Basic technical details of Ethereum](https://youtu.be/gjwr-7PgpN8)
  - [Ethereum in 30 minutes](https://youtu.be/UihMqcj-cqc)
  - [Ethereum Foundation youtube channel](https://www.youtube.com/@EthereumFoundation)
  - [Ethereum youtube channel](https://www.youtube.com/@EthereumProtocol)
- **Blogs**:
  - [Vitalik Buterin's blog](https://vitalik.ca/)
  - [Ethereum Foundation blog](https://blog.ethereum.org/)
  - [Ethereum Magicians forum](https://ethereum-magicians.org/)
  - [Ethresear.ch forum](https://ethresear.ch/)
  - [EIP's](https://eips.ethereum.org/)
  - [ACD & Related meetings](https://github.com/ethereum/pm)
- **Specifications**:
  - [Consensus specs](https://github.com/ethereum/consensus-specs)
  - [Vitalik Buterin's annotated specs](https://github.com/ethereum/annotated-spec)
  - [Eth2Book annotated specs](https://eth2book.info/capella/part3/)

While some of the resources listed might appear outdated, it's important to understand that the Ethereum protocol is continuously evolving. As such, there isn't a definitive, unchanging source of information. However, these resources, even if older, provide foundational knowledge that remains pertinent to understanding the protocol's core concepts.

Truly mastering the Ethereum protocol is a complex endeavor. The list provided here is just a starting point, and delving deeper will necessitate exploring a broader range of readings and resources. As you immerse yourself in the project, continuous learning and adaptation will be key.

If you come across any resource that you find invaluable and believe should be added to this list, please don't hesitate to suggest its inclusion.

#### 3. **Dive In**:

With your newfound knowledge, explore the various areas of our project. Whether you're interested in the core consensus layer, networking, CLI, documentation, testing, or tooling, there's a place for you.

Start by browsing our [issues](https://github.com/lambdaclass/lambda_ethereum_consensus/issues), especially those tagged as `good first issue`. These are beginner-friendly and a great way to familiarize yourself with our codebase.

### Contributing:

Found an issue you're passionate about? Comment with `"I'd like to tackle this!"` to claim it. Once assigned, you can begin your work. After completing your contribution, submit a pull request for review. Our team and other contributors will be able to provide feedback, and once approved, your contribution will be merged.

Please adhere to the [Conventional Commits](https://www.conventionalcommits.org/en/v1.0.0/) specification when crafting commit messages.

### Code of Conduct:

We believe in fostering an inclusive, welcoming, and respectful community. All contributors are expected to adhere to our [Code of Conduct](https://github.com/lambdaclass/lambda_ethereum_consensus#code-of-conduct). Please familiarize yourself with its contents before participating.

### Communication:

**Open communication** is key to the success of any project. We encourage all contributors to join our [Telegram chat](https://t.me/lambdaconsensus) for real-time discussions, updates, and collaboration. 

**For more structured discussions or proposals**, consider opening an issue or a discussion on the GitHub repository.

### Recognition:

We value every contribution, no matter how small. All contributors will be recognized in our project's documentation. Additionally, consistent and significant contributors may be offered more formal roles within the project over time.

### Support:

If you encounter any issues or have questions, don't hesitate to reach out. Our team and the community are here to help. You can ask questions in our Telegram chat or open an issue on GitHub for technical challenges.

### Conclusion:

Lambda Ethereum Consensus is more than just a project; it's a community-driven initiative to bring the power and reliability of Elixir to the Ethereum ecosystem. With your help, we can make this vision a reality. Dive in, contribute, learn, and let's shape the future of Ethereum together!

---

**Thank you for being a part of our journey. Let's build an amazing future for Ethereum together! 🚀🌍**

## Prerequisites

### Direct Installation

You can install the necessary components directly from official sources:

- [Elixir](https://elixir-lang.org/install.html)
- [Erlang](https://www.erlang.org/downloads)
- [Go](https://go.dev/doc/install)
- [Rust](https://www.rust-lang.org/tools/install)

### Alternative (Recommended) Installation

For precise control over versions, it's recommended to use the **asdf** tool version manager and follow the versions specified in `.tool-versions` in this repository.

- [asdf tool version manager](https://asdf-vm.com/guide/getting-started.html)

After installing **asdf**, add the required plugins for managing the tools:

```shell
asdf plugin add elixir
asdf plugin add erlang
asdf plugin add golang
asdf plugin add rust
```

Finally, install the specific versions of these tools as specified in `.tool-versions`:

```shell
asdf install
```

## Installing and running

There are Makefile targets for these tasks.

```shell
make deps # Installs dependencies
make iex  # Runs a terminal with the application started
make test # Runs tests
```

The iex terminal can be closed by pressing ctrl+c two times.

<<<<<<< HEAD
## Contributors

<!-- ALL-CONTRIBUTORS-LIST:START - Do not remove or modify this section -->
<!-- prettier-ignore-start -->
<!-- markdownlint-disable -->

<!-- markdownlint-restore -->
<!-- prettier-ignore-end -->

<!-- ALL-CONTRIBUTORS-LIST:END -->
=======
## Code of Conduct

### Our Pledge

We, as members, contributors, and leaders of open source communities and projects pledge to make participation in our community a harassment-free experience for everyone, regardless of age, body size, visible or invisible disability, ethnicity, sex characteristics, gender identity and expression, level of experience, education, socio-economic status, nationality, personal appearance, race, religion, or sexual identity and orientation.

We pledge to act and interact in ways that contribute to an open, welcoming, diverse, inclusive, and healthy community and project.

### Our Standards

Examples of behavior that contributes to a positive environment for our community include:

- Demonstrating empathy and kindness toward other people.
- Being respectful of differing opinions, viewpoints, and experiences.
- Giving and gracefully accepting constructive feedback.
- Accepting responsibility and apologizing to those affected by our mistakes, and learning from the experience.
- Focusing on what is best not just for us as individuals, but for the overall community and project.

Examples of unacceptable behavior include:

- The use of sexualized language or imagery, and sexual attention or advances of any kind.
- Trolling, insulting or derogatory comments, and personal or political attacks.
- Public or private harassment.
- Publishing others' private information, such as a physical or electronic address, without their explicit permission.
- Other conduct which could reasonably be considered inappropriate in a professional setting.

## Enforcement Responsibilities

Maintainers are responsible for clarifying and enforcing standards of acceptable behavior and will take appropriate and fair corrective action.

Project maintainers have the right and responsibility to remove, edit, or reject comments, commits, code, wiki edits, issues, and other contributions that are not aligned to this Code of Conduct, or to ban temporarily or permanently any contributor for behaviors that they deem inappropriate, threatening, offensive, or harmful.

## Enforcement

Instances of abusive, harassing, or otherwise unacceptable behavior may be reported with proof to the maintainers through Telegram. All complaints will be reviewed and investigated promptly, fairly and anonymously.

## Attribution

This Code of Conduct is adapted from the [Contributor Covenant](https://www.contributor-covenant.org/version/2/1/code_of_conduct.html), version 2.1.
>>>>>>> 399cecc9
<|MERGE_RESOLUTION|>--- conflicted
+++ resolved
@@ -177,18 +177,6 @@
 
 The iex terminal can be closed by pressing ctrl+c two times.
 
-<<<<<<< HEAD
-## Contributors
-
-<!-- ALL-CONTRIBUTORS-LIST:START - Do not remove or modify this section -->
-<!-- prettier-ignore-start -->
-<!-- markdownlint-disable -->
-
-<!-- markdownlint-restore -->
-<!-- prettier-ignore-end -->
-
-<!-- ALL-CONTRIBUTORS-LIST:END -->
-=======
 ## Code of Conduct
 
 ### Our Pledge
@@ -228,4 +216,14 @@
 ## Attribution
 
 This Code of Conduct is adapted from the [Contributor Covenant](https://www.contributor-covenant.org/version/2/1/code_of_conduct.html), version 2.1.
->>>>>>> 399cecc9
+
+## Contributors
+
+<!-- ALL-CONTRIBUTORS-LIST:START - Do not remove or modify this section -->
+<!-- prettier-ignore-start -->
+<!-- markdownlint-disable -->
+
+<!-- markdownlint-restore -->
+<!-- prettier-ignore-end -->
+
+<!-- ALL-CONTRIBUTORS-LIST:END -->