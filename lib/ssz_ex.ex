--- conflicted
+++ resolved
@@ -235,37 +235,6 @@
     {:ok, root}
   end
 
-<<<<<<< HEAD
-  @spec hash_tree_root(struct(), atom()) :: {:ok, Types.root()} | {:error, String.t()}
-  def hash_tree_root(container, module) when is_map(container) and is_atom(module) do
-    value =
-      module.schema()
-      |> Enum.reduce_while({:ok, <<>>}, fn {key, schema}, {_, acc_root} ->
-        value = container |> Map.get(key)
-
-        case hash_tree_root(value, schema) do
-          {:ok, root} -> {:cont, {:ok, acc_root <> root}}
-          {:error, reason} -> {:halt, {:error, reason}}
-        end
-      end)
-
-    case value do
-      {:ok, chunks} ->
-        leaf_count = chunks |> get_chunks_len() |> next_pow_of_two()
-        root = chunks |> merkleize_chunks_with_virtual_padding(leaf_count)
-        {:ok, root}
-
-      {:error, reason} ->
-        {:error, reason}
-    end
-  end
-
-  def hash_tree_root(vec(_) = list, {:list, _type, _size} = schema) do
-    hash_tree_root(Aja.Vector.to_list(list), schema)
-  end
-
-=======
->>>>>>> af150cfc
   @spec hash_tree_root(list(), {:list, any, non_neg_integer}) ::
           {:ok, Types.root()} | {:error, String.t()}
   def hash_tree_root(list, {:list, type, _size} = schema) do
