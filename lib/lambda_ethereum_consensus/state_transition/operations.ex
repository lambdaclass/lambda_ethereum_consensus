defmodule LambdaEthereumConsensus.StateTransition.Operations do
  @moduledoc """
  This module contains functions for handling state transition
  """

  alias LambdaEthereumConsensus.StateTransition.Accessors
<<<<<<< HEAD
  alias LambdaEthereumConsensus.StateTransition.Predicates
  alias LambdaEthereumConsensus.StateTransition.Mutators
=======
  alias LambdaEthereumConsensus.StateTransition.Misc
  alias LambdaEthereumConsensus.StateTransition.Mutators
  alias LambdaEthereumConsensus.StateTransition.Predicates
  alias SszTypes
  alias SszTypes.Attestation
>>>>>>> 955dc97b
  alias SszTypes.BeaconState
  alias SszTypes.ExecutionPayload
  alias SszTypes.Validator
  alias SszTypes.Withdrawal

  @doc """
  Apply withdrawals to the state.
  """
  @spec process_withdrawals(BeaconState.t(), ExecutionPayload.t()) ::
          {:ok, BeaconState.t()} | {:error, String.t()}
  def process_withdrawals(
        %BeaconState{
          validators: validators
        } = state,
        %ExecutionPayload{withdrawals: withdrawals}
      ) do
    expected_withdrawals = get_expected_withdrawals(state)

    length_of_validators = length(validators)

    with {:ok, state} <- decrease_balances(state, withdrawals, expected_withdrawals) do
      {:ok,
       state
       |> update_next_withdrawal_index(expected_withdrawals)
       |> update_next_withdrawal_validator_index(expected_withdrawals, length_of_validators)}
    end
  end

  @spec update_next_withdrawal_index(BeaconState.t(), list(Withdrawal.t())) :: BeaconState.t()
  defp update_next_withdrawal_index(state, expected_withdrawals) do
    # Update the next withdrawal index if this block contained withdrawals
    length_of_expected_withdrawals = length(expected_withdrawals)

    case length_of_expected_withdrawals != 0 do
      true ->
        latest_withdrawal = List.last(expected_withdrawals)
        %BeaconState{state | next_withdrawal_index: latest_withdrawal.index + 1}

      false ->
        state
    end
  end

  @spec update_next_withdrawal_validator_index(BeaconState.t(), list(Withdrawal.t()), integer) ::
          BeaconState.t()
  defp update_next_withdrawal_validator_index(state, expected_withdrawals, length_of_validators) do
    length_of_expected_withdrawals = length(expected_withdrawals)

    case length_of_expected_withdrawals == ChainSpec.get("MAX_WITHDRAWALS_PER_PAYLOAD") do
      # Update the next validator index to start the next withdrawal sweep
      true ->
        latest_withdrawal = List.last(expected_withdrawals)
        next_validator_index = rem(latest_withdrawal.validator_index + 1, length_of_validators)
        %BeaconState{state | next_withdrawal_validator_index: next_validator_index}

      # Advance sweep by the max length of the sweep if there was not a full set of withdrawals
      false ->
        next_index =
          state.next_withdrawal_validator_index +
            ChainSpec.get("MAX_VALIDATORS_PER_WITHDRAWALS_SWEEP")

        next_validator_index = rem(next_index, length_of_validators)
        %BeaconState{state | next_withdrawal_validator_index: next_validator_index}
    end
  end

  @spec decrease_balances(BeaconState.t(), list(Withdrawal.t()), list(Withdrawal.t())) ::
          {:ok, BeaconState.t()} | {:error, String.t()}
  defp decrease_balances(_state, withdrawals, expected_withdrawals)
       when length(withdrawals) !== length(expected_withdrawals) do
    {:error, "expected withdrawals don't match the state withdrawals in length"}
  end

  @spec decrease_balances(BeaconState.t(), list(Withdrawal.t()), list(Withdrawal.t())) ::
          {:ok, BeaconState.t()} | {:error, String.t()}
  defp decrease_balances(state, withdrawals, expected_withdrawals) do
    Enum.zip(expected_withdrawals, withdrawals)
    |> Enum.reduce_while({:ok, state}, &decrease_or_halt/2)
  end

  defp decrease_or_halt({expected_withdrawal, withdrawal}, _)
       when expected_withdrawal !== withdrawal do
    {:halt, {:error, "withdrawal != expected_withdrawal"}}
  end

  defp decrease_or_halt({_, withdrawal}, {:ok, state}) do
    {:cont,
     {:ok, BeaconState.decrease_balance(state, withdrawal.validator_index, withdrawal.amount)}}
  end

  @spec get_expected_withdrawals(BeaconState.t()) :: list(Withdrawal.t())
  defp get_expected_withdrawals(
         %BeaconState{
           next_withdrawal_index: next_withdrawal_index,
           next_withdrawal_validator_index: next_withdrawal_validator_index,
           validators: validators,
           balances: balances
         } = state
       ) do
    # Compute the next batch of withdrawals which should be included in a block.
    epoch = Accessors.get_current_epoch(state)
    withdrawal_index = next_withdrawal_index
    validator_index = next_withdrawal_validator_index
    max_validators_per_withdrawals_sweep = ChainSpec.get("MAX_VALIDATORS_PER_WITHDRAWALS_SWEEP")
    bound = min(length(validators), max_validators_per_withdrawals_sweep)

    {withdrawals, _, _} =
      Enum.reduce_while(0..(bound - 1), {[], validator_index, withdrawal_index}, fn _,
                                                                                    {withdrawals,
                                                                                     validator_index,
                                                                                     withdrawal_index} ->
        validator = Enum.fetch!(validators, validator_index)
        balance = Enum.fetch!(balances, validator_index)
        %Validator{withdrawal_credentials: withdrawal_credentials} = validator

        {withdrawals, withdrawal_index} =
          cond do
            Validator.is_fully_withdrawable_validator(validator, balance, epoch) ->
              <<_::binary-size(12), execution_address::binary>> = withdrawal_credentials

              withdrawal = %Withdrawal{
                index: withdrawal_index,
                validator_index: validator_index,
                address: execution_address,
                amount: balance
              }

              withdrawals = [withdrawal | withdrawals]
              withdrawal_index = withdrawal_index + 1

              {withdrawals, withdrawal_index}

            Validator.is_partially_withdrawable_validator(validator, balance) ->
              <<_::binary-size(12), execution_address::binary>> = withdrawal_credentials
              max_effective_balance = ChainSpec.get("MAX_EFFECTIVE_BALANCE")

              withdrawal = %Withdrawal{
                index: withdrawal_index,
                validator_index: validator_index,
                address: execution_address,
                amount: balance - max_effective_balance
              }

              withdrawals = [withdrawal | withdrawals]
              withdrawal_index = withdrawal_index + 1

              {withdrawals, withdrawal_index}

            true ->
              {withdrawals, withdrawal_index}
          end

        max_withdrawals_per_payload = ChainSpec.get("MAX_WITHDRAWALS_PER_PAYLOAD")

        if length(withdrawals) == max_withdrawals_per_payload do
          {:halt, {withdrawals, validator_index, withdrawal_index}}
        else
          validator_index = rem(validator_index + 1, length(validators))
          {:cont, {withdrawals, validator_index, withdrawal_index}}
        end
      end)

    Enum.reverse(withdrawals)
  end

<<<<<<< HEAD
  @spec process_attester_slashing(BeaconState.t(), SszTypes.AttesterSlashing.t()) ::
          {:ok, BeaconState.t()} | {:ok, nil}
  def process_attester_slashing(state, attester_slashing) do
    attestation_1 = attester_slashing.attestation_1
    attestation_2 = attester_slashing.attestation_2

    cond do
      Predicates.is_slashable_attestation_data(attestation_1.data, attestation_2.data) == false ->
        {:ok, nil}

      Predicates.is_valid_indexed_attestation(state, attestation_1) == false ->
        {:ok, nil}

      Predicates.is_valid_indexed_attestation(state, attestation_2) == false ->
        {:ok, nil}

      true ->
        {slashed_any, state} =
          Enum.uniq(attestation_1.attesting_indices)
          |> Enum.filter(fn i -> Enum.member?(attestation_2.attesting_indices, i) end)
          |> Enum.sort()
          |> Enum.reduce_while({false, state}, fn i, {slashed_any, state} ->
            cond do
              Predicates.is_slashable_validator(
                Enum.at(state.validators, i),
                Accessors.get_current_epoch(state)
              ) ->
                case Mutators.slash_validator(state, i) do
                  {:ok, state} -> {:cont, {true, state}}
                  {:error, _msg} -> {:halt, {false, nil}}
                end

              true ->
                {:cont, {slashed_any, state}}
            end
          end)
        case slashed_any do
          false -> {:ok, nil}
          true -> {:ok, state}
        end
    end
  end
=======
  @doc """
  Process attestations during state transition.
  """
  @spec process_attestation(BeaconState.t(), Attestation.t()) ::
          {:ok, BeaconState.t()} | {:error, binary()}
  def process_attestation(state, attestation) do
    case verify_attestation_for_process(state, attestation) do
      {:ok, _} ->
        data = attestation.data
        aggregation_bits = attestation.aggregation_bits

        case process_attestation(state, data, aggregation_bits) do
          {:ok, updated_state} -> {:ok, updated_state}
          {:error, reason} -> {:error, reason}
        end

      {:error, reason} ->
        {:error, reason}
    end
  end

  defp process_attestation(state, data, aggregation_bits) do
    with {:ok, participation_flag_indices} <-
           Accessors.get_attestation_participation_flag_indices(
             state,
             data,
             state.slot - data.slot
           ),
         {:ok, attesting_indices} <-
           Accessors.get_attesting_indices(state, data, aggregation_bits) do
      is_current_epoch = data.target.epoch == Accessors.get_current_epoch(state)
      initial_epoch_participation = get_initial_epoch_participation(state, is_current_epoch)

      {proposer_reward_numerator, updated_epoch_participation} =
        update_epoch_participation(
          state,
          attesting_indices,
          initial_epoch_participation,
          participation_flag_indices
        )

      proposer_reward = compute_proposer_reward(proposer_reward_numerator)

      {:ok, bal_updated_state} =
        Mutators.increase_balance(
          state,
          Accessors.get_beacon_proposer_index(state),
          proposer_reward
        )

      updated_state =
        update_state(bal_updated_state, is_current_epoch, updated_epoch_participation)

      {:ok, updated_state}
    else
      {:error, reason} -> {:error, reason}
    end
  end

  defp get_initial_epoch_participation(state, true), do: state.current_epoch_participation
  defp get_initial_epoch_participation(state, false), do: state.previous_epoch_participation

  defp update_epoch_participation(
         state,
         attesting_indices,
         initial_epoch_participation,
         participation_flag_indices
       ) do
    Enum.reduce(attesting_indices, {0, initial_epoch_participation}, fn index, {acc, ep} ->
      update_participation_for_index(state, index, acc, ep, participation_flag_indices)
    end)
  end

  defp update_participation_for_index(state, index, acc, ep, participation_flag_indices) do
    Enum.reduce_while(
      0..(length(Constants.participation_flag_weights()) - 1),
      {acc, ep},
      fn flag_index, {inner_acc, inner_ep} ->
        if flag_index in participation_flag_indices &&
             not Predicates.has_flag(Enum.at(inner_ep, index), flag_index) do
          updated_ep =
            List.replace_at(inner_ep, index, Misc.add_flag(Enum.at(inner_ep, index), flag_index))

          acc_delta =
            Accessors.get_base_reward(state, index) *
              Enum.at(Constants.participation_flag_weights(), flag_index)

          {:cont, {inner_acc + acc_delta, updated_ep}}
        else
          {:cont, {inner_acc, inner_ep}}
        end
      end
    )
  end

  defp compute_proposer_reward(proposer_reward_numerator) do
    proposer_reward_denominator =
      ((Constants.weight_denominator() - Constants.proposer_weight()) *
         Constants.weight_denominator())
      |> div(Constants.proposer_weight())

    div(proposer_reward_numerator, proposer_reward_denominator)
  end

  defp update_state(state, true, updated_epoch_participation),
    do: %{state | current_epoch_participation: updated_epoch_participation}

  defp update_state(state, false, updated_epoch_participation),
    do: %{state | previous_epoch_participation: updated_epoch_participation}

  def verify_attestation_for_process(state, attestation) do
    data = attestation.data

    beacon_committee = fetch_beacon_committee(state, data)
    indexed_attestation = fetch_indexed_attestation(state, attestation)

    if has_invalid_conditions?(data, state, beacon_committee, indexed_attestation, attestation) do
      {:error, get_error_message(data, state, beacon_committee, indexed_attestation, attestation)}
    else
      {:ok, "Valid"}
    end
  end

  defp has_invalid_conditions?(data, state, beacon_committee, indexed_attestation, attestation) do
    invalid_target_epoch?(data, state) ||
      epoch_mismatch?(data) ||
      invalid_slot_range?(data, state) ||
      exceeds_committee_count?(data, state) ||
      !beacon_committee || !indexed_attestation ||
      mismatched_aggregation_bits_length?(attestation, beacon_committee) ||
      invalid_signature?(state, indexed_attestation)
  end

  defp get_error_message(data, state, beacon_committee, indexed_attestation, attestation) do
    cond do
      invalid_target_epoch?(data, state) ->
        "Invalid target epoch"

      epoch_mismatch?(data) ->
        "Epoch mismatch"

      invalid_slot_range?(data, state) ->
        "Invalid slot range"

      exceeds_committee_count?(data, state) ->
        "Index exceeds committee count"

      !beacon_committee || !indexed_attestation ->
        "Indexing error at beacon committee"

      mismatched_aggregation_bits_length?(attestation, beacon_committee) ->
        "Mismatched aggregation bits length"

      invalid_signature?(state, indexed_attestation) ->
        "Invalid signature"
    end
  end

  defp fetch_beacon_committee(state, data) do
    case Accessors.get_beacon_committee(state, data.slot, data.index) do
      {:ok, committee} -> committee
      {:error, _reason} -> nil
    end
  end

  defp fetch_indexed_attestation(state, attestation) do
    case Accessors.get_indexed_attestation(state, attestation) do
      {:ok, indexed_attestation} -> indexed_attestation
      {:error, _reason} -> nil
    end
  end

  defp invalid_target_epoch?(data, state) do
    data.target.epoch < Accessors.get_previous_epoch(state) ||
      data.target.epoch > Accessors.get_current_epoch(state)
  end

  defp epoch_mismatch?(data) do
    data.target.epoch != Misc.compute_epoch_at_slot(data.slot)
  end

  defp invalid_slot_range?(data, state) do
    state.slot < data.slot + ChainSpec.get("MIN_ATTESTATION_INCLUSION_DELAY") ||
      state.slot > data.slot + ChainSpec.get("SLOTS_PER_EPOCH")
  end

  defp exceeds_committee_count?(data, state) do
    data.index >= Accessors.get_committee_count_per_slot(state, data.target.epoch)
  end

  defp mismatched_aggregation_bits_length?(attestation, beacon_committee) do
    length_of_bitstring(attestation.aggregation_bits) - 1 != length(beacon_committee)
  end

  defp invalid_signature?(state, indexed_attestation) do
    Predicates.is_valid_indexed_attestation(state, indexed_attestation) != {:ok, true}
  end

  defp length_of_bitstring(binary) when is_binary(binary) do
    binary
    |> :binary.bin_to_list()
    |> Enum.reduce("", fn byte, acc ->
      acc <> Integer.to_string(byte, 2)
    end)
    |> String.length()
  end
>>>>>>> 955dc97b
end<|MERGE_RESOLUTION|>--- conflicted
+++ resolved
@@ -4,16 +4,11 @@
   """
 
   alias LambdaEthereumConsensus.StateTransition.Accessors
-<<<<<<< HEAD
-  alias LambdaEthereumConsensus.StateTransition.Predicates
-  alias LambdaEthereumConsensus.StateTransition.Mutators
-=======
   alias LambdaEthereumConsensus.StateTransition.Misc
   alias LambdaEthereumConsensus.StateTransition.Mutators
   alias LambdaEthereumConsensus.StateTransition.Predicates
   alias SszTypes
   alias SszTypes.Attestation
->>>>>>> 955dc97b
   alias SszTypes.BeaconState
   alias SszTypes.ExecutionPayload
   alias SszTypes.Validator
@@ -179,7 +174,6 @@
     Enum.reverse(withdrawals)
   end
 
-<<<<<<< HEAD
   @spec process_attester_slashing(BeaconState.t(), SszTypes.AttesterSlashing.t()) ::
           {:ok, BeaconState.t()} | {:ok, nil}
   def process_attester_slashing(state, attester_slashing) do
@@ -222,8 +216,8 @@
         end
     end
   end
-=======
-  @doc """
+
+@doc """
   Process attestations during state transition.
   """
   @spec process_attestation(BeaconState.t(), Attestation.t()) ::
@@ -266,7 +260,7 @@
 
       proposer_reward = compute_proposer_reward(proposer_reward_numerator)
 
-      {:ok, bal_updated_state} =
+      bal_updated_state =
         Mutators.increase_balance(
           state,
           Accessors.get_beacon_proposer_index(state),
@@ -429,5 +423,4 @@
     end)
     |> String.length()
   end
->>>>>>> 955dc97b
 end