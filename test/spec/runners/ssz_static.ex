defmodule SSZStaticTestRunner do
  use ExUnit.CaseTemplate

  @moduledoc """
  Runner for SSZ test cases. `run_test_case/1` is the main entrypoint.
  """

<<<<<<< HEAD
  @disabled [
    "AggregateAndProof",
    "BeaconBlock",
    "BeaconState",
    "ContributionAndProof",
    "Eth1Block",
    "LightClientBootstrap",
    "LightClientFinalityUpdate",
    "LightClientHeader",
    "LightClientOptimisticUpdate",
    "LightClientUpdate",
    "PowBlock",
    "SignedAggregateAndProof",
    "SignedBeaconBlock",
    "SignedContributionAndProof",
    "SyncAggregatorSelectionData",
    "SyncCommitteeContribution",
    "SyncCommitteeMessage"
=======
  @enabled [
    "AttestationData",
    "Checkpoint",
    "Eth1Data",
    "Fork",
    "ForkData",
    "HistoricalBatch",
    "IndexedAttestation",
    "PendingAttestation",
    "Validator",
    "VoluntaryExit",
    "DepositData",
    "Deposit",
    "DepositMessage",
    "HistoricalSummary",
    "Attestation",
    "BeaconBlockHeader",
    "SignedVoluntaryExit",
    "SigningData",
    "SignedBeaconBlockHeader",
    "AttestorSlashing",
    "BLSToExecutionChange",
    "SignedBLSToExecutionChange",
    "ProposerSlashing",
    "SyncAggregate",
    "ExecutionPayload",
    "ExecutionPayloadHeader",
    "Withdrawal",
    "SyncCommittee",
    "BeaconState"
>>>>>>> 60ac42f3
  ]

  @doc """
  Returns true if the given testcase should be skipped
  """
  def skip?(%SpecTestCase{handler: handler}) do
    Enum.member?(@disabled, handler)
  end

  def get_config("minimal"), do: MinimalConfig
  def get_config("mainnet"), do: MainnetConfig
  def get_config(_), do: raise("Unknown config")

  @doc """
  Runs the given test case.
  """
  def run_test_case(%SpecTestCase{config: config} = testcase) do
    case_dir = SpecTestCase.dir(testcase)

    schema = parse_type(testcase)
    config = get_config(config)

    compressed = File.read!(case_dir <> "/serialized.ssz_snappy")
    assert {:ok, decompressed} = :snappyer.decompress(compressed)

    expected =
      YamlElixir.read_from_file!(case_dir <> "/value.yaml")
      |> SpecTestUtils.parse_yaml()

    expected_root = YamlElixir.read_from_file!(case_dir <> "/roots.yaml")

    assert_ssz(schema, config, decompressed, expected, expected_root)
  end

  defp assert_ssz(schema, config, real_serialized, real_deserialized, _expected_root) do
    # assert root is expected when we implement SSZ hashing

    {:ok, deserialized} = Ssz.from_ssz(real_serialized, schema, config)
    real_deserialized = to_struct_checked(deserialized, real_deserialized)

    assert deserialized == real_deserialized

    {:ok, serialized} = Ssz.to_ssz(real_deserialized, config)
    assert serialized == real_serialized
  end

  defp to_struct_checked(actual, expected) when is_list(actual) and is_list(expected) do
    Stream.zip(actual, expected)
    |> Enum.map(fn {a, e} -> to_struct_checked(a, e) end)
  end

  defp to_struct_checked(%name{} = actual, %{} = expected) do
    expected
    |> Stream.map(fn {k, v} -> {k, to_struct_checked(Map.get(actual, k), v)} end)
    |> Map.new()
    |> then(&struct!(name, &1))
  end

  defp to_struct_checked(_actual, expected) do
    expected
  end

  defp parse_type(%SpecTestCase{handler: handler}) do
    Module.concat(SszTypes, handler)
  end
end<|MERGE_RESOLUTION|>--- conflicted
+++ resolved
@@ -5,11 +5,9 @@
   Runner for SSZ test cases. `run_test_case/1` is the main entrypoint.
   """
 
-<<<<<<< HEAD
   @disabled [
     "AggregateAndProof",
     "BeaconBlock",
-    "BeaconState",
     "ContributionAndProof",
     "Eth1Block",
     "LightClientBootstrap",
@@ -24,38 +22,6 @@
     "SyncAggregatorSelectionData",
     "SyncCommitteeContribution",
     "SyncCommitteeMessage"
-=======
-  @enabled [
-    "AttestationData",
-    "Checkpoint",
-    "Eth1Data",
-    "Fork",
-    "ForkData",
-    "HistoricalBatch",
-    "IndexedAttestation",
-    "PendingAttestation",
-    "Validator",
-    "VoluntaryExit",
-    "DepositData",
-    "Deposit",
-    "DepositMessage",
-    "HistoricalSummary",
-    "Attestation",
-    "BeaconBlockHeader",
-    "SignedVoluntaryExit",
-    "SigningData",
-    "SignedBeaconBlockHeader",
-    "AttestorSlashing",
-    "BLSToExecutionChange",
-    "SignedBLSToExecutionChange",
-    "ProposerSlashing",
-    "SyncAggregate",
-    "ExecutionPayload",
-    "ExecutionPayloadHeader",
-    "Withdrawal",
-    "SyncCommittee",
-    "BeaconState"
->>>>>>> 60ac42f3
   ]
 
   @doc """
