{
  "projectName": "lambda_ethereum_consensus",
  "projectOwner": "lambdaclass",
  "repoType": "github",
  "repoHost": "https://github.com",
  "files": [
    "README.md"
  ],
  "imageSize": 100,
  "commit": false,
  "contributorsPerLine": 7,
  "linkToUsage": false,
  "skipCi": false,
  "contributors": [
    {
<<<<<<< HEAD
      "login": "MegaRedHand",
      "name": "Tomás",
      "avatar_url": "https://avatars.githubusercontent.com/u/47506558?v=4",
      "profile": "https://github.com/MegaRedHand",
=======
      "login": "mpaulucci",
      "name": "Martin Paulucci",
      "avatar_url": "https://avatars.githubusercontent.com/u/1040971?v=4",
      "profile": "https://github.com/mpaulucci",
>>>>>>> 5bf21116
      "contributions": [
        "code"
      ]
    }
  ],
  "commitType": "docs",
  "commitConvention": "angular"
}<|MERGE_RESOLUTION|>--- conflicted
+++ resolved
@@ -13,17 +13,17 @@
   "skipCi": false,
   "contributors": [
     {
-<<<<<<< HEAD
       "login": "MegaRedHand",
       "name": "Tomás",
       "avatar_url": "https://avatars.githubusercontent.com/u/47506558?v=4",
       "profile": "https://github.com/MegaRedHand",
-=======
+    },
+    {
       "login": "mpaulucci",
       "name": "Martin Paulucci",
       "avatar_url": "https://avatars.githubusercontent.com/u/1040971?v=4",
       "profile": "https://github.com/mpaulucci",
->>>>>>> 5bf21116
+    }
       "contributions": [
         "code"
       ]
