defmodule LambdaEthereumConsensus.P2P.IncomingRequests.Handler do
  @moduledoc """
  This module handles Req/Resp domain requests.
  """
  require Logger

<<<<<<< HEAD
  alias LambdaEthereumConsensus.ForkChoice
=======
  alias LambdaEthereumConsensus.Beacon.BeaconChain
  alias LambdaEthereumConsensus.Store.BlockStore
>>>>>>> 749ffcb3
  alias LambdaEthereumConsensus.{Libp2pPort, P2P}
  alias LambdaEthereumConsensus.Store.BlockStore

  require Logger

  # This is the `Resource Unavailable` error message
  # TODO: compute this and other messages at runtime
  @error_message_resource_unavailable "Resource Unavailable"
  # This is the `Server Error` error message
  # TODO: compute this and other messages at runtime
  @error_message_server_error "Server Error"

  def handle(name, message_id, message) do
    case handle_req(name, message_id, message) do
      :ok -> :ok
      :not_implemented -> :ok
      {:error, error} -> Logger.error("[#{name}] Request error: #{inspect(error)}")
    end
  end

  @spec handle_req(String.t(), String.t(), binary()) ::
          :ok | :not_implemented | {:error, binary()}
  defp handle_req("status/1/ssz_snappy", message_id, message) do
    with <<84, snappy_status::binary>> <- message,
         {:ok, current_status} <- BeaconChain.get_current_status_message(),
         {:ok, ssz_status} <- Snappy.decompress(snappy_status),
         {:ok, status} <- Ssz.from_ssz(ssz_status, Types.StatusMessage),
         status
         |> inspect(limit: :infinity)
         |> then(&"[Status] '#{&1}'")
         |> Logger.debug(),
         {:ok, payload} <- Ssz.to_ssz(current_status),
         {:ok, payload} <- Snappy.compress(payload) do
      Libp2pPort.send_response(message_id, <<0, 84>> <> payload)
    end
  end

  defp handle_req("goodbye/1/ssz_snappy", message_id, message) do
    with <<8, snappy_code_le::binary>> <- message,
         {:ok, code_le} <- Snappy.decompress(snappy_code_le),
         :ok <-
           code_le
           |> :binary.decode_unsigned(:little)
           |> then(&Logger.debug("[Goodbye] reason: #{&1}")),
         {:ok, payload} <-
           <<0, 0, 0, 0, 0, 0, 0, 0>>
           |> Snappy.compress() do
      Libp2pPort.send_response(message_id, <<0, 8>> <> payload)
    else
      # Ignore read errors, since some peers eagerly disconnect.
      {:error, "failed to read"} ->
        Logger.debug("[Goodbye] failed to read")
        :ok

      "" ->
        Logger.debug("[Goodbye] empty message")
        :ok
    end
  end

  defp handle_req("ping/1/ssz_snappy", message_id, message) do
    # Values are hardcoded
    with <<8, seq_number_le::binary>> <- message,
         {:ok, decompressed} <-
           Snappy.decompress(seq_number_le),
         decompressed
         |> :binary.decode_unsigned(:little)
         |> then(&"[Ping] seq_number: #{&1}")
         |> Logger.debug(),
         {:ok, payload} <-
           <<0, 0, 0, 0, 0, 0, 0, 0>>
           |> Snappy.compress() do
      Libp2pPort.send_response(message_id, <<0, 8>> <> payload)
    end
  end

  defp handle_req("metadata/2/ssz_snappy", message_id, _message) do
    with metadata <- P2P.Metadata.get_metadata(),
         {:ok, metadata_ssz} <- Ssz.to_ssz(metadata),
         {:ok, payload} <- Snappy.compress(metadata_ssz) do
      Libp2pPort.send_response(message_id, <<0, 17>> <> payload)
    end
  end

  defp handle_req("beacon_blocks_by_range/2/ssz_snappy", message_id, message) do
    with <<24, snappy_blocks_by_range_request::binary>> <- message,
         {:ok, ssz_blocks_by_range_request} <- Snappy.decompress(snappy_blocks_by_range_request),
         {:ok, blocks_by_range_request} <-
           Ssz.from_ssz(ssz_blocks_by_range_request, Types.BeaconBlocksByRangeRequest) do
      ## TODO: there should be check that the `start_slot` is not older than the `oldest_slot_with_block`
      %Types.BeaconBlocksByRangeRequest{start_slot: start_slot, count: count} =
        blocks_by_range_request

      "[Received BlocksByRange Request] requested slots #{start_slot} to #{start_slot + count - 1}"
      |> Logger.info()

      count = min(count, ChainSpec.get("MAX_REQUEST_BLOCKS"))

      slot_coverage = start_slot + (count - 1)

      blocks =
        start_slot..slot_coverage
        |> Enum.map(&BlockStore.get_block_by_slot/1)

      response_chunk =
        blocks
        |> Enum.map_join(&create_block_response_chunk/1)

      Libp2pPort.send_response(message_id, response_chunk)
    end
  end

  defp handle_req(protocol, _message_id, _message) do
    # This should never happen, since Libp2p only accepts registered protocols
    Logger.error("Unsupported protocol: #{protocol}")
    :ok
  end

  defp create_block_response_chunk({:ok, block}) do
    with {:ok, ssz_signed_block} <- Ssz.to_ssz(block),
         {:ok, snappy_ssz_signed_block} <- Snappy.compress(ssz_signed_block) do
      fork_context = BeaconChain.get_fork_digest_for_slot(block.message.slot)

      size_header =
        ssz_signed_block
        |> byte_size()
        |> P2P.Utils.encode_varint()

      <<0>> <> fork_context <> size_header <> snappy_ssz_signed_block
    else
      {:error, _} ->
        ## TODO: Add SSZ encoding
        size_header =
          @error_message_server_error
          |> byte_size()
          |> P2P.Utils.encode_varint()

        {:ok, snappy_message} = Snappy.compress(@error_message_server_error)
        <<2>> <> size_header <> snappy_message
    end
  end

  defp create_block_response_chunk({:error, _}) do
    ## TODO: Add SSZ encoding
    size_header =
      @error_message_resource_unavailable
      |> byte_size()
      |> P2P.Utils.encode_varint()

    {:ok, snappy_message} = Snappy.compress(@error_message_resource_unavailable)
    <<3>> <> size_header <> snappy_message
  end

  defp create_block_response_chunk(:not_found) do
    ## TODO: Add SSZ encoding
    size_header =
      @error_message_resource_unavailable
      |> byte_size()
      |> P2P.Utils.encode_varint()

    {:ok, snappy_message} = Snappy.compress(@error_message_resource_unavailable)
    <<3>> <> size_header <> snappy_message
  end

  defp create_block_response_chunk(:empty_slot), do: <<>>
end<|MERGE_RESOLUTION|>--- conflicted
+++ resolved
@@ -4,12 +4,8 @@
   """
   require Logger
 
-<<<<<<< HEAD
   alias LambdaEthereumConsensus.ForkChoice
-=======
   alias LambdaEthereumConsensus.Beacon.BeaconChain
-  alias LambdaEthereumConsensus.Store.BlockStore
->>>>>>> 749ffcb3
   alias LambdaEthereumConsensus.{Libp2pPort, P2P}
   alias LambdaEthereumConsensus.Store.BlockStore
 
