--- conflicted
+++ resolved
@@ -18,14 +18,10 @@
   @spec domain_beacon_proposer() :: SszTypes.domain_type()
   def domain_beacon_proposer, do: <<0, 0, 0, 0>>
 
-<<<<<<< HEAD
-  @spec domain_randao() :: <<_::32>>
+  @spec domain_randao() :: SszTypes.domain_type()
   def domain_randao, do: <<2, 0, 0, 0>>
 
-  @spec domain_sync_committee() :: <<_::32>>
-=======
   @spec domain_sync_committee() :: SszTypes.domain_type()
->>>>>>> fd35b2f3
   def domain_sync_committee, do: <<7, 0, 0, 0>>
 
   @spec domain_voluntary_exit() :: SszTypes.domain_type()
