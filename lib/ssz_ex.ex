defmodule LambdaEthereumConsensus.SszEx do
  @moduledoc """
    SSZ library in Elixir
  """
  alias LambdaEthereumConsensus.Utils.BitList
  import alias LambdaEthereumConsensus.Utils.BitVector
<<<<<<< HEAD
=======
  import Bitwise
  import Aja
>>>>>>> 14c05482
  alias LambdaEthereumConsensus.Utils.ZeroHashes

  # TODO: specify possible values
  @type schema() :: any()

  #################
  ### Public API
  #################
  import Bitwise

  @bytes_per_chunk 32
  @bits_per_byte 8
  @bits_per_chunk @bytes_per_chunk * @bits_per_byte
  @zero_chunk <<0::size(@bits_per_chunk)>>
  @zero_hashes ZeroHashes.compute_zero_hashes()

  @compile {:inline, hash: 1}
  @spec hash(iodata()) :: binary()
  def hash(data), do: :crypto.hash(:sha256, data)

  @spec hash_nodes(binary(), binary()) :: binary()
  def hash_nodes(left, right), do: :crypto.hash(:sha256, left <> right)

  @spec encode(any(), schema()) :: {:ok, binary()} | {:error, String.t()}
  def encode(value, {:int, size}), do: encode_int(value, size)
  def encode(value, :bool), do: encode_bool(value)
  def encode(value, {:bytes, _}), do: {:ok, value}
  def encode(value, {:byte_list, _}), do: {:ok, value}

  def encode(list, {:list, basic_type, size}) do
    if variable_size?(basic_type),
      do: encode_variable_size_list(list, basic_type, size),
      else: encode_fixed_size_list(list, basic_type, size)
  end

  def encode(vector, {:vector, basic_type, size}) do
    if variable_size?(basic_type),
      do: encode_variable_size_list(vector, basic_type, size),
      else: encode_fixed_size_list(vector, basic_type, size)
  end

  def encode(value, {:bitlist, max_size}) when is_bitstring(value),
    do: encode_bitlist(value, max_size)

  def encode(value, {:bitlist, max_size}) when is_integer(value),
    do: encode_bitlist(:binary.encode_unsigned(value), max_size)

  def encode(value, {:bitvector, size}) when is_bitvector(value),
    do: encode_bitvector(value, size)

  def encode(container, module) when is_map(container),
    do: encode_container(container, module.schema())

  def decode(binary, :bool), do: decode_bool(binary)
  def decode(binary, {:int, size}), do: decode_uint(binary, size)
  def decode(value, {:bytes, _}), do: {:ok, value}
  def decode(value, {:byte_list, _}), do: {:ok, value}

  def decode(binary, {:list, basic_type, size}) do
    if variable_size?(basic_type),
      do: decode_variable_list(binary, basic_type, size),
      else: decode_fixed_list(binary, basic_type, size)
  end

  def decode(binary, {:vector, basic_type, size}) do
    if variable_size?(basic_type),
      do: decode_variable_list(binary, basic_type, size),
      else: decode_fixed_vector(binary, basic_type, size)
  end

  def decode(value, {:bitlist, max_size}) when is_bitstring(value),
    do: decode_bitlist(value, max_size)

  def decode(value, {:bitvector, size}) when is_bitstring(value),
    do: decode_bitvector(value, size)

  def decode(binary, module) when is_atom(module) do
    with {:ok, result} <-
           if(variable_size?(module),
             do: decode_variable_container(binary, module),
             else: decode_fixed_container(binary, module)
           ) do
      if exported?(module, :decode_ex, 1) do
        {:ok, module.decode_ex(result)}
      else
        {:ok, result}
      end
    end
  end

  @spec hash_tree_root!(any, any) :: Types.root()
  def hash_tree_root!(value, schema) do
    {:ok, root} = hash_tree_root(value, schema)
    root
  end

  @spec hash_tree_root(boolean, atom) :: Types.root()
  def hash_tree_root(value, :bool), do: {:ok, pack(value, :bool)}

  @spec hash_tree_root(non_neg_integer, {:int, non_neg_integer}) :: Types.root()
  def hash_tree_root(value, {:int, size}), do: {:ok, pack(value, {:int, size})}

  @spec hash_tree_root(binary, {:bytes, non_neg_integer}) :: Types.root()
  def hash_tree_root(value, {:bytes, size}) do
    packed_chunks = pack(value, {:bytes, size})
    leaf_count = packed_chunks |> get_chunks_len() |> next_pow_of_two()
    root = merkleize_chunks_with_virtual_padding(packed_chunks, leaf_count)
    {:ok, root}
  end

  @spec hash_tree_root(binary, {:bitlist | :bitvector, non_neg_integer}) :: {:ok, Types.root()}
  def hash_tree_root(value, {type, _size} = schema) when type in [:bitlist, :bitvector] do
    chunks = value |> pack_bits(type)
    leaf_count = chunk_count(schema) |> next_pow_of_two()
    root = chunks |> merkleize_chunks_with_virtual_padding(leaf_count)

    root =
      if type == :bitlist do
        len = value |> bit_size()
        root |> mix_in_length(len)
      else
        root
      end

    {:ok, root}
  end

  @spec hash_tree_root(struct(), atom()) :: Types.root()
  def hash_tree_root(container, module) when is_map(container) do
    value =
      module.schema()
      |> Enum.reduce_while({:ok, <<>>}, fn {key, schema}, {_, acc_root} ->
        value = container |> Map.get(key)

        case hash_tree_root(value, schema) do
          {:ok, root} -> {:cont, {:ok, acc_root <> root}}
          {:error, reason} -> {:halt, {:error, reason}}
        end
      end)

    case value do
      {:ok, chunks} ->
        leaf_count = chunks |> get_chunks_len() |> next_pow_of_two()
        root = chunks |> merkleize_chunks_with_virtual_padding(leaf_count)
        {:ok, root}

      {:error, reason} ->
        {:error, reason}
    end
  end

  @spec hash_tree_root(list(), {:list, any, non_neg_integer}) ::
          {:ok, Types.root()} | {:error, String.t()}
  def hash_tree_root(list, {:list, type, _size} = schema) do
    limit = chunk_count(schema)
    len = length(list)

    value =
      if basic_type?(type) do
        pack(list, schema)
      else
        list_hash_tree_root(list, type)
      end

    case value do
      {:ok, chunks} -> chunks |> hash_tree_root_list(limit, len)
      {:error, reason} -> {:error, reason}
      chunks -> chunks |> hash_tree_root_list(limit, len)
    end
  end

  @spec hash_tree_root(list(), {:vector, any, non_neg_integer}) ::
          {:ok, Types.root()} | {:error, String.t()}
  def hash_tree_root(vector, {:vector, _type, size}) when length(vector) != size,
    do: {:error, "invalid size"}

  def hash_tree_root(vector, {:vector, type, _size} = schema) do
    value =
      if basic_type?(type) do
        pack(vector, schema)
      else
        list_hash_tree_root(vector, type)
      end

    case value do
      {:ok, chunks} -> chunks |> hash_tree_root_vector()
      {:error, reason} -> {:error, reason}
      chunks -> chunks |> hash_tree_root_vector()
    end
  end

  def hash_tree_root_vector(chunks) do
    leaf_count = chunks |> get_chunks_len() |> next_pow_of_two()
    root = merkleize_chunks_with_virtual_padding(chunks, leaf_count)
    {:ok, root}
  end

  def hash_tree_root_list(chunks, limit, len) do
    chunks_len = chunks |> get_chunks_len()

    if chunks_len > limit do
      {:error, "chunk size exceeds limit"}
    else
      root = merkleize_chunks_with_virtual_padding(chunks, limit) |> mix_in_length(len)
      {:ok, root}
    end
  end

  @spec mix_in_length(Types.root(), non_neg_integer) :: Types.root()
  def mix_in_length(root, len) do
    {:ok, serialized_len} = encode_int(len, @bits_per_chunk)
    root |> hash_nodes(serialized_len)
  end

  def merkleize_chunks(chunks, leaf_count \\ nil) do
    chunks_len = chunks |> get_chunks_len()

    if chunks_len == 1 and leaf_count == nil do
      chunks
    else
      node_count = 2 * leaf_count - 1
      interior_count = node_count - leaf_count
      leaf_start = interior_count * @bytes_per_chunk
      padded_chunks = chunks |> convert_to_next_pow_of_two(leaf_count)
      buffer = <<0::size(leaf_start * @bits_per_byte), padded_chunks::bitstring>>

      new_buffer =
        1..node_count
        |> Enum.filter(fn x -> rem(x, 2) == 0 end)
        |> Enum.reverse()
        |> Enum.reduce(buffer, fn index, acc_buffer ->
          parent_index = (index - 1) |> div(2)
          start = parent_index * @bytes_per_chunk
          stop = (index + 1) * @bytes_per_chunk
          focus = acc_buffer |> :binary.part(start, stop - start)
          focus_len = focus |> byte_size()
          children_index = focus_len - 2 * @bytes_per_chunk
          children = focus |> :binary.part(children_index, focus_len - children_index)

          <<left::binary-size(@bytes_per_chunk), right::binary-size(@bytes_per_chunk)>> = children

          parent = hash_nodes(left, right)
          replace_chunk(acc_buffer, start, parent)
        end)

      <<root::binary-size(@bytes_per_chunk), _::binary>> = new_buffer
      root
    end
  end

  def merkleize_chunks_with_virtual_padding(chunks, leaf_count) do
    chunks_len = chunks |> get_chunks_len()
    power = leaf_count |> compute_pow()
    height = power + 1

    cond do
      chunks_len == 0 ->
        depth = height - 1
        get_zero_hash(depth)

      chunks_len == 1 and leaf_count == 1 ->
        chunks

      true ->
        layers = chunks
        last_index = chunks_len - 1

        {_, final_layer} =
          1..(height - 1)
          |> Enum.reverse()
          |> Enum.reduce({last_index, layers}, fn i, {acc_last_index, acc_layers} ->
            updated_layers = update_layers(i, height, acc_layers, acc_last_index)
            {acc_last_index |> div(2), updated_layers}
          end)

        <<root::binary-size(@bytes_per_chunk), _::binary>> = final_layer
        root
    end
  end

  @spec pack(boolean, :bool) :: binary()
  def pack(true, :bool), do: <<1::@bits_per_chunk-little>>
  def pack(false, :bool), do: @zero_chunk

  @spec pack(non_neg_integer, {:int, non_neg_integer}) :: binary()
  def pack(value, {:int, size}) do
    <<value::size(size)-little>> |> pack_bytes()
  end

  @spec pack(binary, {:bytes, non_neg_integer}) :: binary()
  def pack(value, {:bytes, _size}) do
    value |> pack_bytes()
  end

  @spec pack(list(), {:list | :vector, any, non_neg_integer}) :: binary() | :error
  def pack(list, {type, schema, _}) when type in [:vector, :list] do
    list
    |> Enum.reduce(<<>>, fn x, acc ->
      {:ok, encoded} = encode(x, schema)
      acc <> encoded
    end)
    |> pack_bytes()
  end

  def pack_bits(value, :bitvector) do
    BitVector.to_bytes(value) |> pack_bytes()
  end

  def pack_bits(value, :bitlist) do
    value |> BitList.to_packed_bytes() |> pack_bytes()
  end

  def chunk_count({:list, type, max_size}) do
    if basic_type?(type) do
      size = size_of(type)
      (max_size * size + 31) |> div(32)
    else
      max_size
    end
  end

  def chunk_count({identifier, size}) when identifier in [:bitlist, :bitvector] do
    (size + @bits_per_chunk - 1) |> div(@bits_per_chunk)
  end

  #################
  ### Private functions
  #################
  @bytes_per_boolean 4
  @bytes_per_length_offset 4
  @offset_bits 32

  defp encode_int(value, size) when is_integer(value), do: {:ok, <<value::size(size)-little>>}
  defp encode_bool(true), do: {:ok, "\x01"}
  defp encode_bool(false), do: {:ok, "\x00"}

  defp decode_uint(binary, size) when bit_size(binary) == size do
    <<element::integer-size(size)-little, _rest::bitstring>> = binary
    {:ok, element}
  end

  defp decode_uint(_binary, size), do: {:error, "invalid byte size #{inspect(size)}"}

  defp decode_bool("\x01"), do: {:ok, true}
  defp decode_bool("\x00"), do: {:ok, false}
  defp decode_bool(_), do: {:error, "invalid bool value"}

  defp encode_fixed_size_list(vec(_) = list, basic_type, size) do
    encode_fixed_size_list(Aja.Vector.to_list(list), basic_type, size)
  end

  defp encode_fixed_size_list(list, _basic_type, max_size) when length(list) > max_size,
    do: {:error, "invalid max_size of list"}

  defp encode_fixed_size_list(binary, :bytes, _size) when is_binary(binary) do
    {:ok, binary}
  end

  defp encode_fixed_size_list(list, basic_type, _size) when is_list(list) do
    list
    |> Enum.map(&encode(&1, basic_type))
    |> flatten_results_by(&Enum.join/1)
  end

  defp encode_bitlist(bit_list, max_size) do
    len = bit_size(bit_list)

    if len > max_size do
      {:error, "excess bits"}
    else
      {:ok, BitList.to_bytes(bit_list)}
    end
  end

  defp encode_bitvector(bit_vector, size) when bit_vector_size(bit_vector) == size,
    do: {:ok, BitVector.to_bytes(bit_vector)}

  defp encode_bitvector(_bit_vector, _size), do: {:error, "invalid bit_vector length"}

  defp encode_variable_size_list(vec(_) = list, basic_type, max_size) do
    encode_variable_size_list(Aja.Vector.to_list(list), basic_type, max_size)
  end

  defp encode_variable_size_list(list, _basic_type, max_size) when length(list) > max_size,
    do: {:error, "invalid max_size of list"}

  defp encode_variable_size_list(list, basic_type, _size) when is_list(list) do
    fixed_lengths = @bytes_per_length_offset * length(list)

    with {:ok, {encoded_variable_parts, variable_offsets_list, total_byte_size}} <-
           encode_variable_parts(list, basic_type),
         :ok <- check_length(fixed_lengths, total_byte_size),
         {variable_offsets, _} =
           Enum.reduce(variable_offsets_list, {[], 0}, fn element, {res, acc} ->
             sum = fixed_lengths + acc
             {[sum | res], element + acc}
           end),
         {:ok, encoded_variable_offsets} <-
           variable_offsets
           |> Enum.reverse()
           |> Enum.map(&encode(&1, {:int, 32}))
           |> flatten_results() do
      (encoded_variable_offsets ++ encoded_variable_parts)
      |> :binary.list_to_bin()
      |> then(&{:ok, &1})
    end
  end

  defp encode_variable_parts(list, basic_type) do
    with {:ok, {encoded_list, byte_size_list, total_byte_size}} <-
           Enum.reduce_while(list, {:ok, {[], [], 0}}, fn value,
                                                          {:ok, {res_encoded, res_size, acc}} ->
             case encode(value, basic_type) do
               {:ok, encoded} ->
                 size = byte_size(encoded)
                 {:cont, {:ok, {[encoded | res_encoded], [size | res_size], size + acc}}}

               error ->
                 {:halt, {:error, error}}
             end
           end) do
      {:ok, {Enum.reverse(encoded_list), Enum.reverse(byte_size_list), total_byte_size}}
    end
  end

  defp decode_bitlist(bit_list, max_size) when bit_size(bit_list) > 0 do
    num_bytes = byte_size(bit_list)
    decoded = BitList.new(bit_list)
    len = BitList.length(decoded)

    cond do
      match?(<<_::binary-size(num_bytes - 1), 0>>, bit_list) ->
        {:error, "BitList has no length information."}

      div(len, @bits_per_byte) + 1 != num_bytes ->
        {:error, "invalid byte count"}

      len > max_size ->
        {:error, "out of bounds"}

      true ->
        {:ok, decoded}
    end
  end

  defp decode_bitlist(_bit_list, _max_size), do: {:error, "invalid bitlist"}

  defp decode_bitvector(bit_vector, size) do
    num_bytes = byte_size(bit_vector)

    cond do
      bit_size(bit_vector) == 0 ->
        {:error, "ExcessBits"}

      num_bytes != max(1, div(size + 7, 8)) ->
        {:error, "InvalidByteCount"}

      true ->
        case bit_vector do
          # Padding bits are clear
          <<_first::binary-size(num_bytes - 1), 0::size(8 - rem(size, 8) &&& 7),
            _rest::bitstring>> ->
            {:ok, BitVector.new(bit_vector, size)}

          _else ->
            {:error, "ExcessBits"}
        end
    end
  end

  defp decode_fixed_list(binary, :bytes, size) do
    with :ok <- check_valid_list_size_after_decode(size, byte_size(binary)) do
      {:ok, binary}
    end
  end

  defp decode_fixed_list(binary, basic_type, size) do
    fixed_size = get_fixed_size(basic_type)

    with {:ok, decoded_list} = result <- decode_fixed_collection(binary, fixed_size, basic_type),
         :ok <- check_valid_list_size_after_decode(size, length(decoded_list)) do
      result
    end
  end

  defp decode_fixed_vector(binary, :bytes, size) do
    with :ok <- check_valid_list_size_after_decode(size, byte_size(binary)) do
      {:ok, binary}
    end
  end

  defp decode_fixed_vector(binary, basic_type, size) do
    fixed_size = get_fixed_size(basic_type)

    with :ok <- check_valid_vector_size_prev_decode(fixed_size, size, binary),
         {:ok, decoded_vector} = result <-
           decode_fixed_collection(binary, fixed_size, basic_type),
         :ok <- check_valid_vector_size_after_decode(size, length(decoded_vector)) do
      result
    end
  end

  def check_valid_vector_size_prev_decode(fixed_size, size, binary)
      when fixed_size * size == byte_size(binary),
      do: :ok

  def check_valid_vector_size_prev_decode(_fixed_size, _size, _binary),
    do: {:error, "Invalid vector size"}

  def check_valid_vector_size_after_decode(size, decoded_size)
      when decoded_size == size and decoded_size > 0,
      do: :ok

  def check_valid_vector_size_after_decode(_size, _decoded_size),
    do: {:error, "invalid vector decoded size"}

  def check_valid_list_size_after_decode(size, decoded_size) when decoded_size <= size, do: :ok

  def check_valid_list_size_after_decode(_size, _decoded_size),
    do: {:error, "invalid max_size of list"}

  defp decode_variable_list(binary, _, _) when byte_size(binary) == 0 do
    {:ok, []}
  end

  defp decode_variable_list(
         <<first_offset::integer-32-little, _rest_bytes::bitstring>>,
         _basic_type,
         size
       )
       when div(first_offset, @bytes_per_length_offset) > size,
       do: {:error, "invalid length list"}

  defp decode_variable_list(binary, basic_type, _size) do
    <<first_offset::integer-32-little, rest_bytes::bitstring>> = binary
    num_elements = div(first_offset, @bytes_per_length_offset)

    if Integer.mod(first_offset, @bytes_per_length_offset) != 0 ||
         first_offset < @bytes_per_length_offset do
      {:error, "InvalidListFixedBytesLen"}
    else
      with :ok <-
             sanitize_offset(first_offset, nil, byte_size(binary), first_offset) do
        decode_variable_list_elements(
          num_elements,
          rest_bytes,
          basic_type,
          first_offset,
          binary,
          first_offset,
          []
        )
        |> Enum.reverse()
        |> flatten_results()
      end
    end
  end

  defp decode_variable_list_elements(
         1 = _num_elements,
         _acc_rest_bytes,
         basic_type,
         offset,
         binary,
         _first_offset,
         results
       ) do
    part = :binary.part(binary, offset, byte_size(binary) - offset)
    [decode(part, basic_type) | results]
  end

  defp decode_variable_list_elements(
         num_elements,
         acc_rest_bytes,
         basic_type,
         offset,
         binary,
         first_offset,
         results
       ) do
    <<next_offset::integer-32-little, rest_bytes::bitstring>> = acc_rest_bytes

    with :ok <-
           sanitize_offset(next_offset, offset, byte_size(binary), first_offset) do
      part = :binary.part(binary, offset, next_offset - offset)

      decode_variable_list_elements(
        num_elements - 1,
        rest_bytes,
        basic_type,
        next_offset,
        binary,
        first_offset,
        [decode(part, basic_type) | results]
      )
    end
  end

  defp encode_container(container, schemas) do
    {fixed_size_values, fixed_length, variable_values} = analyze_schemas(container, schemas)

    with {:ok, variable_parts} <- encode_schemas(Enum.reverse(variable_values)),
         offsets = calculate_offsets(variable_parts, fixed_length),
         variable_length =
           Enum.reduce(variable_parts, 0, fn part, acc -> byte_size(part) + acc end),
         :ok <- check_length(fixed_length, variable_length),
         {:ok, fixed_parts} <-
           replace_offsets(fixed_size_values, offsets)
           |> encode_schemas do
      (fixed_parts ++ variable_parts)
      |> Enum.join()
      |> then(&{:ok, &1})
    end
  end

  defp analyze_schemas(container, schemas) do
    schemas
    |> Enum.reduce({[], 0, []}, fn {key, schema},
                                   {acc_fixed_size_values, acc_fixed_length, acc_variable_values} ->
      value = Map.fetch!(container, key)

      if variable_size?(schema) do
        {[:offset | acc_fixed_size_values], @bytes_per_length_offset + acc_fixed_length,
         [{value, schema} | acc_variable_values]}
      else
        {[{value, schema} | acc_fixed_size_values], acc_fixed_length + get_fixed_size(schema),
         acc_variable_values}
      end
    end)
  end

  defp encode_schemas(tuple_values) do
    Enum.map(tuple_values, fn {value, schema} -> encode(value, schema) end)
    |> flatten_results()
  end

  defp calculate_offsets(variable_parts, fixed_length) do
    {offsets, _} =
      Enum.reduce(variable_parts, {[], fixed_length}, fn element, {res, acc} ->
        {[{acc, {:int, 32}} | res], byte_size(element) + acc}
      end)

    offsets
  end

  defp replace_offsets(fixed_size_values, offsets) do
    {fixed_size_values, _} =
      Enum.reduce(fixed_size_values, {[], offsets}, &replace_offset/2)

    fixed_size_values
  end

  defp replace_offset(:offset, {acc_fixed_list, [offset | rest_offsets]}),
    do: {[offset | acc_fixed_list], rest_offsets}

  defp replace_offset(element, {acc_fixed_list, acc_offsets_list}),
    do: {[element | acc_fixed_list], acc_offsets_list}

  defp decode_variable_container(binary, module) do
    schemas = module.schema()
    fixed_length = get_fixed_length(schemas)

    with :ok <- sanitize_offset(fixed_length, nil, byte_size(binary), nil),
         <<fixed_binary::binary-size(fixed_length), variable_binary::bitstring>> = binary,
         {:ok, fixed_parts, offsets, items_index} <-
           decode_fixed_section(fixed_binary, schemas, fixed_length),
         :ok <- check_first_offset(offsets, items_index, byte_size(binary)),
         {:ok, variable_parts} <- decode_variable_section(binary, variable_binary, offsets) do
      {:ok, struct!(module, fixed_parts ++ variable_parts)}
    end
  end

  defp decode_fixed_container(binary, module) do
    schemas = module.schema()
    fixed_length = get_fixed_length(schemas)

    with {:ok, fixed_parts, _offsets, items_index} <-
           decode_fixed_section(binary, schemas, fixed_length),
         :ok <- check_byte_len(items_index, byte_size(binary)) do
      {:ok, struct!(module, fixed_parts)}
    end
  end

  defp check_first_offset([{offset, _} | _rest], items_index, _binary_size) do
    cond do
      offset < items_index -> {:error, "OffsetIntoFixedPortion (#{offset})"}
      offset > items_index -> {:error, "OffsetSkipsVariableBytes"}
      true -> :ok
    end
  end

  defp check_byte_len(items_index, binary_size)
       when items_index == binary_size,
       do: :ok

  defp check_byte_len(_items_index, _binary_size),
    do: {:error, "InvalidByteLength"}

  defp decode_variable_section(full_binary, binary, offsets) do
    offsets
    |> Enum.chunk_every(2, 1)
    |> Enum.reduce_while({binary, []}, fn
      [{offset, {key, schema}}, {next_offset, _}], {rest_bytes, acc_variable_parts} ->
        case sanitize_offset(next_offset, offset, byte_size(full_binary), nil) do
          :ok ->
            size = next_offset - offset
            <<chunk::binary-size(size), rest::bitstring>> = rest_bytes
            {:cont, {rest, [{key, decode(chunk, schema)} | acc_variable_parts]}}

          error ->
            {:halt, {<<>>, [{key, error} | acc_variable_parts]}}
        end

      [{_offset, {key, schema}}], {rest_bytes, acc_variable_parts} ->
        {:cont, {<<>>, [{key, decode(rest_bytes, schema)} | acc_variable_parts]}}
    end)
    |> then(fn {<<>>, variable_parts} ->
      flatten_container_results(variable_parts)
    end)
  end

  defp decode_fixed_section(binary, schemas, _fixed_length) do
    schemas
    |> Enum.reduce({binary, [], [], 0}, fn {key, schema},
                                           {binary, fixed_parts, offsets, items_index} ->
      if variable_size?(schema) do
        <<offset::integer-size(@offset_bits)-little, rest::bitstring>> = binary

        {rest, fixed_parts, [{offset, {key, schema}} | offsets],
         items_index + @bytes_per_length_offset}
      else
        ssz_fixed_len = get_fixed_size(schema)
        <<chunk::binary-size(ssz_fixed_len), rest::bitstring>> = binary
        {rest, [{key, decode(chunk, schema)} | fixed_parts], offsets, items_index + ssz_fixed_len}
      end
    end)
    |> then(fn {_rest_bytes, fixed_parts, offsets, items_index} ->
      Tuple.append(flatten_container_results(fixed_parts), Enum.reverse(offsets))
      |> Tuple.append(items_index)
    end)
  end

  defp get_fixed_length(schemas) do
    schemas
    |> Stream.map(fn {_key, schema} ->
      if variable_size?(schema) do
        @bytes_per_length_offset
      else
        get_fixed_size(schema)
      end
    end)
    |> Enum.sum()
  end

  # https://notes.ethereum.org/ruKvDXl6QOW3gnqVYb8ezA?view
  defp sanitize_offset(offset, previous_offset, num_bytes, nil) do
    cond do
      offset > num_bytes ->
        {:error, "OffsetOutOfBounds"}

      previous_offset != nil && previous_offset > offset ->
        {:error, "OffsetsAreDecreasing"}

      true ->
        :ok
    end
  end

  defp sanitize_offset(offset, previous_offset, _num_bytes, num_fixed_bytes) do
    cond do
      offset < num_fixed_bytes ->
        {:error, "OffsetIntoFixedPortion #{offset}"}

      previous_offset == nil && offset != num_fixed_bytes ->
        {:error, "OffsetSkipsVariableBytes"}

      true ->
        :ok
    end
  end

  defp decode_fixed_collection(binary, chunk_size, basic_type) do
    decode_fixed_collection(binary, chunk_size, basic_type, [])
    |> Enum.reverse()
    |> flatten_results()
  end

  defp decode_fixed_collection(<<>>, _chunk_size, _basic_type, results), do: results

  defp decode_fixed_collection(binary, chunk_size, _basic_type, results)
       when byte_size(binary) < chunk_size,
       do: [{:error, "InvalidByteLength"} | results]

  defp decode_fixed_collection(binary, chunk_size, basic_type, results) do
    <<element::binary-size(chunk_size), rest::bitstring>> = binary
    decode_fixed_collection(rest, chunk_size, basic_type, [decode(element, basic_type) | results])
  end

  defp flatten_results(results) do
    flatten_results_by(results, &Function.identity/1)
  end

  defp flatten_results_by(results, fun) do
    case Enum.group_by(results, fn {type, _} -> type end, fn {_, result} -> result end) do
      %{error: errors} -> {:error, errors}
      summary -> {:ok, fun.(Map.get(summary, :ok, []))}
    end
  end

  defp flatten_container_results(results) do
    case Enum.group_by(results, fn {_, {type, _}} -> type end, fn {key, {_, result}} ->
           {key, result}
         end) do
      %{error: errors} -> {:error, errors}
      summary -> {:ok, Map.get(summary, :ok, [])}
    end
  end

  defp check_length(fixed_lengths, total_byte_size) do
    if fixed_lengths + total_byte_size <
         2 ** (@bytes_per_length_offset * @bits_per_byte) do
      :ok
    else
      {:error, "invalid lengths"}
    end
  end

  defp get_fixed_size(:bool), do: 1
  defp get_fixed_size({:int, size}), do: div(size, @bits_per_byte)
  defp get_fixed_size({:bytes, size}), do: size
  defp get_fixed_size({:vector, :bytes, size}), do: size
  defp get_fixed_size({:vector, basic_type, size}), do: size * get_fixed_size(basic_type)
<<<<<<< HEAD
  defp get_fixed_size({:bitvector, size}), do: div(size + @bits_per_byte - 1, @bits_per_byte)
=======

  defp get_fixed_size({:bitvector, size}), do: div(size + 7, 8)
>>>>>>> 14c05482

  defp get_fixed_size(module) when is_atom(module) do
    schemas = module.schema()

    schemas
    |> Enum.map(fn {_, schema} -> get_fixed_size(schema) end)
    |> Enum.sum()
  end

  defp variable_size?({:list, _, _}), do: true
  defp variable_size?(:bool), do: false
  defp variable_size?({:byte_list, _}), do: true
  defp variable_size?(:bytes), do: false
  defp variable_size?({:int, _}), do: false
  defp variable_size?({:bytes, _}), do: false
  defp variable_size?({:bitlist, _}), do: true
  defp variable_size?({:bitvector, _}), do: false
  defp variable_size?({:vector, :bytes, _}), do: false
  defp variable_size?({:vector, basic_type, _}), do: variable_size?(basic_type)

  defp variable_size?(module) when is_atom(module) do
    module.schema()
    |> Enum.map(fn {_, schema} -> variable_size?(schema) end)
    |> Enum.any?()
  end

  defp basic_type?({:int, _}), do: true
  defp basic_type?(:bool), do: true
  defp basic_type?({:bytes, _}), do: false
  defp basic_type?({:list, _, _}), do: false
  defp basic_type?({:vector, _, _}), do: false
  defp basic_type?({:bitlist, _}), do: false
  defp basic_type?({:bitvector, _}), do: false
  defp basic_type?(module) when is_atom(module), do: false

  defp size_of(:bool), do: @bytes_per_boolean

  defp size_of({:int, size}), do: size |> div(@bits_per_byte)

  defp pack_bytes(value) when is_binary(value) do
    incomplete_chunk_len = value |> bit_size() |> rem(@bits_per_chunk)

    if incomplete_chunk_len != 0 do
      pad = @bits_per_chunk - incomplete_chunk_len
      <<value::binary, 0::size(pad)>>
    else
      value
    end
  end

  defp convert_to_next_pow_of_two(chunks, leaf_count) do
    size = chunks |> byte_size() |> div(@bytes_per_chunk)
    next_pow = leaf_count |> next_pow_of_two()

    if size == next_pow do
      chunks
    else
      diff = next_pow - size
      zero_chunks = 0..(diff - 1) |> Enum.reduce(<<>>, fn _, acc -> <<0::256>> <> acc end)
      chunks <> zero_chunks
    end
  end

  defp next_pow_of_two(0), do: 0

  defp next_pow_of_two(len) when is_integer(len) and len > 0 do
    n = ((len <<< 1) - 1) |> compute_pow()
    2 ** n
  end

  defp get_chunks_len(chunks) do
    chunks |> byte_size() |> div(@bytes_per_chunk)
  end

  defp compute_pow(value) do
    :math.log2(value) |> trunc()
  end

  defp update_layers(i, height, acc_layers, acc_last_index) do
    0..(2 ** i - 1)
    |> Enum.filter(fn x -> rem(x, 2) == 0 end)
    |> Enum.reduce_while(acc_layers, fn j, acc_layers ->
      parent_index = j |> div(2)
      nodes = get_nodes(parent_index, i, j, height, acc_layers, acc_last_index)
      hash_nodes_and_replace(nodes, acc_layers)
    end)
  end

  defp get_nodes(parent_index, _i, j, _height, acc_layers, acc_last_index)
       when j < acc_last_index do
    start = parent_index * @bytes_per_chunk
    stop = (j + 2) * @bytes_per_chunk
    focus = acc_layers |> :binary.part(start, stop - start)
    focus_len = focus |> byte_size()
    children_index = focus_len - 2 * @bytes_per_chunk
    <<_::binary-size(children_index), children::binary>> = focus

    <<left::binary-size(@bytes_per_chunk), right::binary-size(@bytes_per_chunk)>> =
      children

    {children_index, left, right}
  end

  defp get_nodes(parent_index, i, j, height, acc_layers, acc_last_index)
       when j == acc_last_index do
    start = parent_index * @bytes_per_chunk
    stop = (j + 1) * @bytes_per_chunk
    focus = acc_layers |> :binary.part(start, stop - start)
    focus_len = focus |> byte_size()
    children_index = focus_len - @bytes_per_chunk
    <<_::binary-size(children_index), left::binary>> = focus
    depth = height - i - 1
    right = get_zero_hash(depth)
    {children_index, left, right}
  end

  defp get_nodes(_, _, _, _, _, _), do: :error

  defp hash_nodes_and_replace(nodes, layers) do
    case nodes do
      :error ->
        {:halt, layers}

      {index, left, right} ->
        hash = hash_nodes(left, right)
        {:cont, replace_chunk(layers, index, hash)}
    end
  end

  defp replace_chunk(chunks, start, new_chunk) do
    <<left::binary-size(start), _::size(@bits_per_chunk), right::binary>> =
      chunks

    <<left::binary, new_chunk::binary, right::binary>>
  end

  defp get_zero_hash(depth) do
    offset = (depth + 1) * @bytes_per_chunk - @bytes_per_chunk
    <<_::binary-size(offset), hash::binary-size(@bytes_per_chunk), _::binary>> = @zero_hashes
    hash
  end

  def list_hash_tree_root(list, inner_schema) do
    list
    |> Enum.reduce_while({:ok, <<>>}, fn value, {_, acc_roots} ->
      case hash_tree_root(value, inner_schema) do
        {:ok, root} -> {:cont, {:ok, acc_roots <> root}}
        {:error, reason} -> {:halt, {:error, reason}}
      end
    end)
  end

  defp exported?(module, function, arity) do
    Code.ensure_loaded!(module)
    function_exported?(module, function, arity)
  end
end<|MERGE_RESOLUTION|>--- conflicted
+++ resolved
@@ -3,13 +3,12 @@
     SSZ library in Elixir
   """
   alias LambdaEthereumConsensus.Utils.BitList
-  import alias LambdaEthereumConsensus.Utils.BitVector
-<<<<<<< HEAD
-=======
+  alias LambdaEthereumConsensus.Utils.BitVector
+  alias LambdaEthereumConsensus.Utils.ZeroHashes
+
+  import Aja
+  import BitVector
   import Bitwise
-  import Aja
->>>>>>> 14c05482
-  alias LambdaEthereumConsensus.Utils.ZeroHashes
 
   # TODO: specify possible values
   @type schema() :: any()
@@ -17,8 +16,6 @@
   #################
   ### Public API
   #################
-  import Bitwise
-
   @bytes_per_chunk 32
   @bits_per_byte 8
   @bits_per_chunk @bytes_per_chunk * @bits_per_byte
@@ -841,12 +838,7 @@
   defp get_fixed_size({:bytes, size}), do: size
   defp get_fixed_size({:vector, :bytes, size}), do: size
   defp get_fixed_size({:vector, basic_type, size}), do: size * get_fixed_size(basic_type)
-<<<<<<< HEAD
-  defp get_fixed_size({:bitvector, size}), do: div(size + @bits_per_byte - 1, @bits_per_byte)
-=======
-
   defp get_fixed_size({:bitvector, size}), do: div(size + 7, 8)
->>>>>>> 14c05482
 
   defp get_fixed_size(module) when is_atom(module) do
     schemas = module.schema()
