defmodule LambdaEthereumConsensus.Beacon.BeaconNode do
  @moduledoc false

  use Supervisor
  require Logger

  alias LambdaEthereumConsensus.Beacon.StoreSetup
  alias LambdaEthereumConsensus.ForkChoice
  alias LambdaEthereumConsensus.ForkChoice.Head
  alias LambdaEthereumConsensus.StateTransition.Cache
  alias LambdaEthereumConsensus.Store.Blocks
  alias LambdaEthereumConsensus.Store.BlockStates
  alias LambdaEthereumConsensus.Validator.ValidatorManager
  alias Types.BeaconState

  def start_link(opts) do
    Supervisor.start_link(__MODULE__, opts, name: __MODULE__)
  end

  @impl true
  def init(_) do
    {store, genesis_validators_root} = StoreSetup.setup!()
    deposit_tree_snapshot = StoreSetup.get_deposit_snapshot!()

    Cache.initialize_cache()

    libp2p_args = get_libp2p_args()

    time = :os.system_time(:second)

    {:ok, head_root} = Head.get_head(store)
    %{slot: head_slot} = Blocks.get_block!(head_root)

    fork_choice_data = %{
      head_root: head_root,
      head_slot: head_slot,
      justified: store.justified_checkpoint,
      finalized: store.finalized_checkpoint
    }

    ForkChoice.init_store(store, head_slot, time)

    validator_children =
      get_validator_children(deposit_tree_snapshot, head_slot, head_root, store.genesis_time)

    children =
      [
        {LambdaEthereumConsensus.Beacon.BeaconChain,
         {store.genesis_time, genesis_validators_root, fork_choice_data, time}},
        {LambdaEthereumConsensus.Libp2pPort, libp2p_args},
        LambdaEthereumConsensus.P2P.Peerbook,
        LambdaEthereumConsensus.P2P.IncomingRequests,
        LambdaEthereumConsensus.Beacon.PendingBlocks,
        LambdaEthereumConsensus.Beacon.SyncBlocks,
<<<<<<< HEAD
        LambdaEthereumConsensus.P2P.Gossip.Attestation,
=======
        LambdaEthereumConsensus.P2P.Gossip.OperationsCollector,
>>>>>>> 6bc04a2a
        {Task.Supervisor, name: PruneStatesSupervisor},
        {Task.Supervisor, name: PruneBlocksSupervisor},
        {Task.Supervisor, name: PruneBlobsSupervisor}
      ] ++ validator_children

    Supervisor.init(children, strategy: :one_for_all)
  end

  defp get_validator_children(nil, _, _, _) do
    Logger.warning("Deposit data not found. Validator will be disabled.")

    []
  end

  defp get_validator_children(snapshot, slot, head_root, genesis_time) do
    %BeaconState{eth1_data_votes: votes} = BlockStates.get_state_info!(head_root).beacon_state
    # TODO: move checkpoint sync outside and move this to application.ex
    [
      {ValidatorManager, {slot, head_root}},
      {LambdaEthereumConsensus.Execution.ExecutionChain, {genesis_time, snapshot, votes}}
    ]
  end

  defp get_libp2p_args() do
    config = Application.fetch_env!(:lambda_ethereum_consensus, :libp2p)
    port = Keyword.fetch!(config, :port)
    bootnodes = Keyword.fetch!(config, :bootnodes)

    listen_addr = Keyword.fetch!(config, :listen_addr) |> Enum.map(&parse_listen_addr/1)

    if Enum.empty?(bootnodes) do
      Logger.warning("No bootnodes configured.")
    end

    [
      listen_addr: listen_addr,
      enable_discovery: true,
      discovery_addr: "0.0.0.0:#{port}",
      bootnodes: bootnodes,
      join_init_topics: true
    ]
  end

  defp parse_listen_addr(addr) do
    case String.split(addr, ":") do
      [ip, port] ->
        "/ip4/#{ip}/tcp/#{port}"

      _ ->
        Logger.error("Invalid listen address: #{addr}")
        Logger.flush()
        System.halt(2)
    end
  end
end<|MERGE_RESOLUTION|>--- conflicted
+++ resolved
@@ -52,11 +52,6 @@
         LambdaEthereumConsensus.P2P.IncomingRequests,
         LambdaEthereumConsensus.Beacon.PendingBlocks,
         LambdaEthereumConsensus.Beacon.SyncBlocks,
-<<<<<<< HEAD
-        LambdaEthereumConsensus.P2P.Gossip.Attestation,
-=======
-        LambdaEthereumConsensus.P2P.Gossip.OperationsCollector,
->>>>>>> 6bc04a2a
         {Task.Supervisor, name: PruneStatesSupervisor},
         {Task.Supervisor, name: PruneBlocksSupervisor},
         {Task.Supervisor, name: PruneBlobsSupervisor}
