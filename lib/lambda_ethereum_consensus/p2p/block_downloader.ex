--- conflicted
+++ resolved
@@ -29,12 +29,8 @@
     peer_id = get_some_peer()
 
     request =
-<<<<<<< HEAD
-      ReqResp.encode_request(%Types.BeaconBlocksByRangeRequest{start_slot: slot, count: count})
-=======
       %Types.BeaconBlocksByRangeRequest{start_slot: slot, count: count}
       |> ReqResp.encode_request()
->>>>>>> d6e63a52
 
     with {:ok, response} <-
            Libp2pPort.send_request(peer_id, @blocks_by_range_protocol_id, request),
@@ -78,11 +74,7 @@
 
     peer_id = get_some_peer()
 
-<<<<<<< HEAD
     request = ReqResp.encode_request({roots, TypeAliases.beacon_blocks_by_root_request()})
-=======
-    request = %Types.BeaconBlocksByRootRequest{body: roots} |> ReqResp.encode_request()
->>>>>>> d6e63a52
 
     with {:ok, response} <-
            Libp2pPort.send_request(peer_id, @blocks_by_root_protocol_id, request),
