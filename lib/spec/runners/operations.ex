--- conflicted
+++ resolved
@@ -40,13 +40,8 @@
   # Remove handler from here once you implement the corresponding functions
   # "deposit_receipt" handler is not yet implemented
   @disabled_handlers [
-<<<<<<< HEAD
-    "attestation",
     # "attester_slashing",
-=======
     # "attestation",
-    "attester_slashing",
->>>>>>> 955dc97b
     "block_header",
     "deposit",
     "proposer_slashing",
@@ -96,11 +91,11 @@
     assert true
   end
 
-<<<<<<< HEAD
   defp handle_case("attester_slashing", pre, attester_slashing, post, _case_dir) do
     result = Operations.process_attester_slashing(pre, attester_slashing)
     assert result == {:ok, post}
-=======
+  end
+
   defp handle_case("attestation", pre, operation, post, _case_dir) do
     result = Operations.process_attestation(pre, operation)
 
@@ -111,7 +106,6 @@
       {:error, _} ->
         assert nil == post
     end
->>>>>>> 955dc97b
   end
 
   defp handle_case("withdrawals", pre, operation, post, _case_dir) do
