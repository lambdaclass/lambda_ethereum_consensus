--- conflicted
+++ resolved
@@ -13,11 +13,8 @@
   alias LambdaEthereumConsensus.Store.BlobDb
   alias LambdaEthereumConsensus.Store.Blocks
   alias LambdaEthereumConsensus.Store.BlockStates
-<<<<<<< HEAD
   alias Types.BlockInfo
 
-=======
->>>>>>> 234c072b
   alias Types.Attestation
   alias Types.AttestationData
   alias Types.AttesterSlashing
