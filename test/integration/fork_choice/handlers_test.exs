defmodule Integration.ForkChoice.HandlersTest do
  use ExUnit.Case

  alias LambdaEthereumConsensus.ForkChoice
  alias LambdaEthereumConsensus.ForkChoice.Handlers
  alias LambdaEthereumConsensus.StateTransition.Cache
  alias LambdaEthereumConsensus.Store.Blocks
  alias LambdaEthereumConsensus.Store.BlockStore
  alias LambdaEthereumConsensus.Store.Db
  alias LambdaEthereumConsensus.Store.StateStore

  setup_all do
    start_supervised!(Db)
    start_supervised!(Blocks)
    Cache.initialize_cache()
    :ok
  end

  @tag :skip
  test "on_block w/data from DB" do
    # NOTE: this test requires a DB with a state, and blocks for the state's slot and the next slot.
    # WARN: sometimes fails with "OffsetOutOfBounds" errors. Re-run the test in those cases.
    {:ok, state} = StateStore.get_latest_state()

    {:ok, signed_block} = BlockStore.get_block_by_slot(state.slot)
    {:ok, new_signed_block} = BlockStore.get_block_by_slot(state.slot + 1)

<<<<<<< HEAD
    assert {:ok, store} = Types.Store.get_forkchoice_store(state, signed_block, true)
=======
    assert {:ok, store} = Types.Store.get_forkchoice_store(state, signed_block.message)
>>>>>>> 2217c6ad
    new_store = Handlers.on_tick(store, :os.system_time(:second))

    assert {:ok, _} = Handlers.on_block(new_store, new_signed_block)
  end

  @tag :skip
  test "multiple on_block w/data from DB" do
    # NOTE: this test requires a DB with the initial state and all blocks in the given range.
    #  It assumes missing blocks to be empty slots. It also needs `slot` to be at the start of an epoch.
    start_slot = 4_191_040
    count = 100
    end_slot = start_slot + count
    {:ok, state} = StateStore.get_state_by_slot(start_slot)
    {:ok, signed_block} = BlockStore.get_block_by_slot(state.slot)

    blocks =
      (start_slot + 1)..end_slot
      # NOTE: we have to consider empty slots
      |> Enum.flat_map(fn slot ->
        case BlockStore.get_block_by_slot(slot) do
          {:ok, block} -> [block]
          :not_found -> []
        end
      end)

    assert {:ok, store} = Types.Store.get_forkchoice_store(state, signed_block, true)
    new_store = Handlers.on_tick(store, :os.system_time(:second))

    IO.puts("Running slots from #{start_slot} to #{end_slot}")

    start_time = System.monotonic_time(:millisecond)

    Enum.reduce(blocks, new_store, fn block, store ->
      start_time = System.monotonic_time(:millisecond)
      assert {:ok, new_store} = Handlers.on_block(store, block)

      {:ok, new_store} =
        signed_block.message.body.attestations
        |> ForkChoice.apply_handler(new_store, &Handlers.on_attestation(&1, &2, true))

      # process block attester slashings
      {:ok, new_store} =
        signed_block.message.body.attester_slashings
        |> ForkChoice.apply_handler(new_store, &Handlers.on_attester_slashing/2)

      end_time = System.monotonic_time(:millisecond)
      IO.puts("Slot #{block.message.slot} took #{end_time - start_time} ms")
      new_store
    end)

    end_time = System.monotonic_time(:millisecond)
    IO.puts("Total: took #{end_time - start_time} ms")
  end
end<|MERGE_RESOLUTION|>--- conflicted
+++ resolved
@@ -25,11 +25,7 @@
     {:ok, signed_block} = BlockStore.get_block_by_slot(state.slot)
     {:ok, new_signed_block} = BlockStore.get_block_by_slot(state.slot + 1)
 
-<<<<<<< HEAD
-    assert {:ok, store} = Types.Store.get_forkchoice_store(state, signed_block, true)
-=======
-    assert {:ok, store} = Types.Store.get_forkchoice_store(state, signed_block.message)
->>>>>>> 2217c6ad
+    assert {:ok, store} = Types.Store.get_forkchoice_store(state, signed_block)
     new_store = Handlers.on_tick(store, :os.system_time(:second))
 
     assert {:ok, _} = Handlers.on_block(new_store, new_signed_block)
