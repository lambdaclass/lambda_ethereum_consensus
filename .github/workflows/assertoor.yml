--- conflicted
+++ resolved
@@ -32,9 +32,4 @@
           kurtosis_version: "1.4.2"
           ethereum_package_url: 'github.com/lambdaclass/ethereum-package'
           ethereum_package_branch: 'lecc-integration-and-assertoor'
-<<<<<<< HEAD
-          ethereum_package_args: './network_params.yaml'
-          # Additional configurations as needed
-=======
-          ethereum_package_args: './.github/config/assertoor/network-params.yml'
->>>>>>> 87a05cf7
+          ethereum_package_args: './.github/config/assertoor/network-params.yml'