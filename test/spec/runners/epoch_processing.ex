defmodule EpochProcessingTestRunner do
  alias LambdaEthereumConsensus.StateTransition.EpochProcessing

  use ExUnit.CaseTemplate
  use TestRunner

  @moduledoc """
  Runner for Epoch Processing test cases. See: https://github.com/ethereum/consensus-specs/tree/dev/tests/formats/epoch_processing
  """

  # Remove handler from here once you implement the corresponding functions
  @disabled_handlers [
    "justification_and_finalization",
    "inactivity_updates",
    "rewards_and_penalties",
    "registry_updates",
    "slashings",
<<<<<<< HEAD
    "eth1_data_reset",
    # "effective_balance_updates",
=======
    # "eth1_data_reset",
    "effective_balance_updates",
>>>>>>> 0522fccb
    "slashings_reset",
    "randao_mixes_reset",
    "historical_summaries_update",
    "participation_record_updates",
    "participation_flag_updates",
    "sync_committee_updates"
  ]

  @deprecated_handlers [
    "historical_roots_update"
  ]

  @impl TestRunner
  def skip?(%SpecTestCase{} = testcase) do
    Enum.member?(@disabled_handlers ++ @deprecated_handlers, testcase.handler)
  end

  @impl TestRunner
  def run_test_case(%SpecTestCase{} = testcase) do
    case_dir = SpecTestCase.dir(testcase)

<<<<<<< HEAD
    config = SpecTestUtils.get_config(testcase.config)

    pre =
=======
    _pre =
>>>>>>> 0522fccb
      SpecTestUtils.read_ssz_from_file!(
        case_dir <> "/pre.ssz_snappy",
        SszTypes.BeaconState
      )

    {:ok, post} =
      SpecTestUtils.read_ssz_from_file(
        case_dir <> "/post.ssz_snappy",
        SszTypes.BeaconState
      )

    handle_case(testcase.handler, pre, post)
  end

<<<<<<< HEAD
  # def handle_case("eth1_data_reset", pre, post) do
  #   assert process_eth1_data_reset(process_eth1pre.eth1_data) == post.eth1_data
  # end

  def handle_case("effective_balance_updates", pre, post) do
    result = EpochProcessing.process_effective_balance_updates(pre)

    assert result == {:ok, post}
=======
  def handle_case("eth1_data_reset", pre_state, post_state) do
    result = EpochProcessing.process_eth1_data_reset(pre_state)
    assert {:ok, post_state} == result
>>>>>>> 0522fccb
  end
end<|MERGE_RESOLUTION|>--- conflicted
+++ resolved
@@ -15,13 +15,8 @@
     "rewards_and_penalties",
     "registry_updates",
     "slashings",
-<<<<<<< HEAD
-    "eth1_data_reset",
     # "effective_balance_updates",
-=======
     # "eth1_data_reset",
-    "effective_balance_updates",
->>>>>>> 0522fccb
     "slashings_reset",
     "randao_mixes_reset",
     "historical_summaries_update",
@@ -43,13 +38,9 @@
   def run_test_case(%SpecTestCase{} = testcase) do
     case_dir = SpecTestCase.dir(testcase)
 
-<<<<<<< HEAD
     config = SpecTestUtils.get_config(testcase.config)
 
     pre =
-=======
-    _pre =
->>>>>>> 0522fccb
       SpecTestUtils.read_ssz_from_file!(
         case_dir <> "/pre.ssz_snappy",
         SszTypes.BeaconState
@@ -64,19 +55,14 @@
     handle_case(testcase.handler, pre, post)
   end
 
-<<<<<<< HEAD
-  # def handle_case("eth1_data_reset", pre, post) do
-  #   assert process_eth1_data_reset(process_eth1pre.eth1_data) == post.eth1_data
-  # end
-
   def handle_case("effective_balance_updates", pre, post) do
     result = EpochProcessing.process_effective_balance_updates(pre)
 
     assert result == {:ok, post}
-=======
+   end
+
   def handle_case("eth1_data_reset", pre_state, post_state) do
     result = EpochProcessing.process_eth1_data_reset(pre_state)
     assert {:ok, post_state} == result
->>>>>>> 0522fccb
   end
 end