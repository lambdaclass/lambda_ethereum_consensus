import Config

switches = [
  network: :string,
  checkpoint_sync_url: :string,
  execution_endpoint: :string,
  execution_jwt: :string,
  mock_execution: :boolean,
  mode: :string,
  datadir: :string,
<<<<<<< HEAD
  metrics: :boolean,
  metrics_port: :integer,
=======
  testnet_dir: :string,
>>>>>>> d6e63a52
  log_file: :string
]

is_testing = Config.config_env() == :test

# NOTE: we ignore invalid options because `mix test` passes us all test flags
option = if is_testing, do: :switches, else: :strict

{args, remaining_args} = OptionParser.parse!(System.argv(), [{option, switches}])

if not is_testing and not Enum.empty?(remaining_args) do
  invalid_arg = Enum.take(remaining_args, 1)
  IO.puts("Unexpected argument received: #{invalid_arg}")
  System.halt(1)
end

network = Keyword.get(args, :network, "mainnet")
checkpoint_sync_url = Keyword.get(args, :checkpoint_sync_url)
execution_endpoint = Keyword.get(args, :execution_endpoint, "http://localhost:8551")
jwt_path = Keyword.get(args, :execution_jwt)
<<<<<<< HEAD
enable_metrics = Keyword.get(args, :metrics, false)
metrics_port = Keyword.get(args, :metrics_port, if(enable_metrics, do: 9568, else: nil))
=======
testnet_dir = Keyword.get(args, :testnet_dir)
>>>>>>> d6e63a52

config :lambda_ethereum_consensus, LambdaEthereumConsensus.ForkChoice,
  checkpoint_sync_url: checkpoint_sync_url

valid_modes = ["full", "db"]
raw_mode = Keyword.get(args, :mode, "full")

mode =
  if raw_mode in valid_modes do
    String.to_atom(raw_mode)
  else
    IO.puts("Invalid mode given. Valid modes are: #{Enum.join(valid_modes, ", ")}")
    System.halt(2)
  end

config :lambda_ethereum_consensus, LambdaEthereumConsensus, mode: mode

datadir = Keyword.get(args, :datadir, "level_db/#{network}")
File.mkdir_p!(datadir)
config :lambda_ethereum_consensus, LambdaEthereumConsensus.Store.Db, dir: datadir

chain_config =
  case testnet_dir do
    nil ->
      config = ConfigUtils.parse_config(network)
      bootnodes = YamlElixir.read_from_file!("config/networks/#{network}/boot_enr.yaml")

      %{
        config: config,
        genesis_validators_root: config.genesis_validators_root(),
        bootnodes: bootnodes
      }

    testnet_dir ->
      Path.join(testnet_dir, "config.yaml") |> CustomConfig.load_from_file!()

      # TODO: compute this from the genesis block
      genesis_validators_root = <<0::256>>

      bootnodes = Path.join(testnet_dir, "boot_enr.yaml") |> YamlElixir.read_from_file!()

      %{
        config: CustomConfig,
        genesis_validators_root: genesis_validators_root,
        bootnodes: bootnodes
      }
  end

config :lambda_ethereum_consensus, ChainSpec,
  config: Map.fetch!(chain_config, :config),
  genesis_validators_root: Map.fetch!(chain_config, :genesis_validators_root)

# Configures peer discovery
bootnodes = Map.fetch!(chain_config, :bootnodes)
config :lambda_ethereum_consensus, :discovery, port: 9000, bootnodes: bootnodes

# Engine API

alias LambdaEthereumConsensus.Execution.EngineApi

mock_execution = Keyword.get(args, :mock_execution, mode == :db or is_nil(jwt_path))

implementation = if mock_execution, do: EngineApi.Mocked, else: EngineApi.Api
jwt_secret = if jwt_path, do: File.read!(jwt_path)

config :lambda_ethereum_consensus, EngineApi,
  endpoint: execution_endpoint,
  jwt_secret: jwt_secret,
  implementation: implementation,
  version: "2.0"

# Metrics

# Configures metrics
# TODO: we should set this dynamically
block_time_ms =
  case network do
    "gnosis" -> 6000
    "mainnet" -> 12_000
    "sepolia" -> 100
  end

config :lambda_ethereum_consensus, LambdaEthereumConsensus.Telemetry,
  block_processing_buckets: [0.5, 1.0, 1.5, 2, 4, 6, 8] |> Enum.map(&(&1 * block_time_ms)),
  port: metrics_port

# Logging

case Keyword.get(args, :log_file) do
  nil ->
    # Use custom formatter for prettier logs
    config :logger, :default_formatter, format: {ConsoleLogger, :format}, metadata: [:slot, :root]

  log_file ->
    # Log to file
    file = Path.expand(log_file)
    file |> Path.dirname() |> File.mkdir_p!()

    config :logger, :default_handler,
      config: [
        file: to_charlist(file),
        filesync_repeat_interval: 5000,
        file_check: 5000,
        max_no_bytes: 10_000_000,
        max_no_files: 5,
        compress_on_rotate: true
      ]

    # NOTE: We want to log UTC timestamps, for convenience
    config :logger, utc_log: true

    config :logger, :default_formatter,
      format: {LogfmtEx, :format},
      colors: [enabled: false],
      metadata: [:mfa]

    config :logfmt_ex, :opts,
      message_key: "msg",
      timestamp_key: "ts",
      timestamp_format: :iso8601
end<|MERGE_RESOLUTION|>--- conflicted
+++ resolved
@@ -8,12 +8,9 @@
   mock_execution: :boolean,
   mode: :string,
   datadir: :string,
-<<<<<<< HEAD
+  testnet_dir: :string,
   metrics: :boolean,
   metrics_port: :integer,
-=======
-  testnet_dir: :string,
->>>>>>> d6e63a52
   log_file: :string
 ]
 
@@ -34,12 +31,9 @@
 checkpoint_sync_url = Keyword.get(args, :checkpoint_sync_url)
 execution_endpoint = Keyword.get(args, :execution_endpoint, "http://localhost:8551")
 jwt_path = Keyword.get(args, :execution_jwt)
-<<<<<<< HEAD
+testnet_dir = Keyword.get(args, :testnet_dir)
 enable_metrics = Keyword.get(args, :metrics, false)
 metrics_port = Keyword.get(args, :metrics_port, if(enable_metrics, do: 9568, else: nil))
-=======
-testnet_dir = Keyword.get(args, :testnet_dir)
->>>>>>> d6e63a52
 
 config :lambda_ethereum_consensus, LambdaEthereumConsensus.ForkChoice,
   checkpoint_sync_url: checkpoint_sync_url
