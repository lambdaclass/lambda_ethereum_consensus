--- conflicted
+++ resolved
@@ -4,12 +4,7 @@
   alias LambdaEthereumConsensus.P2P.ReqResp
   alias LambdaEthereumConsensus.Utils.BitVector
   alias Types.BeaconBlocksByRangeRequest
-<<<<<<< HEAD
-=======
-  alias Types.BeaconBlocksByRootRequest
   alias Types.BlobIdentifier
-  alias Types.BlobSidecarsByRootRequest
->>>>>>> d6e63a52
 
   use ExUnit.Case
   # TODO: try not to use patch
@@ -90,13 +85,15 @@
     )
   end
 
-  defp assert_complex_request_roundtrip(%request_type{} = request, response) do
+  defp assert_complex_request_roundtrip(request, request_type, response) do
     [%response_type{} | _] = response
     context_bytes = "abcd"
     patch(BeaconChain, :get_fork_digest, context_bytes)
     payloads = Enum.map(response, fn x -> {:ok, {x, context_bytes}} end)
 
-    decoded_request = ReqResp.encode_request(request) |> ReqResp.decode_request(request_type)
+    decoded_request =
+      ReqResp.encode_request({request, request_type}) |> ReqResp.decode_request(request_type)
+
     assert decoded_request == {:ok, request}
 
     decoded_response = ReqResp.encode_response(payloads) |> ReqResp.decode_response(response_type)
@@ -107,26 +104,20 @@
     count = 5
     request = %BeaconBlocksByRangeRequest{start_slot: 15_125, count: count}
     response = Enum.map(1..count, fn _ -> Block.signed_beacon_block() end)
-    assert_complex_request_roundtrip(request, response)
+    assert_complex_request_roundtrip(request, BeaconBlocksByRangeRequest, response)
   end
 
   test "BeaconBlocksByRoot round trip" do
     count = 5
-<<<<<<< HEAD
     request = Enum.map(1..count, &<<&1::256>>)
-    context_bytes = "abcd"
-    patch(BeaconChain, :get_fork_digest, context_bytes)
-    blocks = Enum.map(1..count, fn _ -> Block.signed_beacon_block() end)
+    response = Enum.map(1..count, fn _ -> Block.signed_beacon_block() end)
 
-    result =
-      ReqResp.encode_request({request, TypeAliases.beacon_blocks_by_root_request()})
-      |> ReqResp.decode_request(TypeAliases.beacon_blocks_by_root_request())
-=======
-    request = %BeaconBlocksByRootRequest{body: Enum.map(1..count, &<<&1::256>>)}
-    response = Enum.map(1..count, fn _ -> Block.signed_beacon_block() end)
-    assert_complex_request_roundtrip(request, response)
+    assert_complex_request_roundtrip(
+      request,
+      TypeAliases.beacon_blocks_by_root_request(),
+      response
+    )
   end
->>>>>>> d6e63a52
 
   test "BlobSidecarsByRange round trip" do
     count = 1
@@ -145,15 +136,13 @@
         }
       ]
 
-    assert_complex_request_roundtrip(request, response)
+    assert_complex_request_roundtrip(request, BeaconBlocksByRangeRequest, response)
   end
 
   test "BlobSidecarsByRoot round trip" do
     count = 1
 
-    request = %BlobSidecarsByRootRequest{
-      body: Enum.map(1..count, &%BlobIdentifier{block_root: <<&1::256>>, index: &1})
-    }
+    request = Enum.map(1..count, &%BlobIdentifier{block_root: <<&1::256>>, index: &1})
 
     # TODO: generate randomly
     response =
@@ -168,6 +157,10 @@
         }
       ]
 
-    assert_complex_request_roundtrip(request, response)
+    assert_complex_request_roundtrip(
+      request,
+      TypeAliases.blob_sidecars_by_root_request(),
+      response
+    )
   end
 end