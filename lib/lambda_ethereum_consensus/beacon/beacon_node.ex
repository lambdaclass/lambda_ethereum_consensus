--- conflicted
+++ resolved
@@ -50,11 +50,13 @@
   defp init_children(anchor_state, anchor_block) do
     Cache.initialize_cache()
 
-<<<<<<< HEAD
-    fork_digest = Misc.compute_fork_digest(anchor_state.fork.current_version, anchor_state.genesis_validators_root)
-=======
     time = :os.system_time(:second)
->>>>>>> ae348047
+
+    fork_digest =
+      Misc.compute_fork_digest(
+        anchor_state.fork.current_version,
+        anchor_state.genesis_validators_root
+      )
 
     children = [
       {LambdaEthereumConsensus.Beacon.BeaconChain, {anchor_state, time}},
@@ -62,7 +64,7 @@
       {LambdaEthereumConsensus.Beacon.PendingBlocks, []},
       {LambdaEthereumConsensus.Beacon.SyncBlocks, []},
       {LambdaEthereumConsensus.P2P.IncomingRequests, []},
-      {LambdaEthereumConsensus.P2P.GossipSub, [fork_digest |> Base.encode16(case: :lower)]},
+      {LambdaEthereumConsensus.P2P.GossipSub, [fork_digest |> Base.encode16(case: :lower)]}
     ]
 
     Supervisor.init(children, strategy: :one_for_all)
