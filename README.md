--- conflicted
+++ resolved
@@ -35,6 +35,19 @@
 ```shell
 asdf install
 ```
+
+### Alternative (easier) Installation using Nix 
+To create a sandbox environment with all the required tool chains, use Nix. Steps to get Nix working are as follows:
+
+- Install Nix from the official website: https://nixos.org/download.
+- Alternatively, for a smoother experience you can use the following script from [Determinate Systems](https://zero-to-nix.com/start/install) that takes care of setting up everything for you: 
+
+```shell 
+curl --proto '=https' --tlsv1.2 -sSf -L https://install.determinate.systems/nix | sh -s -- install
+```
+
+- Check if Nix has been successfully installed: `nix --version`.
+- To launch the environment: `nix develop`.
 
 ## Installing and running
 
@@ -224,89 +237,6 @@
 
 **Thank you for being a part of our journey. Let's build an amazing future for Ethereum together! 🚀🌍**
 
-<<<<<<< HEAD
-## Prerequisites
-
-### Direct Installation
-
-You can install the necessary components directly from official sources:
-
-- [Elixir](https://elixir-lang.org/install.html)
-- [Erlang](https://www.erlang.org/downloads)
-- [Go](https://go.dev/doc/install)
-- [Rust](https://www.rust-lang.org/tools/install)
-- [Protoc](https://grpc.io/docs/protoc-installation/)
-
-### Alternative (Recommended) Installation
-
-For precise control over versions, it's recommended to use the **asdf** tool version manager and follow the versions specified in `.tool-versions` in this repository.
-
-- [asdf tool version manager](https://asdf-vm.com/guide/getting-started.html)
-
-After installing **asdf**, add the required plugins for managing the tools:
-
-```shell
-asdf plugin add elixir
-asdf plugin add erlang
-asdf plugin add golang
-asdf plugin add rust
-```
-
-Finally, install the specific versions of these tools as specified in `.tool-versions`:
-
-```shell
-asdf install
-```
-
-### Alternative (easier) Installation using Nix 
-To create a sandbox environment with all the required tool chains, use Nix. Steps to get Nix working are as follows -
-* Install Nix from the official website: https://nixos.org/download.
-* Alternatively, for a smoother experience you can use the following script from [Determinate Systems](https://zero-to-nix.com/start/install) that takes care of setting up everything for you: 
-```shell 
-curl --proto '=https' --tlsv1.2 -sSf -L https://install.determinate.systems/nix | sh -s -- install
-```
-* Check if Nix has been successfully installed: `nix --version`.
-* To launch the environment: `nix develop`.
-## Installing and running
-
-There are Makefile targets for these tasks.
-
-```shell
-make deps # Installs dependencies
-make iex  # Runs a terminal with the application started
-make test # Runs tests
-```
-
-The iex terminal can be closed by pressing ctrl+c two times.
-
-## Consensus spec tests
-
-These can be run with:
-
-```shell
-make spec-test
-```
-
-For more fine-grained filtering of tests, you can use mix test tag filters:
-
-```bash
-mix test --no-start --only <tag_name>[:<tag_value>]
-```
-
-> [!NOTE]
-> We specify the `--no-start` flag to stop *ExUnit* from starting the application, to reduce resource consumption.
-
-Some useful tag filters:
-
-- `spectest`: only run spec-tests, same as `make spec-test`
-- `config:general`: only run spec-tests with "general" config
-- `fork:capella`: only run spec-tests of the "capella" fork
-- `runner:ssz_generic`: only run spec-tests of the "ssz_generic" runner
-- `handler:Checkpoint`: only run spec-tests using the "Checkpoint" handler
-- `test:<name>`: run one specific test named `<name>`, for example `test:"test c:minimal f:capella r:ssz_static h:Checkpoint s:ssz_lenghty -> case_0"`
-
-=======
->>>>>>> 40cee44d
 ## Profiling
 
 ### QCachegrind
