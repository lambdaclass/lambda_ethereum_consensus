defmodule LambdaEthereumConsensus.Store.LRUCache do
  @moduledoc """
  Generic cache, used in `LambdaEthereumConsensus.Store.Blocks`
  and `LambdaEthereumConsensus.Store.BlockStates`.
  """
  use GenServer
  require Logger

  @default_max_entries 512
  @default_batch_prune_size 32
  @default_opts [
    max_entries: @default_max_entries,
    batch_prune_size: @default_batch_prune_size
  ]

  @type key() :: any()
  @type value() :: any()
  @type opts() :: [
          {:table, atom()}
          | {:max_entries, non_neg_integer()}
          | {:batch_prune_size, non_neg_integer()}
          | {:store_func, (key(), value() -> any())}
        ]

  ##########################
  ### Public API
  ##########################

  @spec start_link(opts()) :: GenServer.on_start()
  def start_link(opts) do
    name = Keyword.fetch!(opts, :table)
    GenServer.start_link(__MODULE__, opts, name: name)
  end

  @spec put(atom(), key(), value()) :: :ok
  def put(table, key, value) do
<<<<<<< HEAD
    Logger.notice("DEBUG: before call")
=======
>>>>>>> 234c072b
    GenServer.call(table, {:put, key, value})
    :ok
  end

  @spec get(atom(), key(), (key() -> value() | nil)) :: value() | nil
  def get(table, key, fetch_func) do
    case :ets.lookup_element(table, key, 2, nil) do
      nil ->
        # Cache miss.
        case fetch_func.(key) do
          nil ->
            nil

          value ->
            GenServer.call(table, {:cache_value, key, value})
            value
        end

      v ->
        :ok = GenServer.cast(table, {:touch_entry, key})
        v
    end
  end

  ##########################
  ### GenServer Callbacks
  ##########################

  @impl GenServer
  def init(opts) do
    data_table = Keyword.fetch!(opts, :table)
    ttl_table = :"#{data_table}_ttl_data"
    _store_func = Keyword.fetch!(opts, :store_func)

    opts =
      Keyword.merge(@default_opts, opts)
      |> Keyword.take([:max_entries, :batch_prune_size, :store_func])
      |> Map.new()

    :ets.new(ttl_table, [
      :ordered_set,
      :private,
      :named_table,
      read_concurrency: false,
      write_concurrency: false,
      decentralized_counters: false
    ])

    :ets.new(data_table, [:set, :public, :named_table])

    state = %{data_table: data_table, ttl_table: ttl_table}
    {:ok, Map.merge(state, opts)}
  end

  @impl GenServer
  def handle_call({:put, key, value}, _from, %{store_func: store} = state) do
<<<<<<< HEAD
    Logger.notice("DEBUG: before store key value")

    store.(key, value)
    Logger.notice("DEBUG: before caching")

    cache_value(state, key, value)
    Logger.notice("DEBUG: before touch entry")

    touch_entry(key, state)
    {:reply, :ok, state}
  end

  def handle_call({:cache_value, key, value}, _from, state) do
    cache_value(state, key, value)
    {:reply, :ok, value}
=======
    store.(key, value)

    cache_value(state, key, value)

    touch_entry(key, state)

    {:reply, :ok, state}
  end

  @impl GenServer
  def handle_call({:cache_value, key, value}, _from, state) do
    cache_value(state, key, value)
    {:reply, :ok, state}
>>>>>>> 234c072b
  end

  @impl GenServer
  def handle_cast({:touch_entry, key}, state) do
    touch_entry(key, state)
    {:noreply, state}
  end

  ##########################
  ### Private Functions
  ##########################

  defp touch_entry(key, state) do
    update_ttl(state[:data_table], state[:ttl_table], key)
    prune_cache(state)
  end

  defp cache_value(state, key, value) do
    :ets.insert(state.data_table, {key, value, nil})
    touch_entry(key, state)
  end

  defp update_ttl(data_table, ttl_table, key) do
    delete_ttl(data_table, ttl_table, key)
    uniq = :erlang.unique_integer([:monotonic])
    :ets.insert_new(ttl_table, {uniq, key})
    :ets.update_element(data_table, key, {3, uniq})
  end

  defp delete_ttl(data_table, ttl_table, key) do
    case :ets.lookup_element(data_table, key, 3, nil) do
      nil -> nil
      uniq -> :ets.delete(ttl_table, uniq)
    end
  end

  defp prune_cache(%{
         data_table: data_table,
         ttl_table: ttl_table,
         max_entries: max_entries,
         batch_prune_size: batch_prune_size
       }) do
    to_prune = :ets.info(data_table, :size) - max_entries

    if to_prune > 0 do
      {elems, _cont} = :ets.select(ttl_table, [{:_, [], [:"$_"]}], to_prune + batch_prune_size)

      elems
      |> Enum.each(fn {uniq, root} ->
        :ets.delete(ttl_table, uniq)
        :ets.delete(data_table, root)
      end)
    end
  end
end<|MERGE_RESOLUTION|>--- conflicted
+++ resolved
@@ -34,10 +34,6 @@
 
   @spec put(atom(), key(), value()) :: :ok
   def put(table, key, value) do
-<<<<<<< HEAD
-    Logger.notice("DEBUG: before call")
-=======
->>>>>>> 234c072b
     GenServer.call(table, {:put, key, value})
     :ok
   end
@@ -94,23 +90,6 @@
 
   @impl GenServer
   def handle_call({:put, key, value}, _from, %{store_func: store} = state) do
-<<<<<<< HEAD
-    Logger.notice("DEBUG: before store key value")
-
-    store.(key, value)
-    Logger.notice("DEBUG: before caching")
-
-    cache_value(state, key, value)
-    Logger.notice("DEBUG: before touch entry")
-
-    touch_entry(key, state)
-    {:reply, :ok, state}
-  end
-
-  def handle_call({:cache_value, key, value}, _from, state) do
-    cache_value(state, key, value)
-    {:reply, :ok, value}
-=======
     store.(key, value)
 
     cache_value(state, key, value)
@@ -124,7 +103,6 @@
   def handle_call({:cache_value, key, value}, _from, state) do
     cache_value(state, key, value)
     {:reply, :ok, state}
->>>>>>> 234c072b
   end
 
   @impl GenServer
