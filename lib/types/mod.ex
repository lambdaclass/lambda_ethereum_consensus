defmodule Types do
  @moduledoc """
  Lists some types used in SSZ structs.
  """

  # Primitive types
  ## Integer types
  @type uint8 :: 0..unquote(2 ** 8 - 1)
  @type uint16 :: 0..unquote(2 ** 16 - 1)
  @type uint32 :: 0..unquote(2 ** 32 - 1)
  @type uint64 :: 0..unquote(2 ** 64 - 1)
  @type uint256 :: 0..unquote(2 ** 256 - 1)

  ## Binary types
  @type bytes1 :: <<_::8>>
  @type bytes4 :: <<_::32>>
  @type bytes8 :: <<_::64>>
  @type bytes20 :: <<_::160>>
  @type bytes32 :: <<_::256>>
  @type bytes48 :: <<_::384>>
  @type bytes96 :: <<_::768>>
  # bitlists are stored in SSZ format
  @type bitlist :: binary
  @type bitvector :: binary

  ## Aliases
  @type slot :: uint64
  @type epoch :: uint64
  @type commitee_index :: uint64
  @type validator_index :: uint64
  @type gwei :: uint64
  @type root :: bytes32
  @type hash32 :: bytes32
  @type version :: bytes4
  @type domain_type :: bytes4
  @type fork_digest :: bytes4
  @type domain :: bytes32
  @type bls_pubkey :: bytes48
  @type bls_signature :: bytes96
  @type participation_flags :: uint8
  # Max size: 2**30
  @type transaction :: binary
  @type execution_address :: bytes20
  @type withdrawal_index :: uint64
  @type payload_id :: bytes8
<<<<<<< HEAD
  @type kzg_commitment :: bytes48
  @type kzg_proof :: bytes48
  ## 131072 is FIELD_ELEMENTS_PER_BLOB(i.e 4096) * BYTES_PER_FIELD_ELEMENT(i.e 32)
  @type blob :: <<_::131_072>>
=======
  @type blob_index :: uint64
  # Max size: BYTES_PER_FIELD_ELEMENT * FIELD_ELEMENTS_PER_BLOB
  @type blob :: binary
  @type kzg_commitment :: bytes48
  @type kzg_proof :: bytes48
>>>>>>> f3d60679
end<|MERGE_RESOLUTION|>--- conflicted
+++ resolved
@@ -43,16 +43,9 @@
   @type execution_address :: bytes20
   @type withdrawal_index :: uint64
   @type payload_id :: bytes8
-<<<<<<< HEAD
-  @type kzg_commitment :: bytes48
-  @type kzg_proof :: bytes48
-  ## 131072 is FIELD_ELEMENTS_PER_BLOB(i.e 4096) * BYTES_PER_FIELD_ELEMENT(i.e 32)
-  @type blob :: <<_::131_072>>
-=======
   @type blob_index :: uint64
   # Max size: BYTES_PER_FIELD_ELEMENT * FIELD_ELEMENTS_PER_BLOB
   @type blob :: binary
   @type kzg_commitment :: bytes48
   @type kzg_proof :: bytes48
->>>>>>> f3d60679
 end