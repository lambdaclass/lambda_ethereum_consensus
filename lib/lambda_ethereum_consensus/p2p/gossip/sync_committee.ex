defmodule LambdaEthereumConsensus.P2P.Gossip.SyncCommittee do
  @moduledoc """
  This module handles sync committee from specific gossip subnets.
  Used by validators to fulfill aggregation duties.

  TODO: This module borrows almost all of its logic from Attestation,
  this could be refactored to a common module if needed in the future.
  """
  alias LambdaEthereumConsensus.ForkChoice
  alias LambdaEthereumConsensus.Libp2pPort
  alias LambdaEthereumConsensus.P2P
  alias LambdaEthereumConsensus.P2P.Gossip.Handler
  alias LambdaEthereumConsensus.StateTransition.Misc
  alias Types.SyncSubnetInfo

  @behaviour Handler

  require Logger

  @spec join([non_neg_integer()]) :: :ok
  def join(subnet_ids) when is_list(subnet_ids) do
    for subnet_id <- subnet_ids do
      topic = topic(subnet_id)
      Libp2pPort.join_topic(topic)

      P2P.Metadata.set_syncnet(subnet_id)
    end

    P2P.Metadata.get_metadata()
    |> update_enr()
  end

  @impl true
  def handle_gossip_message(store, topic, msg_id, message) do
    handle_gossip_message(topic, msg_id, message)
    store
  end

  def handle_gossip_message(topic, msg_id, message) do
    subnet_id = extract_subnet_id(topic)

    with {:ok, uncompressed} <- :snappyer.decompress(message),
         {:ok, sync_committee_msg} <- Ssz.from_ssz(uncompressed, Types.SyncCommitteeMessage) do
      # TODO: validate before accepting
      Libp2pPort.validate_message(msg_id, :accept)

      SyncSubnetInfo.add_message!(subnet_id, sync_committee_msg)
    else
      {:error, _} -> Libp2pPort.validate_message(msg_id, :reject)
    end
  end

  @spec publish(Types.SyncCommitteeMessage.t(), [non_neg_integer()]) :: :ok
  def publish(%Types.SyncCommitteeMessage{} = sync_committee_msg, subnet_ids) do
    for subnet_id <- subnet_ids do
      topic = topic(subnet_id)

      {:ok, encoded} = SszEx.encode(sync_committee_msg, Types.SyncCommitteeMessage)
      {:ok, message} = :snappyer.compress(encoded)
      Libp2pPort.publish(topic, message)
    end

    :ok
  end

  @spec publish_contribution(Types.SignedContributionAndProof.t()) :: :ok
  def publish_contribution(%Types.SignedContributionAndProof{} = signed_contribution) do
    fork_context = ForkChoice.get_fork_digest() |> Base.encode16(case: :lower)
    topic = "/eth2/#{fork_context}/sync_committee_contribution_and_proof/ssz_snappy"
    {:ok, encoded} = SszEx.encode(signed_contribution, Types.SignedContributionAndProof)
    {:ok, message} = :snappyer.compress(encoded)
    Libp2pPort.publish(topic, message)
  end

  @spec collect([non_neg_integer()], Types.SyncCommitteeMessage.t()) :: :ok
  def collect(subnet_ids, message) do
    join(subnet_ids)

    for subnet_id <- subnet_ids do
      SyncSubnetInfo.new_subnet_with_message(subnet_id, message)
      Libp2pPort.async_subscribe_to_topic(topic(subnet_id), __MODULE__)
    end

    :ok
  end

  @spec stop_collecting(non_neg_integer()) ::
<<<<<<< HEAD
          {:ok, list(Types.Attestation.t())} | {:error, String.t()}
  def stop_collecting(subnet_id) do
    # TODO from Attestation: implement some way to unsubscribe without leaving the topic
    # TODO: This handle individual subnet_id while the other ones handle lists.
=======
          {:ok, list(Types.SyncCommitteeMessage.t())} | {:error, String.t()}
  def stop_collecting(subnet_id) do
    # TODO: (#1289) implement some way to unsubscribe without leaving the topic
>>>>>>> 2cf6ef52
    topic = topic(subnet_id)
    Libp2pPort.leave_topic(topic)
    Libp2pPort.join_topic(topic)
    SyncSubnetInfo.stop_collecting(subnet_id)
  end

  defp topic(subnet_id) do
    # TODO: this doesn't take into account fork digest changes
    fork_context = ForkChoice.get_fork_digest() |> Base.encode16(case: :lower)
    "/eth2/#{fork_context}/sync_committee_#{subnet_id}/ssz_snappy"
  end

  defp update_enr(%{attnets: attnets, syncnets: syncnets}) do
    enr_fork_id = compute_enr_fork_id()
    Libp2pPort.update_enr(enr_fork_id, attnets, syncnets)
  end

  defp compute_enr_fork_id() do
    current_version = ForkChoice.get_fork_version()

    fork_digest =
      Misc.compute_fork_digest(current_version, ChainSpec.get_genesis_validators_root())

    %Types.EnrForkId{
      fork_digest: fork_digest,
      next_fork_version: current_version,
      next_fork_epoch: Constants.far_future_epoch()
    }
  end

  @subnet_id_start byte_size("/eth2/00000000/sync_committee_")

  defp extract_subnet_id(<<_::binary-size(@subnet_id_start)>> <> id_with_trailer) do
    id_with_trailer |> String.trim_trailing("/ssz_snappy") |> String.to_integer()
  end
end<|MERGE_RESOLUTION|>--- conflicted
+++ resolved
@@ -85,16 +85,9 @@
   end
 
   @spec stop_collecting(non_neg_integer()) ::
-<<<<<<< HEAD
-          {:ok, list(Types.Attestation.t())} | {:error, String.t()}
-  def stop_collecting(subnet_id) do
-    # TODO from Attestation: implement some way to unsubscribe without leaving the topic
-    # TODO: This handle individual subnet_id while the other ones handle lists.
-=======
           {:ok, list(Types.SyncCommitteeMessage.t())} | {:error, String.t()}
   def stop_collecting(subnet_id) do
     # TODO: (#1289) implement some way to unsubscribe without leaving the topic
->>>>>>> 2cf6ef52
     topic = topic(subnet_id)
     Libp2pPort.leave_topic(topic)
     Libp2pPort.join_topic(topic)
