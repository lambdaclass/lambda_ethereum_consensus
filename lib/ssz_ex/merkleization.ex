--- conflicted
+++ resolved
@@ -128,20 +128,6 @@
     end
   end
 
-<<<<<<< HEAD
-  defp list_hash_tree_root_basic(list, schema, len) do
-    limit = chunk_count(schema)
-    pack(list, schema) |> hash_tree_root_list(limit, len)
-  end
-
-  defp list_hash_tree_root_complex(list, schema, type, len) do
-    limit = chunk_count(schema)
-
-    with {:ok, chunks} <- list_hash_tree_root(list, type),
-         result <- hash_tree_root_list(chunks, limit, len) do
-      result
-    end
-=======
   # TODO: make this work on any SSZ type and expose it in the API
   @spec compute_merkle_proof([Types.root()], non_neg_integer, non_neg_integer) :: [Types.root()]
   def compute_merkle_proof(leaves, index, height) do
@@ -164,7 +150,20 @@
       [node] -> Hash.hash_nodes(node, default_value)
     end)
     |> compute_merkle_proof(div(index, 2), height + 1, max_height, [proof_element | proof])
->>>>>>> c012ac2f
+  end
+
+  defp list_hash_tree_root_basic(list, schema, len) do
+    limit = chunk_count(schema)
+    pack(list, schema) |> hash_tree_root_list(limit, len)
+  end
+
+  defp list_hash_tree_root_complex(list, schema, type, len) do
+    limit = chunk_count(schema)
+
+    with {:ok, chunks} <- list_hash_tree_root(list, type),
+         result <- hash_tree_root_list(chunks, limit, len) do
+      result
+    end
   end
 
   defp hash_tree_root_vector(chunks) do
