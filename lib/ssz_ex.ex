defmodule LambdaEthereumConsensus.SszEx do
  @moduledoc """
    SSZ library in Elixir
  """

  #################
  ### Public API
  #################

  @spec hash(iodata()) :: binary()
  def hash(data), do: :crypto.hash(:sha256, data)

  def encode(value, {:int, size}), do: encode_int(value, size)
  def encode(value, :bool), do: encode_bool(value)

  def encode(list, {:list, basic_type, size}) do
    if variable_size?(basic_type),
      do: encode_variable_size_list(list, basic_type, size),
      else: encode_fixed_size_list(list, basic_type, size)
  end

  def encode(value, {:bytes, _}), do: {:ok, value}

  def encode(container, module) when is_map(container),
    do: encode_container(container, module.schema())

  def decode(binary, :bool), do: decode_bool(binary)
  def decode(binary, {:int, size}), do: decode_uint(binary, size)
  def decode(value, {:bytes, _}), do: {:ok, value}

  def decode(binary, {:list, basic_type, size}) do
    if variable_size?(basic_type),
      do: decode_variable_list(binary, basic_type, size),
      else: decode_list(binary, basic_type, size)
  end

  def decode(binary, module) when is_atom(module), do: decode_container(binary, module)

  @spec hash_tree_root!(boolean, atom) :: SszTypes.root()
  def hash_tree_root!(value, :bool), do: pack(value)

  @spec hash_tree_root!(non_neg_integer, {:int, non_neg_integer}) :: SszTypes.root()
  def hash_tree_root!(value, {:int, size}), do: pack(value, size)

  #################
  ### Private functions
  #################
  @bytes_per_length_offset 4
  @bits_per_byte 8
  @offset_bits 32

  defp encode_int(value, size) when is_integer(value), do: {:ok, <<value::size(size)-little>>}
  defp encode_bool(true), do: {:ok, "\x01"}
  defp encode_bool(false), do: {:ok, "\x00"}

  defp decode_uint(binary, size) do
    <<element::integer-size(size)-little, _rest::bitstring>> = binary
    {:ok, element}
  end

  defp decode_bool("\x01"), do: {:ok, true}
  defp decode_bool("\x00"), do: {:ok, false}

  defp encode_fixed_size_list(list, _basic_type, max_size) when length(list) > max_size,
    do: {:error, "invalid max_size of list"}

  defp encode_fixed_size_list(list, basic_type, _size) when is_list(list) do
    list
    |> Enum.map(&encode(&1, basic_type))
    |> flatten_results_by(&Enum.join/1)
  end

  defp encode_variable_size_list(list, _basic_type, max_size) when length(list) > max_size,
    do: {:error, "invalid max_size of list"}

  defp encode_variable_size_list(list, basic_type, _size) when is_list(list) do
    fixed_lengths = @bytes_per_length_offset * length(list)

    with {:ok, {encoded_variable_parts, variable_offsets_list, total_byte_size}} <-
           encode_variable_parts(list, basic_type),
         :ok <- check_length(fixed_lengths, total_byte_size),
         {variable_offsets, _} =
           Enum.reduce(variable_offsets_list, {[], 0}, fn element, {res, acc} ->
             sum = fixed_lengths + acc
             {[sum | res], element + acc}
           end),
         {:ok, encoded_variable_offsets} <-
           variable_offsets
           |> Enum.reverse()
           |> Enum.map(&encode(&1, {:int, 32}))
           |> flatten_results() do
      (encoded_variable_offsets ++ encoded_variable_parts)
      |> :binary.list_to_bin()
      |> then(&{:ok, &1})
    end
  end

  defp encode_variable_parts(list, basic_type) do
    with {:ok, {encoded_list, byte_size_list, total_byte_size}} <-
           Enum.reduce_while(list, {:ok, {[], [], 0}}, fn value,
                                                          {:ok, {res_encoded, res_size, acc}} ->
             case encode(value, basic_type) do
               {:ok, encoded} ->
                 size = byte_size(encoded)
                 {:cont, {:ok, {[encoded | res_encoded], [size | res_size], size + acc}}}

               error ->
                 {:halt, {:error, error}}
             end
           end) do
      {:ok, {Enum.reverse(encoded_list), Enum.reverse(byte_size_list), total_byte_size}}
    end
  end

  defp decode_list(binary, basic_type, size) do
    fixed_size = get_fixed_size(basic_type)

    with {:ok, decoded_list} = result <-
           binary
           |> decode_chunk(fixed_size, basic_type)
           |> flatten_results() do
      if length(decoded_list) > size do
        {:error, "invalid max_size of list"}
      else
        result
      end
    end
  end

  defp decode_variable_list(binary, _, _) when byte_size(binary) == 0 do
    {:ok, []}
  end

  defp decode_variable_list(
         <<first_offset::integer-32-little, _rest_bytes::bitstring>>,
         _basic_type,
         size
       )
       when div(first_offset, @bytes_per_length_offset) > size,
       do: {:error, "invalid length list"}

  defp decode_variable_list(binary, basic_type, _size) do
    <<first_offset::integer-32-little, rest_bytes::bitstring>> = binary
    num_elements = div(first_offset, @bytes_per_length_offset)

    if Integer.mod(first_offset, @bytes_per_length_offset) != 0 ||
         first_offset < @bytes_per_length_offset do
      {:error, "InvalidListFixedBytesLen"}
    else
      with {:ok, first_offset} <-
             sanitize_offset(first_offset, nil, byte_size(binary), first_offset) do
        decode_variable_list_elements(
          num_elements,
          rest_bytes,
          basic_type,
          first_offset,
          binary,
          first_offset,
          []
        )
        |> Enum.reverse()
        |> flatten_results()
      end
    end
  end

  defp decode_variable_list_elements(
         1 = _num_elements,
         _acc_rest_bytes,
         basic_type,
         offset,
         binary,
         _first_offset,
         results
       ) do
    part = :binary.part(binary, offset, byte_size(binary) - offset)
    [decode(part, basic_type) | results]
  end

  defp decode_variable_list_elements(
         num_elements,
         acc_rest_bytes,
         basic_type,
         offset,
         binary,
         first_offset,
         results
       ) do
    <<next_offset::integer-32-little, rest_bytes::bitstring>> = acc_rest_bytes

    with {:ok, next_offset} <-
           sanitize_offset(next_offset, offset, byte_size(binary), first_offset) do
      part = :binary.part(binary, offset, next_offset - offset)

      decode_variable_list_elements(
        num_elements - 1,
        rest_bytes,
        basic_type,
        next_offset,
        binary,
        first_offset,
        [decode(part, basic_type) | results]
      )
    end
  end

  defp encode_container(container, schemas) do
    {fixed_size_values, fixed_length, variable_values} = analyze_schemas(container, schemas)

    with {:ok, variable_parts} <- encode_schemas(variable_values),
         offsets = calculate_offsets(variable_parts, fixed_length),
         variable_length =
           Enum.reduce(variable_parts, 0, fn part, acc -> byte_size(part) + acc end),
         :ok <- check_length(fixed_length, variable_length),
         {:ok, fixed_parts} <-
           replace_offsets(fixed_size_values, offsets)
           |> encode_schemas do
      (fixed_parts ++ variable_parts)
      |> Enum.join()
      |> then(&{:ok, &1})
    end
  end

  defp analyze_schemas(container, schemas) do
    schemas
    |> Enum.reduce({[], 0, []}, fn {key, schema},
                                   {acc_fixed_size_values, acc_fixed_length, acc_variable_values} ->
      value = Map.fetch!(container, key)

      if variable_size?(schema) do
        {[:offset | acc_fixed_size_values], @bytes_per_length_offset + acc_fixed_length,
         [{value, schema} | acc_variable_values]}
      else
        {[{value, schema} | acc_fixed_size_values], acc_fixed_length + get_fixed_size(schema),
         acc_variable_values}
      end
    end)
  end

  defp encode_schemas(tuple_values) do
    Enum.map(tuple_values, fn {value, schema} -> encode(value, schema) end)
    |> flatten_results()
  end

  defp calculate_offsets(variable_parts, fixed_length) do
    {offsets, _} =
      Enum.reduce(variable_parts, {[], fixed_length}, fn element, {res, acc} ->
        {[{acc, {:int, 32}} | res], byte_size(element) + acc}
      end)

    offsets
  end

  defp replace_offsets(fixed_size_values, offsets) do
    {fixed_size_values, _} =
      Enum.reduce(fixed_size_values, {[], offsets}, &replace_offset/2)

    fixed_size_values
  end

  defp replace_offset(:offset, {acc_fixed_list, [offset | rest_offsets]}),
    do: {[offset | acc_fixed_list], rest_offsets}

  defp replace_offset(element, {acc_fixed_list, acc_offsets_list}),
    do: {[element | acc_fixed_list], acc_offsets_list}

  defp decode_container(binary, module) do
    schemas = module.schema()
    fixed_length = get_fixed_length(schemas)
    <<fixed_binary::binary-size(fixed_length), variable_binary::bitstring>> = binary

    with {:ok, fixed_parts, offsets} <- decode_fixed_section(fixed_binary, schemas, fixed_length),
         {:ok, variable_parts} <- decode_variable_section(variable_binary, offsets) do
      {:ok, struct!(module, fixed_parts ++ variable_parts)}
    end
  end

  defp decode_variable_section(binary, offsets) do
    offsets
    |> Enum.chunk_every(2, 1)
    |> Enum.reduce({binary, []}, fn
      [{offset, {key, schema}}, {next_offset, _}], {rest_bytes, acc_variable_parts} ->
        size = next_offset - offset
        <<chunk::binary-size(size), rest::bitstring>> = rest_bytes
        {rest, [{key, decode(chunk, schema)} | acc_variable_parts]}

      [{_offset, {key, schema}}], {rest_bytes, acc_variable_parts} ->
        {<<>>, [{key, decode(rest_bytes, schema)} | acc_variable_parts]}
    end)
    |> then(fn {<<>>, variable_parts} ->
      flatten_container_results(variable_parts)
    end)
  end

  defp decode_fixed_section(binary, schemas, fixed_length) do
    schemas
    |> Enum.reduce({binary, [], []}, fn {key, schema}, {binary, fixed_parts, offsets} ->
      if variable_size?(schema) do
        <<offset::integer-size(@offset_bits)-little, rest::bitstring>> = binary
        {rest, fixed_parts, [{offset - fixed_length, {key, schema}} | offsets]}
      else
        ssz_fixed_len = get_fixed_size(schema)
        <<chunk::binary-size(ssz_fixed_len), rest::bitstring>> = binary
        {rest, [{key, decode(chunk, schema)} | fixed_parts], offsets}
      end
    end)
    |> then(fn {_rest_bytes, fixed_parts, offsets} ->
      Tuple.append(flatten_container_results(fixed_parts), Enum.reverse(offsets))
    end)
  end

  defp get_fixed_length(schemas) do
    schemas
    |> Stream.map(fn {_key, schema} ->
      if variable_size?(schema) do
        @bytes_per_length_offset
      else
        get_fixed_size(schema)
      end
    end)
    |> Enum.sum()
  end

  # https://notes.ethereum.org/ruKvDXl6QOW3gnqVYb8ezA?view
  defp sanitize_offset(offset, previous_offset, num_bytes, num_fixed_bytes) do
    cond do
      offset < num_fixed_bytes ->
        {:error, "OffsetIntoFixedPortion"}

      previous_offset == nil && offset != num_fixed_bytes ->
        {:error, "OffsetSkipsVariableBytes"}

      offset > num_bytes ->
        {:error, "OffsetOutOfBounds"}

      previous_offset != nil && previous_offset > offset ->
        {:error, "OffsetsAreDecreasing"}

      true ->
        {:ok, offset}
    end
  end

  defp decode_chunk(binary, chunk_size, basic_type) do
    decode_chunk(binary, chunk_size, basic_type, [])
    |> Enum.reverse()
  end

  defp decode_chunk(<<>>, _chunk_size, _basic_type, results), do: results

  defp decode_chunk(binary, chunk_size, basic_type, results) do
    <<element::binary-size(chunk_size), rest::bitstring>> = binary
    decode_chunk(rest, chunk_size, basic_type, [decode(element, basic_type) | results])
  end

  defp flatten_results(results) do
    flatten_results_by(results, &Function.identity/1)
  end

  defp flatten_results_by(results, fun) do
    case Enum.group_by(results, fn {type, _} -> type end, fn {_, result} -> result end) do
      %{error: errors} -> {:error, errors}
      summary -> {:ok, fun.(Map.get(summary, :ok, []))}
    end
  end

  defp flatten_container_results(results) do
    case Enum.group_by(results, fn {_, {type, _}} -> type end, fn {key, {_, result}} ->
           {key, result}
         end) do
      %{error: errors} -> {:error, errors}
      summary -> {:ok, Map.get(summary, :ok, [])}
    end
  end

  defp check_length(fixed_lengths, total_byte_size) do
    if fixed_lengths + total_byte_size <
         2 ** (@bytes_per_length_offset * @bits_per_byte) do
      :ok
    else
      {:error, "invalid lengths"}
    end
  end

  defp get_fixed_size(:bool), do: 1
  defp get_fixed_size({:int, size}), do: div(size, @bits_per_byte)
  defp get_fixed_size({:bytes, size}), do: size

  defp get_fixed_size(module) when is_atom(module) do
    schemas = module.schema()

    schemas
    |> Enum.map(fn {_, schema} -> get_fixed_size(schema) end)
    |> Enum.sum()
  end

  defp variable_size?({:list, _, _}), do: true
  defp variable_size?(:bool), do: false
  defp variable_size?({:int, _}), do: false
  defp variable_size?({:bytes, _}), do: false

<<<<<<< HEAD
  defp pack(value, size) when is_integer(value) and value >= 0 do
    pad = 256 - size
    <<value::size(size)-little, 0::size(pad)>>
  end

  defp pack(value) when is_boolean(value) do
    case value do
      true -> <<1::256-little>>
      false -> <<0::256>>
    end
=======
  defp variable_size?(module) when is_atom(module) do
    module.schema()
    |> Enum.map(fn {_, schema} -> variable_size?(schema) end)
    |> Enum.any?()
>>>>>>> b71ed448
  end
end<|MERGE_RESOLUTION|>--- conflicted
+++ resolved
@@ -398,8 +398,13 @@
   defp variable_size?(:bool), do: false
   defp variable_size?({:int, _}), do: false
   defp variable_size?({:bytes, _}), do: false
-
-<<<<<<< HEAD
+  
+  defp variable_size?(module) when is_atom(module) do
+    module.schema()
+    |> Enum.map(fn {_, schema} -> variable_size?(schema) end)
+    |> Enum.any?()
+  end
+
   defp pack(value, size) when is_integer(value) and value >= 0 do
     pad = 256 - size
     <<value::size(size)-little, 0::size(pad)>>
@@ -410,11 +415,6 @@
       true -> <<1::256-little>>
       false -> <<0::256>>
     end
-=======
-  defp variable_size?(module) when is_atom(module) do
-    module.schema()
-    |> Enum.map(fn {_, schema} -> variable_size?(schema) end)
-    |> Enum.any?()
->>>>>>> b71ed448
-  end
+  end
+  
 end