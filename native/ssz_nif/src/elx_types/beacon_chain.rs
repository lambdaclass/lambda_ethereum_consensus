--- conflicted
+++ resolved
@@ -166,12 +166,6 @@
 
 gen_struct!(
     #[derive(NifStruct)]
-<<<<<<< HEAD
-    #[module = "SszTypes.SignedVoluntaryExit"]
-    pub(crate) struct SignedVoluntaryExit<'a> {
-        message: VoluntaryExit,
-        signature: BLSSignature<'a>,
-=======
     #[module = "SszTypes.BeaconBlockHeader"]
     pub(crate) struct BeaconBlockHeader<'a> {
         slot: Slot,
@@ -179,6 +173,14 @@
         parent_root: Root<'a>,
         state_root: Root<'a>,
         body_root: Root<'a>,
->>>>>>> d987ae19
+    }
+);
+
+gen_struct!(
+    #[derive(NifStruct)]
+    #[module = "SszTypes.SignedVoluntaryExit"]
+    pub(crate) struct SignedVoluntaryExit<'a> {
+        message: VoluntaryExit,
+        signature: BLSSignature<'a>,
     }
 );