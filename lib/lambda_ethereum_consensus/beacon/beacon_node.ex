defmodule LambdaEthereumConsensus.Beacon.BeaconNode do
  @moduledoc false

  use Supervisor
  require Logger

  alias LambdaEthereumConsensus.ForkChoice.Helpers
  alias LambdaEthereumConsensus.ForkChoice
  alias LambdaEthereumConsensus.StateTransition.Cache
  alias LambdaEthereumConsensus.Store.Blocks

  def start_link(opts) do
    Supervisor.start_link(__MODULE__, opts, name: __MODULE__)
  end

  @impl true
  def init(_) do
    {store, genesis_validators_root} =
      Application.get_env(:lambda_ethereum_consensus, ForkChoice)
      |> Keyword.fetch!(:genesis_state)
      |> Genesis.get_state!()

<<<<<<< HEAD
=======
  defp init_children(%Store{} = store, genesis_validators_root, deposit_tree_snapshot \\ nil) do
>>>>>>> af150cfc
    Cache.initialize_cache()

    config = Application.fetch_env!(:lambda_ethereum_consensus, :discovery)
    port = Keyword.fetch!(config, :port)
    bootnodes = Keyword.fetch!(config, :bootnodes)

    libp2p_args = [
      listen_addr: [],
      enable_discovery: true,
      discovery_addr: "0.0.0.0:#{port}",
      bootnodes: bootnodes
    ]

    time = :os.system_time(:second)

    {:ok, head_root} = Helpers.get_head(store)
    %{slot: head_slot} = Blocks.get_block!(head_root)

    fork_choice_data = %{
      head_root: head_root,
      head_slot: head_slot,
      justified: store.justified_checkpoint,
      finalized: store.finalized_checkpoint
    }

    validator_children =
      get_validator_children(deposit_tree_snapshot, head_slot, head_root, store.genesis_time)

    children =
      [
        {LambdaEthereumConsensus.Beacon.BeaconChain,
         {store.genesis_time, genesis_validators_root, fork_choice_data, time}},
        {LambdaEthereumConsensus.ForkChoice, {store, head_slot, time}},
        {LambdaEthereumConsensus.Libp2pPort, libp2p_args},
        LambdaEthereumConsensus.P2P.Peerbook,
        LambdaEthereumConsensus.P2P.IncomingRequests,
        LambdaEthereumConsensus.Beacon.PendingBlocks,
        LambdaEthereumConsensus.Beacon.SyncBlocks,
        LambdaEthereumConsensus.P2P.GossipSub,
        LambdaEthereumConsensus.P2P.Gossip.Attestation
      ] ++ validator_children

    Supervisor.init(children, strategy: :one_for_all)
  end
<<<<<<< HEAD
=======

  defp restore_state_from_db do
    # Try to fetch the old store from the database
    case StoreDb.fetch_store() do
      {:ok, %Store{finalized_checkpoint: %{epoch: finalized_epoch}} = store} ->
        res = {store, ChainSpec.get_genesis_validators_root()}

        if get_current_epoch(store) - finalized_epoch > @max_epochs_before_stale do
          Logger.info("[Sync] Found old state in DB.")
          {:old_state, res}
        else
          Logger.info("[Sync] Found recent state in DB.")
          {:ok, res}
        end

      :not_found ->
        nil
    end
  end

  defp fetch_state_from_url(url) do
    Logger.info("[Checkpoint sync] Initiating checkpoint sync")

    genesis_validators_root = ChainSpec.get_genesis_validators_root()

    case CheckpointSync.get_finalized_block_and_state(url, genesis_validators_root) do
      {:ok, {anchor_state, anchor_block}} ->
        Logger.info(
          "[Checkpoint sync] Received beacon state and block",
          slot: anchor_state.slot
        )

        # We already checked block and state match
        {:ok, store} = Store.get_forkchoice_store(anchor_state, anchor_block)

        # TODO: integrate into CheckpointSync, and validate snapshot
        snapshot = fetch_deposit_snapshot(url)

        # Save store in DB
        StoreDb.persist_store(store)

        init_children(store, genesis_validators_root, snapshot)

      _ ->
        Logger.error("[Checkpoint sync] Failed to fetch the latest finalized state and block")

        System.halt(1)
    end
  end

  defp get_current_epoch(store) do
    (:os.system_time(:second) - store.genesis_time)
    |> div(ChainSpec.get("SECONDS_PER_SLOT"))
    |> Misc.compute_epoch_at_slot()
  end

  defp fetch_deposit_snapshot(url) do
    case CheckpointSync.get_deposit_snapshot(url) do
      {:ok, snapshot} ->
        snapshot

      _ ->
        Logger.error("[Checkpoint sync] Failed to fetch the deposit snapshot")
        System.halt(1)
    end
  end

  defp get_validator_children(nil, _, _, _) do
    Logger.warning("[Checkpoint sync] To enable validator features, checkpoint-sync is required.")

    []
  end

  defp get_validator_children(deposit_tree_snapshot, head_slot, head_root, genesis_time) do
    # TODO: move checkpoint sync outside and move this to application.ex
    [
      {LambdaEthereumConsensus.Validator, {head_slot, head_root}},
      {LambdaEthereumConsensus.Execution.ExecutionChain, {genesis_time, deposit_tree_snapshot}}
    ]
  end
>>>>>>> af150cfc
end<|MERGE_RESOLUTION|>--- conflicted
+++ resolved
@@ -4,8 +4,9 @@
   use Supervisor
   require Logger
 
+  alias LambdaEthereumConsensus.Beacon.StoreSetup
+  alias LambdaEthereumConsensus.ForkChoice
   alias LambdaEthereumConsensus.ForkChoice.Helpers
-  alias LambdaEthereumConsensus.ForkChoice
   alias LambdaEthereumConsensus.StateTransition.Cache
   alias LambdaEthereumConsensus.Store.Blocks
 
@@ -15,15 +16,13 @@
 
   @impl true
   def init(_) do
-    {store, genesis_validators_root} =
+    setup_strategy =
       Application.get_env(:lambda_ethereum_consensus, ForkChoice)
       |> Keyword.fetch!(:genesis_state)
-      |> Genesis.get_state!()
 
-<<<<<<< HEAD
-=======
-  defp init_children(%Store{} = store, genesis_validators_root, deposit_tree_snapshot \\ nil) do
->>>>>>> af150cfc
+    {store, genesis_validators_root} = StoreSetup.setup!(setup_strategy)
+    deposit_tree_snapshot = StoreSetup.get_deposit_snapshot!(setup_strategy)
+
     Cache.initialize_cache()
 
     config = Application.fetch_env!(:lambda_ethereum_consensus, :discovery)
@@ -68,74 +67,6 @@
 
     Supervisor.init(children, strategy: :one_for_all)
   end
-<<<<<<< HEAD
-=======
-
-  defp restore_state_from_db do
-    # Try to fetch the old store from the database
-    case StoreDb.fetch_store() do
-      {:ok, %Store{finalized_checkpoint: %{epoch: finalized_epoch}} = store} ->
-        res = {store, ChainSpec.get_genesis_validators_root()}
-
-        if get_current_epoch(store) - finalized_epoch > @max_epochs_before_stale do
-          Logger.info("[Sync] Found old state in DB.")
-          {:old_state, res}
-        else
-          Logger.info("[Sync] Found recent state in DB.")
-          {:ok, res}
-        end
-
-      :not_found ->
-        nil
-    end
-  end
-
-  defp fetch_state_from_url(url) do
-    Logger.info("[Checkpoint sync] Initiating checkpoint sync")
-
-    genesis_validators_root = ChainSpec.get_genesis_validators_root()
-
-    case CheckpointSync.get_finalized_block_and_state(url, genesis_validators_root) do
-      {:ok, {anchor_state, anchor_block}} ->
-        Logger.info(
-          "[Checkpoint sync] Received beacon state and block",
-          slot: anchor_state.slot
-        )
-
-        # We already checked block and state match
-        {:ok, store} = Store.get_forkchoice_store(anchor_state, anchor_block)
-
-        # TODO: integrate into CheckpointSync, and validate snapshot
-        snapshot = fetch_deposit_snapshot(url)
-
-        # Save store in DB
-        StoreDb.persist_store(store)
-
-        init_children(store, genesis_validators_root, snapshot)
-
-      _ ->
-        Logger.error("[Checkpoint sync] Failed to fetch the latest finalized state and block")
-
-        System.halt(1)
-    end
-  end
-
-  defp get_current_epoch(store) do
-    (:os.system_time(:second) - store.genesis_time)
-    |> div(ChainSpec.get("SECONDS_PER_SLOT"))
-    |> Misc.compute_epoch_at_slot()
-  end
-
-  defp fetch_deposit_snapshot(url) do
-    case CheckpointSync.get_deposit_snapshot(url) do
-      {:ok, snapshot} ->
-        snapshot
-
-      _ ->
-        Logger.error("[Checkpoint sync] Failed to fetch the deposit snapshot")
-        System.halt(1)
-    end
-  end
 
   defp get_validator_children(nil, _, _, _) do
     Logger.warning("[Checkpoint sync] To enable validator features, checkpoint-sync is required.")
@@ -150,5 +81,4 @@
       {LambdaEthereumConsensus.Execution.ExecutionChain, {genesis_time, deposit_tree_snapshot}}
     ]
   end
->>>>>>> af150cfc
 end