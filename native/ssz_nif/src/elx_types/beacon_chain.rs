use super::*;
use crate::utils::gen_struct;
use rustler::{Binary, NifStruct};

gen_struct!(
    #[derive(NifStruct)]
    #[module = "SszTypes.Fork"]
    pub(crate) struct Fork<'a> {
        previous_version: Version<'a>,
        current_version: Version<'a>,
        epoch: Epoch,
    }
);

gen_struct!(
    #[derive(NifStruct)]
    #[module = "SszTypes.ForkData"]
    pub(crate) struct ForkData<'a> {
        current_version: Version<'a>,
        genesis_validators_root: Root<'a>,
    }
);

gen_struct!(
    #[derive(NifStruct)]
    #[module = "SszTypes.Checkpoint"]
    pub(crate) struct Checkpoint<'a> {
        epoch: Epoch,
        root: Root<'a>,
    }
);

gen_struct!(
    #[derive(NifStruct)]
    #[module = "SszTypes.Validator"]
    pub(crate) struct Validator<'a> {
        pubkey: BLSPubkey<'a>,
        withdrawal_credentials: Bytes32<'a>,
        effective_balance: Gwei,
        slashed: bool,
        activation_eligibility_epoch: Epoch,
        activation_epoch: Epoch,
        exit_epoch: Epoch,
        withdrawable_epoch: Epoch,
    }
);

gen_struct!(
    #[derive(NifStruct)]
    #[module = "SszTypes.AttestationData"]
    pub(crate) struct AttestationData<'a> {
        slot: Slot,
        index: CommitteeIndex,
        beacon_block_root: Root<'a>,
        source: Checkpoint<'a>,
        target: Checkpoint<'a>,
    }
);

gen_struct!(
    #[derive(NifStruct)]
    #[module = "SszTypes.IndexedAttestation"]
    pub(crate) struct IndexedAttestation<'a> {
        attesting_indices: Vec<ValidatorIndex>, // Max size: MAX_VALIDATORS_PER_COMMITTEE
        data: AttestationData<'a>,
        signature: BLSSignature<'a>,
    }
);

gen_struct!(
    #[derive(NifStruct)]
    #[module = "SszTypes.PendingAttestation"]
    pub(crate) struct PendingAttestation<'a> {
        aggregation_bits: Binary<'a>, // Max size: MAX_VALIDATORS_PER_COMMITTEE
        data: AttestationData<'a>,
        inclusion_delay: Slot,
        proposer_index: ValidatorIndex,
    }
);

gen_struct!(
    #[derive(NifStruct)]
    #[module = "SszTypes.Eth1Data"]
    pub(crate) struct Eth1Data<'a> {
        deposit_root: Root<'a>,
        deposit_count: u64,
        block_hash: Hash32<'a>,
    }
);

gen_struct!(
    #[derive(NifStruct)]
    #[module = "SszTypes.HistoricalBatch"]
    pub(crate) struct HistoricalBatch<'a> {
        block_roots: Vec<Root<'a>>,
        state_roots: Vec<Root<'a>>,
    }
);

gen_struct!(
    #[derive(NifStruct)]
    #[module = "SszTypes.HistoricalBatchMinimal"]
    pub(crate) struct HistoricalBatchMinimal<'a> {
        block_roots: Vec<Root<'a>>,
        state_roots: Vec<Root<'a>>,
    }
);

gen_struct!(
    #[derive(NifStruct)]
    #[module = "SszTypes.DepositMessage"]
    pub(crate) struct DepositMessage<'a> {
        pubkey: BLSPubkey<'a>,
        withdrawal_credentials: Bytes32<'a>,
        amount: Gwei,
    }
);

gen_struct!(
    #[derive(NifStruct)]
    #[module = "SszTypes.DepositData"]
    pub(crate) struct DepositData<'a> {
        pubkey: BLSPubkey<'a>,
        withdrawal_credentials: Bytes32<'a>,
        amount: Gwei,
        signature: BLSSignature<'a>,
    }
);

gen_struct!(
    #[derive(NifStruct)]
    #[module = "SszTypes.HistoricalSummary"]
    pub(crate) struct HistoricalSummary<'a> {
        pub(crate) block_summary_root: Root<'a>,
        pub(crate) state_summary_root: Root<'a>,
    }
);

gen_struct!(
    #[derive(NifStruct)]
    #[module = "SszTypes.Deposit"]
    pub(crate) struct Deposit<'a> {
        proof: Vec<Bytes32<'a>>,
        data: DepositData<'a>,
    }
);

gen_struct!(
    #[derive(NifStruct)]
    #[module = "SszTypes.VoluntaryExit"]
    pub(crate) struct VoluntaryExit {
        epoch: Epoch,
        validator_index: ValidatorIndex,
    }
);

gen_struct!(
    #[derive(NifStruct)]
    #[module = "SszTypes.Attestation"]
    pub(crate) struct Attestation<'a> {
        aggregation_bits: Binary<'a>,
        data: AttestationData<'a>,
        signature: BLSSignature<'a>,
    }
);

gen_struct!(
    #[derive(NifStruct)]
    #[module = "SszTypes.BeaconBlockHeader"]
    pub(crate) struct BeaconBlockHeader<'a> {
        slot: Slot,
        proposer_index: ValidatorIndex,
        parent_root: Root<'a>,
        state_root: Root<'a>,
        body_root: Root<'a>,
    }
);

gen_struct!(
    #[derive(NifStruct)]
<<<<<<< HEAD
    #[module = "SszTypes.SignedBeaconBlockHeader"]
    pub(crate) struct SignedBeaconBlockHeader<'a> {
        message: BeaconBlockHeader<'a>,
=======
    #[module = "SszTypes.SignedVoluntaryExit"]
    pub(crate) struct SignedVoluntaryExit<'a> {
        message: VoluntaryExit,
>>>>>>> 53d66ba0
        signature: BLSSignature<'a>,
    }
);<|MERGE_RESOLUTION|>--- conflicted
+++ resolved
@@ -178,15 +178,18 @@
 
 gen_struct!(
     #[derive(NifStruct)]
-<<<<<<< HEAD
+    #[module = "SszTypes.SignedVoluntaryExit"]
+    pub(crate) struct SignedVoluntaryExit<'a> {
+        message: VoluntaryExit,
+        signature: BLSSignature<'a>,
+    }
+);
+
+gen_struct!(
+    #[derive(NifStruct)]
     #[module = "SszTypes.SignedBeaconBlockHeader"]
     pub(crate) struct SignedBeaconBlockHeader<'a> {
         message: BeaconBlockHeader<'a>,
-=======
-    #[module = "SszTypes.SignedVoluntaryExit"]
-    pub(crate) struct SignedVoluntaryExit<'a> {
-        message: VoluntaryExit,
->>>>>>> 53d66ba0
         signature: BLSSignature<'a>,
     }
 );