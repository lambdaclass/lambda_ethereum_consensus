# Lambda Ethereum Consensus Client

[![Telegram chat](https://img.shields.io/endpoint?url=https%3A%2F%2Ftg.sumanjay.workers.dev%2Flambdaconsensus%2F&logo=telegram&label=chat&color=neon)](https://t.me/lambdaconsensus)

<<<<<<< HEAD
=======
## Prerequisites

### Direct Installation

You can install the necessary components directly from official sources:

- [Elixir](https://elixir-lang.org/install.html)
- [Erlang](https://www.erlang.org/downloads)
- [Go](https://go.dev/doc/install)
- [Rust](https://www.rust-lang.org/tools/install)
- [Protoc](https://grpc.io/docs/protoc-installation/)

### Alternative (Recommended) Installation

For precise control over versions, it's recommended to use the **asdf** tool version manager and follow the versions specified in `.tool-versions` in this repository.

- [asdf tool version manager](https://asdf-vm.com/guide/getting-started.html)

After installing **asdf**, add the required plugins for managing the tools:

```shell
asdf plugin add elixir
asdf plugin add erlang
asdf plugin add golang
asdf plugin add rust
asdf plugin add protoc
```

Finally, install the specific versions of these tools as specified in `.tool-versions`:

```shell
asdf install
```

### Alternative (easier) Installation using Nix 
To create a sandbox environment with all the required tool chains, use Nix. Steps to get Nix working are as follows:

1. Install Nix from the official website: https://nixos.org/download.
2. To allow experimental features (nix develop and nix-command) you might need to do the following:

```shell
mkdir ~/.config/nix
echo "experimental-features = nix-command flakes " > ~/.config/nix/nix.conf
```

Alternatively, for a smoother experience you can use the following script from [Determinate Systems](https://zero-to-nix.com/start/install) that takes care of setting up everything for you:

```shell 
curl --proto '=https' --tlsv1.2 -sSf -L https://install.determinate.systems/nix | sh -s -- install
```

- Check if Nix has been successfully installed: `nix --version`.
- To launch the environment: `nix develop`.

## Installing and running

There are Makefile targets for these tasks.

```shell
make deps # Installs dependencies
make iex  # Runs a terminal with the application started
```

The iex terminal can be closed by pressing ctrl+c two times.

> [!WARNING]
> The node isn't capable of syncing from genesis yet, and so requires using checkpoint-sync to start (see [Checkpoint Sync](#checkpoint-sync)).
> In case checkpoint-sync is needed, `make iex` will end immediately with an error.

### Checkpoint Sync

You can also sync from a checkpoint given by a trusted third-party.
For that, get the URL that serves the checkpoint, and pass it to the node with the "--checkpoint-sync" flag:

```shell
iex -S mix run -- --checkpoint-sync <your_url_here>
```

Some public endpoints can be found in [eth-clients.github.io/checkpoint-sync-endpoints](https://eth-clients.github.io/checkpoint-sync-endpoints/).

> [!IMPORTANT]
> The data retrieved from the URL is stored in the DB once the node is initiated (i.e. the iex prompt shows).
> Once this happens, following runs of `make iex` will start the node using that data.

### Tests, linting and formatting

Our CI runs tests, linters, and also checks formatting and typing.
To run these checks locally:

```shell
make test      # Runs tests
make spec-test # Runs all spec-tests
make lint      # Runs linter and format-checker
mix dialyzer   # Runs type-checker
```

Source code can be formatted using `make fmt`.
This formats not only the Elixir code, but also the code under [`native/`](./native/).

## Consensus spec tests

You can run all of them with:

```shell
make spec-test
```

Or only run those of a specific config with:

```shell
make spec-test-config-`config`

# Some examples
make spec-test-config-mainnet
make spec-test-config-minimal
make spec-test-config-general
```

Or by a single runner in all configs, with:

```shell
make spec-test-runner-`runner`

# Some examples
make spec-test-config-ssz_static
make spec-test-config-bls
make spec-test-config-operations
```

The complete list of test runners can be found [here](https://github.com/ethereum/consensus-specs/tree/dev/tests/formats).

If you want to specify both a config and a runner:

```shell
make spec-test-mainnet-operations
make spec-test-minimal-epoch_processing
make spec-test-general-bls
```

More advanced filtering (e.g. by fork or handler) will be re-added again, but if you want to only run a specific test, you can always do that manually with:

```shell
mix test --no-start test/generated/<config>/<fork>/<runner>.exs:<line_of_your_testcase>
```
You can put a "*" in any directory (e.g. config) you don't want to filter by, although that won't work if adding the line of the testcase.

> [!NOTE]
> We specify the `--no-start` flag to stop *ExUnit* from starting the application, to reduce resource consumption.

>>>>>>> 75fce6fd
## Why Elixir?

Elixir is a functional programming language that runs atop the Erlang Virtual Machine (BEAM). It offers enhanced readability, syntactic sugar, and reduced boilerplate, enabling developers to achieve more with fewer lines of code compared to Erlang. Like Erlang, Elixir compiles to bytecode that is interpreted by the VM. As a result, it inherits several notable properties, including:

- Fault tolerance for increased reliability
- High availability
- Simplified construction of complex distributed systems
- Predictable latency

[Erlang](https://www.erlang.org/) and its VM were originally developed in 1986 for telecommunication systems that demanded unparalleled uptime and reliability. We recognize that these attributes could be immensely beneficial for an Ethereum client, particularly in the realm of consensus. This is why our current focus is on building a consensus layer (CL) rather than an execution layer (EL). Elixir may not be tailored for sheer performance, but it excels in delivering predictable latency and creating systems designed for continuous operation—qualities essential for the CL.

Our aim is to infuse these strengths into the Ethereum consensus client ecosystem with our offering.

We also have for objective to bootstart an Ethereum Elixir community, and to make Elixir a first-class citizen in the Ethereum ecosystem.

## Contributor Package

Dream of becoming an Ethereum core developer? Eager to shape the protocol that will underpin tomorrow's world? Want to collaborate with a passionate team, learn, grow, and be a pivotal part of the Ethereum Elixir community?

**Then you're in the right place! 🚀**

### Getting Started:

#### 1. **Installation**:

- **Prerequisites**: Before diving in, ensure you have the necessary tools installed. Check out the [Prerequisites](#prerequisites) section for guidance.

- **Clone the Repository**:

  ```shell
  git clone [REPO_URL]
  cd lambda_ethereum_consensus
  ```

- **Setup**: Once you've cloned the repository, follow the steps in the [Installing and running](#installing-and-running) section to set up your environment.

#### 2. **Prerequisite Knowledge**:

To contribute effectively, you'll need a foundational understanding of both the Ethereum protocol and the Elixir language, including the Erlang VM (BEAM). If you're new to these areas, we've curated a list of resources to get you started:

**Learning Elixir**:

- **Videos**:
  - [Intro to Elixir](https://youtube.com/playlist?list=PLJbE2Yu2zumA-p21bEQB6nsYABAO-HtF2)
  - [Hitchhiker's tour of the BEAM](https://www.youtube.com/watch?v=_Pwlvy3zz9M)
- **Blogs**:
  - [Zen of Erlang](https://ferd.ca/the-zen-of-erlang.html)
  - [Where Erlang Blooms](https://ferd.ca/rtb-where-erlang-blooms.html)
  - [What can I only do in Erlang](https://erlang.org/pipermail/erlang-questions/2014-November/081570.html)
  - [Stacking theory for systems design](https://medium.com/@jlouis666/stacking-theory-for-systems-design-2450e6300689)
  - [On Erlang States and Crashes](http://jlouisramblings.blogspot.com/2010/11/on-erlang-state-and-crashes.html)
  - [How Erlang does scheduling](http://jlouisramblings.blogspot.com/2013/01/how-erlang-does-scheduling.html)
- **Books**:
  - [Elixir in Action](https://www.manning.com/books/elixir-in-action-third-edition)
  - [Learn You Some Erlang](https://learnyousomeerlang.com/)

With this foundation you should have a basic understanding of the Elixir language and the Erlang VM. You can then start (or in parallel) learning about the Ethereum protocol.

**Learning Ethereum**:

- **Videos**:
  - [Basic technical details of Ethereum](https://youtu.be/gjwr-7PgpN8)
  - [Ethereum in 30 minutes](https://youtu.be/UihMqcj-cqc)
  - [Foundations of Blockchains](https://www.youtube.com/playlist?list=PLEGCF-WLh2RLOHv_xUGLqRts_9JxrckiA)
  - [Ethereum Foundation youtube channel](https://www.youtube.com/@EthereumFoundation)
  - [Ethereum youtube channel](https://www.youtube.com/@EthereumProtocol)
- **Posts**
  - [What happens when you send 1 DAI](https://www.notonlyowner.com/learn/what-happens-when-you-send-one-dai)
- **Books**:
  - [Inevitable Ethereum](https://inevitableeth.com/site/content)
- **Blogs**:
  - [Vitalik Buterin's blog](https://vitalik.ca/)
  - [Ethereum Foundation blog](https://blog.ethereum.org/)
  - [Ethereum Magicians forum](https://ethereum-magicians.org/)
  - [Ethresear.ch forum](https://ethresear.ch/)
  - [EIP's](https://eips.ethereum.org/)
  - [ACD & Related meetings](https://github.com/ethereum/pm)
- **Papers**:
  - [Ethereum Whitepaper](https://ethereum.org/en/whitepaper/)
  - [Ethereum Yellowpaper](https://ethereum.github.io/yellowpaper/paper.pdf)
    - [Yellow paper discussion](https://www.youtube.com/watch?v=e84V1MxRlYs)
    - [Yellow paper walkthrough](https://www.lucassaldanha.com/ethereum-yellow-paper-walkthrough-1/)
  - [Ethereum Beige Paper](https://github.com/chronaeon/beigepaper/blob/master/beigepaper.pdf)
  - [Ethereum Mauve Paper](https://cdn.hackaday.io/files/10879465447136/Mauve%20Paper%20Vitalik.pdf)

**Learning Ethereum Consensus**:

- **Books**:
  - [Eth2Book by Ben Edgington](https://eth2book.info). This book is indispensable for understanding the Ethereum consensus protocol. If you can read only one thing, read this.
- **Specifications**:
  - [Consensus specs](https://github.com/ethereum/consensus-specs)
  - [Vitalik Buterin's annotated specs](https://github.com/ethereum/annotated-spec)
  - [Eth2Book annotated specs](https://eth2book.info/capella/part3/)

While some of the resources listed might appear outdated, it's important to understand that the Ethereum protocol is continuously evolving. As such, there isn't a definitive, unchanging source of information. However, these resources, even if older, provide foundational knowledge that remains pertinent to understanding the protocol's core concepts.

Truly mastering the Ethereum protocol is a complex endeavor. The list provided here is just a starting point, and delving deeper will necessitate exploring a broader range of readings and resources. As you immerse yourself in the project, continuous learning and adaptation will be key.

If you come across any resource that you find invaluable and believe should be added to this list, please don't hesitate to suggest its inclusion.

#### 3. **Dive In**:

With your newfound knowledge, explore the various areas of our project. Whether you're interested in the core consensus layer, networking, CLI, documentation, testing, or tooling, there's a place for you.

Start by browsing our [issues](https://github.com/lambdaclass/lambda_ethereum_consensus/issues), especially those tagged as `good first issue`. These are beginner-friendly and a great way to familiarize yourself with our codebase.

### Contributing:

Found an issue you're passionate about? Comment with `"I'd like to tackle this!"` to claim it. Once assigned, you can begin your work. After completing your contribution, submit a pull request for review. Our team and other contributors will be able to provide feedback, and once approved, your contribution will be merged.

Please adhere to the [Conventional Commits](https://www.conventionalcommits.org/en/v1.0.0/) specification when crafting commit messages.

### Code of Conduct:

We believe in fostering an inclusive, welcoming, and respectful community. All contributors are expected to adhere to our [Code of Conduct](https://github.com/lambdaclass/lambda_ethereum_consensus#code-of-conduct). Please familiarize yourself with its contents before participating.

### Communication:

**Open communication** is key to the success of any project. We encourage all contributors to join our [Telegram chat](https://t.me/lambdaconsensus) for real-time discussions, updates, and collaboration.

**For more structured discussions or proposals**, consider opening an issue or a discussion on the GitHub repository.

### Recognition:

We value every contribution, no matter how small. All contributors will be recognized in our project's documentation. Additionally, consistent and significant contributors may be offered more formal roles within the project over time.

### Support:

If you encounter any issues or have questions, don't hesitate to reach out. Our team and the community are here to help. You can ask questions in our Telegram chat or open an issue on GitHub for technical challenges.

### Conclusion:

Lambda Ethereum Consensus is more than just a project; it's a community-driven initiative to bring the power and reliability of Elixir to the Ethereum ecosystem. With your help, we can make this vision a reality. Dive in, contribute, learn, and let's shape the future of Ethereum together!
adsf
---

**Thank you for being a part of our journey. Let's build an amazing future for Ethereum together! 🚀🌍**

<<<<<<< HEAD
## Prerequisites

### Direct Installation

You can install the necessary components directly from official sources:

- [Elixir](https://elixir-lang.org/install.html)
- [Erlang](https://www.erlang.org/downloads)
- [Go](https://go.dev/doc/install)
- [Rust](https://www.rust-lang.org/tools/install)
- [Protoc](https://grpc.io/docs/protoc-installation/)

### Alternative (Recommended) Installation

For precise control over versions, it's recommended to use the **asdf** tool version manager and follow the versions specified in `.tool-versions` in this repository.

- [asdf tool version manager](https://asdf-vm.com/guide/getting-started.html)

After installing **asdf**, add the required plugins for managing the tools:

```shell
asdf plugin add elixir
asdf plugin add erlang
asdf plugin add golang
asdf plugin add rust
```

Finally, install the specific versions of these tools as specified in `.tool-versions`:

```shell
asdf install
```

## Installing and running

There are Makefile targets for these tasks.

```shell
make deps # Installs dependencies
make iex  # Runs a terminal with the application started
make test # Runs tests
```

The iex terminal can be closed by pressing ctrl+c two times.

## Consensus spec tests

These can be run with:

```shell
make spec-test
```

For more fine-grained filtering of tests, you can use mix test tag filters:

```bash
mix test --no-start --only <tag_name>[:<tag_value>]
```

> [!NOTE]
> We specify the `--no-start` flag to stop *ExUnit* from starting the application, to reduce resource consumption.

Some useful tag filters:

- `spectest`: only run spec-tests, same as `make spec-test`
- `config:general`: only run spec-tests with "general" config
- `fork:capella`: only run spec-tests of the "capella" fork
- `runner:ssz_generic`: only run spec-tests of the "ssz_generic" runner
- `handler:Checkpoint`: only run spec-tests using the "Checkpoint" handler
- `test:<name>`: run one specific test named `<name>`, for example `test:"test c:minimal f:capella r:ssz_static h:Checkpoint s:ssz_lenghty -> case_0"`
=======
## Metrics

When running the node, metrics are available at [`http://localhost:9568/metrics`](http://localhost:9568/metrics) in Prometheus format.

### Grafana

A docker-compose is available at [`metrics/`](./metrics) with a Grafana-Prometheus setup preloaded with dashboards that disponibilize the data.
To run it, install [Docker Compose](https://docs.docker.com/compose/) and execute:

```shell
cd metrics
docker-compose up
```

After that, open [`http://localhost:3000/`](http://localhost:3000/) in a browser.
The default username and password are both `admin`.
>>>>>>> 75fce6fd

## Profiling

### QCachegrind

To install [QCachegrind](https://github.com/KDE/kcachegrind) via [Homebrew](https://formulae.brew.sh/formula/qcachegrind), run:

```sh
brew install qcachegrind
```

To build a qcachegrind profile, run, inside iex:

```elixir
LambdaEthereumConsensus.Profile.build()
```

Options and details are in the `Profile` package. After the profile trace is generated, you open it in qcachegrind with:

```shell
qcachegrind callgrind.out.<trace_name>
```

If you want to group the traces by function instead of process, you can use the following before viewing it in qcachegrind:

```shell
grep -v "^ob=" callgrind.out.trace_name > callgrind.out.merged.trace_name
```

### etop

Another useful tool to quickly diagnose processes taking too much CPU is `:etop`, similar to UNIX `top` command. This is installed by default in erlang, and included in the `:observer` extra application in `mix.exs`. You can run it with:

```elixir
:etop.start()
```

In particular, the `reds` metric symbolizes `reductions`, which can roughly be interpreted as the number of calls a function got. This can be used to identify infinite loops or busy waits.

## Code of Conduct

### Our Pledge

We, as members, contributors, and leaders of open source communities and projects pledge to make participation in our community a harassment-free experience for everyone, regardless of age, body size, visible or invisible disability, ethnicity, sex characteristics, gender identity and expression, level of experience, education, socio-economic status, nationality, personal appearance, race, religion, or sexual identity and orientation.

We pledge to act and interact in ways that contribute to an open, welcoming, diverse, inclusive, and healthy community and project.

### Our Standards

Examples of behavior that contributes to a positive environment for our community include:

- Demonstrating empathy and kindness toward other people.
- Being respectful of differing opinions, viewpoints, and experiences.
- Giving and gracefully accepting constructive feedback.
- Accepting responsibility and apologizing to those affected by our mistakes, and learning from the experience.
- Focusing on what is best not just for us as individuals, but for the overall community and project.

Examples of unacceptable behavior include:

- The use of sexualized language or imagery, and sexual attention or advances of any kind.
- Trolling, insulting or derogatory comments, and personal or political attacks.
- Public or private harassment.
- Publishing others' private information, such as a physical or electronic address, without their explicit permission.
- Other conduct which could reasonably be considered inappropriate in a professional setting.

## Enforcement Responsibilities

Maintainers are responsible for clarifying and enforcing standards of acceptable behavior and will take appropriate and fair corrective action.

Project maintainers have the right and responsibility to remove, edit, or reject comments, commits, code, wiki edits, issues, and other contributions that are not aligned to this Code of Conduct, or to ban temporarily or permanently any contributor for behaviors that they deem inappropriate, threatening, offensive, or harmful.

## Enforcement

Instances of abusive, harassing, or otherwise unacceptable behavior may be reported with proof to the maintainers through Telegram. All complaints will be reviewed and investigated promptly, fairly and anonymously.

## Attribution

This Code of Conduct is adapted from the [Contributor Covenant](https://www.contributor-covenant.org/version/2/1/code_of_conduct.html), version 2.1.

## Contributors

<!-- ALL-CONTRIBUTORS-LIST:START - Do not remove or modify this section -->
<!-- prettier-ignore-start -->
<!-- markdownlint-disable -->
<table>
  <tbody>
    <tr>
      <td align="center" valign="top" width="14.28%"><a href="https://www.linkedin.com/in/paul-henrykajfasz/"><img src="https://avatars.githubusercontent.com/u/42912740?v=4?s=100" width="100px;" alt="Paul-Henry Kajfasz"/><br /><sub><b>Paul-Henry Kajfasz</b></sub></a><br /><a href="https://github.com/lambdaclass/lambda_ethereum_consensus/commits?author=phklive" title="Code">💻</a></td>
      <td align="center" valign="top" width="14.28%"><a href="https://github.com/MegaRedHand"><img src="https://avatars.githubusercontent.com/u/47506558?v=4?s=100" width="100px;" alt="Tomás"/><br /><sub><b>Tomás</b></sub></a><br /><a href="https://github.com/lambdaclass/lambda_ethereum_consensus/commits?author=MegaRedHand" title="Code">💻</a></td>
      <td align="center" valign="top" width="14.28%"><a href="https://github.com/mpaulucci"><img src="https://avatars.githubusercontent.com/u/1040971?v=4?s=100" width="100px;" alt="Martin Paulucci"/><br /><sub><b>Martin Paulucci</b></sub></a><br /><a href="https://github.com/lambdaclass/lambda_ethereum_consensus/commits?author=mpaulucci" title="Code">💻</a></td>
      <td align="center" valign="top" width="14.28%"><a href="https://github.com/Arkenan"><img src="https://avatars.githubusercontent.com/u/6244161?v=4?s=100" width="100px;" alt="Tomás Arjovsky"/><br /><sub><b>Tomás Arjovsky</b></sub></a><br /><a href="https://github.com/lambdaclass/lambda_ethereum_consensus/commits?author=Arkenan" title="Code">💻</a></td>
      <td align="center" valign="top" width="14.28%"><a href="https://github.com/h3lio5"><img src="https://avatars.githubusercontent.com/u/47632450?v=4?s=100" width="100px;" alt="Akash S M"/><br /><sub><b>Akash S M</b></sub></a><br /><a href="https://github.com/lambdaclass/lambda_ethereum_consensus/commits?author=h3lio5" title="Code">💻</a></td>
      <td align="center" valign="top" width="14.28%"><a href="https://github.com/berwingan"><img src="https://avatars.githubusercontent.com/u/45144467?v=4?s=100" width="100px;" alt="berwin"/><br /><sub><b>berwin</b></sub></a><br /><a href="https://github.com/lambdaclass/lambda_ethereum_consensus/commits?author=berwingan" title="Code">💻</a></td>
      <td align="center" valign="top" width="14.28%"><a href="https://f3r10.github.io/#/all-pages"><img src="https://avatars.githubusercontent.com/u/4682815?v=4?s=100" width="100px;" alt="Fernando Ledesma"/><br /><sub><b>Fernando Ledesma</b></sub></a><br /><a href="https://github.com/lambdaclass/lambda_ethereum_consensus/commits?author=f3r10" title="Code">💻</a></td>
    </tr>
    <tr>
      <td align="center" valign="top" width="14.28%"><a href="https://github.com/karasakalmt"><img src="https://avatars.githubusercontent.com/u/32202283?v=4?s=100" width="100px;" alt="Mete Karasakal"/><br /><sub><b>Mete Karasakal</b></sub></a><br /><a href="https://github.com/lambdaclass/lambda_ethereum_consensus/commits?author=karasakalmt" title="Code">💻</a></td>
      <td align="center" valign="top" width="14.28%"><a href="https://federicocarrone.com/"><img src="https://avatars.githubusercontent.com/u/569014?v=4?s=100" width="100px;" alt="Federico Carrone"/><br /><sub><b>Federico Carrone</b></sub></a><br /><a href="https://github.com/lambdaclass/lambda_ethereum_consensus/commits?author=unbalancedparentheses" title="Code">💻</a></td>
      <td align="center" valign="top" width="14.28%"><a href="http://godspowereze.com"><img src="https://avatars.githubusercontent.com/u/61994334?v=4?s=100" width="100px;" alt="Godspower Eze"/><br /><sub><b>Godspower Eze</b></sub></a><br /><a href="https://github.com/lambdaclass/lambda_ethereum_consensus/commits?author=Godspower-Eze" title="Code">💻</a></td>
    </tr>
  </tbody>
</table>

<!-- markdownlint-restore -->
<!-- prettier-ignore-end -->

<!-- ALL-CONTRIBUTORS-LIST:END --><|MERGE_RESOLUTION|>--- conflicted
+++ resolved
@@ -2,8 +2,6 @@
 
 [![Telegram chat](https://img.shields.io/endpoint?url=https%3A%2F%2Ftg.sumanjay.workers.dev%2Flambdaconsensus%2F&logo=telegram&label=chat&color=neon)](https://t.me/lambdaconsensus)
 
-<<<<<<< HEAD
-=======
 ## Prerequisites
 
 ### Direct Installation
@@ -38,7 +36,7 @@
 asdf install
 ```
 
-### Alternative (easier) Installation using Nix 
+### Alternative (easier) Installation using Nix
 To create a sandbox environment with all the required tool chains, use Nix. Steps to get Nix working are as follows:
 
 1. Install Nix from the official website: https://nixos.org/download.
@@ -51,7 +49,7 @@
 
 Alternatively, for a smoother experience you can use the following script from [Determinate Systems](https://zero-to-nix.com/start/install) that takes care of setting up everything for you:
 
-```shell 
+```shell
 curl --proto '=https' --tlsv1.2 -sSf -L https://install.determinate.systems/nix | sh -s -- install
 ```
 
@@ -69,24 +67,16 @@
 
 The iex terminal can be closed by pressing ctrl+c two times.
 
-> [!WARNING]
-> The node isn't capable of syncing from genesis yet, and so requires using checkpoint-sync to start (see [Checkpoint Sync](#checkpoint-sync)).
-> In case checkpoint-sync is needed, `make iex` will end immediately with an error.
-
 ### Checkpoint Sync
 
 You can also sync from a checkpoint given by a trusted third-party.
-For that, get the URL that serves the checkpoint, and pass it to the node with the "--checkpoint-sync" flag:
+For that, get the URL that serves the checkpoint, and execute the following command:
 
 ```shell
 iex -S mix run -- --checkpoint-sync <your_url_here>
 ```
 
-Some public endpoints can be found in [eth-clients.github.io/checkpoint-sync-endpoints](https://eth-clients.github.io/checkpoint-sync-endpoints/).
-
-> [!IMPORTANT]
-> The data retrieved from the URL is stored in the DB once the node is initiated (i.e. the iex prompt shows).
-> Once this happens, following runs of `make iex` will start the node using that data.
+Some public endpoints can be found in [eth-clients.github.io/checkpoint-sync-endpoints](https://eth-clients.github.io/checkpoint-sync-endpoints/)
 
 ### Tests, linting and formatting
 
@@ -111,49 +101,36 @@
 make spec-test
 ```
 
-Or only run those of a specific config with:
-
-```shell
-make spec-test-config-`config`
-
-# Some examples
-make spec-test-config-mainnet
-make spec-test-config-minimal
-make spec-test-config-general
-```
-
-Or by a single runner in all configs, with:
-
-```shell
-make spec-test-runner-`runner`
-
-# Some examples
-make spec-test-config-ssz_static
-make spec-test-config-bls
-make spec-test-config-operations
+Or only run those of a specific test runner with:
+
+```shell
+make spec-test-`runner`
+# some examples
+make spec-test-ssz_static
+make spec-test-bls
+make spec-test-operations
 ```
 
 The complete list of test runners can be found [here](https://github.com/ethereum/consensus-specs/tree/dev/tests/formats).
 
-If you want to specify both a config and a runner:
-
-```shell
-make spec-test-mainnet-operations
-make spec-test-minimal-epoch_processing
-make spec-test-general-bls
-```
-
-More advanced filtering (e.g. by fork or handler) will be re-added again, but if you want to only run a specific test, you can always do that manually with:
-
-```shell
-mix test --no-start test/generated/<config>/<fork>/<runner>.exs:<line_of_your_testcase>
-```
-You can put a "*" in any directory (e.g. config) you don't want to filter by, although that won't work if adding the line of the testcase.
+For more fine-grained filtering of tests, you can use mix test tag filters:
+
+```bash
+mix test --no-start --only <tag_name>[:<tag_value>]
+```
 
 > [!NOTE]
 > We specify the `--no-start` flag to stop *ExUnit* from starting the application, to reduce resource consumption.
 
->>>>>>> 75fce6fd
+Some useful tag filters:
+
+- `spectest`: only run spec-tests, same as `make spec-test`
+- `config:general`: only run spec-tests with "general" config
+- `fork:capella`: only run spec-tests of the "capella" fork
+- `runner:ssz_generic`: only run spec-tests of the "ssz_generic" runner
+- `handler:Checkpoint`: only run spec-tests using the "Checkpoint" handler
+- `test:<name>`: run one specific test named `<name>`, for example `test:"test c:minimal f:capella r:ssz_static h:Checkpoint s:ssz_lenghty -> case_0"`
+
 ## Why Elixir?
 
 Elixir is a functional programming language that runs atop the Erlang Virtual Machine (BEAM). It offers enhanced readability, syntactic sugar, and reduced boilerplate, enabling developers to achieve more with fewer lines of code compared to Erlang. Like Erlang, Elixir compiles to bytecode that is interpreted by the VM. As a result, it inherits several notable properties, including:
@@ -292,78 +269,6 @@
 
 **Thank you for being a part of our journey. Let's build an amazing future for Ethereum together! 🚀🌍**
 
-<<<<<<< HEAD
-## Prerequisites
-
-### Direct Installation
-
-You can install the necessary components directly from official sources:
-
-- [Elixir](https://elixir-lang.org/install.html)
-- [Erlang](https://www.erlang.org/downloads)
-- [Go](https://go.dev/doc/install)
-- [Rust](https://www.rust-lang.org/tools/install)
-- [Protoc](https://grpc.io/docs/protoc-installation/)
-
-### Alternative (Recommended) Installation
-
-For precise control over versions, it's recommended to use the **asdf** tool version manager and follow the versions specified in `.tool-versions` in this repository.
-
-- [asdf tool version manager](https://asdf-vm.com/guide/getting-started.html)
-
-After installing **asdf**, add the required plugins for managing the tools:
-
-```shell
-asdf plugin add elixir
-asdf plugin add erlang
-asdf plugin add golang
-asdf plugin add rust
-```
-
-Finally, install the specific versions of these tools as specified in `.tool-versions`:
-
-```shell
-asdf install
-```
-
-## Installing and running
-
-There are Makefile targets for these tasks.
-
-```shell
-make deps # Installs dependencies
-make iex  # Runs a terminal with the application started
-make test # Runs tests
-```
-
-The iex terminal can be closed by pressing ctrl+c two times.
-
-## Consensus spec tests
-
-These can be run with:
-
-```shell
-make spec-test
-```
-
-For more fine-grained filtering of tests, you can use mix test tag filters:
-
-```bash
-mix test --no-start --only <tag_name>[:<tag_value>]
-```
-
-> [!NOTE]
-> We specify the `--no-start` flag to stop *ExUnit* from starting the application, to reduce resource consumption.
-
-Some useful tag filters:
-
-- `spectest`: only run spec-tests, same as `make spec-test`
-- `config:general`: only run spec-tests with "general" config
-- `fork:capella`: only run spec-tests of the "capella" fork
-- `runner:ssz_generic`: only run spec-tests of the "ssz_generic" runner
-- `handler:Checkpoint`: only run spec-tests using the "Checkpoint" handler
-- `test:<name>`: run one specific test named `<name>`, for example `test:"test c:minimal f:capella r:ssz_static h:Checkpoint s:ssz_lenghty -> case_0"`
-=======
 ## Metrics
 
 When running the node, metrics are available at [`http://localhost:9568/metrics`](http://localhost:9568/metrics) in Prometheus format.
@@ -380,7 +285,6 @@
 
 After that, open [`http://localhost:3000/`](http://localhost:3000/) in a browser.
 The default username and password are both `admin`.
->>>>>>> 75fce6fd
 
 ## Profiling
 
