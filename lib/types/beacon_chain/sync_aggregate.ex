defmodule Types.SyncAggregate do
  @moduledoc """
  Struct definition for `SyncAggregate`.
  Related definitions in `native/ssz_nif/src/types/`.
  """
  alias LambdaEthereumConsensus.Utils.BitVector
<<<<<<< HEAD
=======

>>>>>>> 039dd6df
  @behaviour LambdaEthereumConsensus.Container

  fields = [
    :sync_committee_bits,
    :sync_committee_signature
  ]

  @enforce_keys fields
  defstruct fields

  @type t :: %__MODULE__{
          # max size SYNC_COMMITTEE_SIZE
          sync_committee_bits: BitVector.t(),
          sync_committee_signature: Types.bls_signature()
        }

  @impl LambdaEthereumConsensus.Container
  def schema do
    [
      {:sync_committee_bits, {:bitvector, ChainSpec.get("SYNC_COMMITTEE_SIZE")}},
      {:sync_committee_signature, TypeAliases.bls_signature()}
    ]
  end

  def encode(%__MODULE__{} = map) do
    Map.update!(map, :sync_committee_bits, &BitVector.to_bytes/1)
  end

  def decode(%__MODULE__{} = map) do
    Map.update!(map, :sync_committee_bits, fn bits ->
      BitVector.new(bits, ChainSpec.get("SYNC_COMMITTEE_SIZE"))
    end)
  end
end<|MERGE_RESOLUTION|>--- conflicted
+++ resolved
@@ -4,10 +4,6 @@
   Related definitions in `native/ssz_nif/src/types/`.
   """
   alias LambdaEthereumConsensus.Utils.BitVector
-<<<<<<< HEAD
-=======
-
->>>>>>> 039dd6df
   @behaviour LambdaEthereumConsensus.Container
 
   fields = [
@@ -24,14 +20,6 @@
           sync_committee_signature: Types.bls_signature()
         }
 
-  @impl LambdaEthereumConsensus.Container
-  def schema do
-    [
-      {:sync_committee_bits, {:bitvector, ChainSpec.get("SYNC_COMMITTEE_SIZE")}},
-      {:sync_committee_signature, TypeAliases.bls_signature()}
-    ]
-  end
-
   def encode(%__MODULE__{} = map) do
     Map.update!(map, :sync_committee_bits, &BitVector.to_bytes/1)
   end
@@ -41,4 +29,12 @@
       BitVector.new(bits, ChainSpec.get("SYNC_COMMITTEE_SIZE"))
     end)
   end
+
+  @impl LambdaEthereumConsensus.Container
+  def schema do
+    [
+      {:sync_committee_bits, {:bitvector, ChainSpec.get("SYNC_COMMITTEE_SIZE")}},
+      {:sync_committee_signature, TypeAliases.bls_signature()}
+    ]
+  end
 end