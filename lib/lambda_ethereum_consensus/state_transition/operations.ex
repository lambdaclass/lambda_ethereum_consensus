--- conflicted
+++ resolved
@@ -575,11 +575,7 @@
         {:error, "invalid signature"}
 
       true ->
-<<<<<<< HEAD
-        with {:ok, state, validator} <- Mutators.initiate_validator_exit(state, validator_index) do
-=======
         with {:ok, {state, validator}} <- Mutators.initiate_validator_exit(state, validator_index) do
->>>>>>> 68dec8f7
           Aja.Vector.replace_at!(state.validators, validator_index, validator)
           |> then(&{:ok, %BeaconState{state | validators: &1}})
         end
