defmodule LambdaEthereumConsensus.StateTransition.Mutators do
  @moduledoc """
  Functions mutating the current beacon state
  """
  alias LambdaEthereumConsensus.StateTransition.Accessors
  alias LambdaEthereumConsensus.StateTransition.Misc
  alias SszTypes.BeaconState
  alias SszTypes.Validator

  @doc """
    Increase the validator balance at index ``index`` by ``delta``.
  """
  @spec increase_balance(BeaconState.t(), SszTypes.validator_index(), SszTypes.gwei()) ::
          BeaconState.t()
  def increase_balance(%BeaconState{balances: balances} = state, index, delta) do
    new_balance = Enum.at(balances, index) + delta
    %BeaconState{state | balances: List.replace_at(balances, index, new_balance)}
  end

  @doc """
      Decrease the validator balance at index ``index`` by ``delta``, with underflow protection.
  """
  @spec decrease_balance(BeaconState.t(), SszTypes.validator_index(), SszTypes.gwei()) ::
          BeaconState.t()
  def decrease_balance(%BeaconState{balances: balances} = state, index, delta) do
    current_balance = Enum.at(balances, index)
    new_balance = if delta > current_balance, do: 0, else: current_balance - delta
    %BeaconState{state | balances: List.replace_at(balances, index, new_balance)}
  end

  @doc """
  Initiate the exit of the validator with index ``index``.
  """
  @spec initiate_validator_exit(BeaconState.t(), integer) ::
          {:ok, Validator.t()} | {:error, binary()}
  def initiate_validator_exit(%BeaconState{validators: validators} = state, index) do
    validator = Enum.at(validators, index)
    far_future_epoch = Constants.far_future_epoch()
    min_validator_withdrawability_delay = ChainSpec.get("MIN_VALIDATOR_WITHDRAWABILITY_DELAY")

    if validator.exit_epoch != far_future_epoch do
      {:ok, validator}
    else
      exit_epochs =
        validators
        |> Stream.filter(fn validator ->
          validator.exit_epoch != far_future_epoch
        end)
        |> Stream.map(fn validator -> validator.exit_epoch end)
        |> Enum.to_list()

      exit_queue_epoch =
        Enum.max(
          exit_epochs ++ [Misc.compute_activation_exit_epoch(Accessors.get_current_epoch(state))]
        )

      exit_queue_churn =
        validators
        |> Stream.filter(fn validator ->
          validator.exit_epoch == exit_queue_epoch
        end)
        |> Enum.to_list()
        |> length()

      exit_queue_epoch =
        if exit_queue_churn >= Accessors.get_validator_churn_limit(state) do
          exit_queue_epoch + 1
        else
          exit_queue_epoch
        end

      next_withdrawable_epoch = exit_queue_epoch + min_validator_withdrawability_delay

      if next_withdrawable_epoch > 2 ** 64 - 1 do
        {:error, "withdrawable_epoch_too_large"}
      else
        {:ok,
         %{
           validator
           | exit_epoch: exit_queue_epoch,
             withdrawable_epoch: next_withdrawable_epoch
         }}
      end
    end
  end

<<<<<<< HEAD
  @spec decrease_balance(BeaconState.t(), integer(), SszTypes.gwei()) :: BeaconState.t()
  def decrease_balance(%BeaconState{balances: balances} = state, index, delta) do
    new_balance =
      if delta > Enum.at(balances, index) do
        0
      else
        Enum.at(balances, index) - delta
      end

    new_balances = List.replace_at(balances, index, new_balance)
    %BeaconState{state | balances: new_balances}
=======
  @doc """
  Slash the validator with index ``slashed_index``.
  """
  @spec slash_validator(
          BeaconState.t(),
          SszTypes.validator_index(),
          SszTypes.validator_index() | nil
        ) ::
          {:ok, BeaconState.t()} | {:error, binary()}
  def slash_validator(state, slashed_index, whistleblower_index \\ nil) do
    epoch = Accessors.get_current_epoch(state)

    case initiate_validator_exit(state, slashed_index) do
      {:error, msg} ->
        {:error, msg}

      {:ok, validator} ->
        validator = %Validator{
          validator
          | slashed: true,
            withdrawable_epoch:
              max(
                validator.withdrawable_epoch,
                epoch + ChainSpec.get("EPOCHS_PER_SLASHINGS_VECTOR")
              )
        }

        state = %BeaconState{
          state
          | validators: List.replace_at(state.validators, slashed_index, validator),
            slashings:
              List.replace_at(
                state.slashings,
                rem(epoch, ChainSpec.get("EPOCHS_PER_SLASHINGS_VECTOR")),
                Enum.at(state.slashings, rem(epoch, ChainSpec.get("EPOCHS_PER_SLASHINGS_VECTOR"))) +
                  validator.effective_balance
              )
        }

        slashing_penalty =
          div(
            validator.effective_balance,
            ChainSpec.get("MIN_SLASHING_PENALTY_QUOTIENT_BELLATRIX")
          )

        proposer_index = Accessors.get_beacon_proposer_index(state)

        case proposer_index do
          {:error, msg} ->
            {:error, msg}

          {:ok, proposer_index} ->
            whistleblower_index = whistleblower_index(whistleblower_index, proposer_index)

            whistleblower_reward =
              div(validator.effective_balance, ChainSpec.get("WHISTLEBLOWER_REWARD_QUOTIENT"))

            proposer_reward =
              div(
                whistleblower_reward * Constants.proposer_weight(),
                Constants.weight_denominator()
              )

            # Decrease slashers balance, apply proposer and whistleblower rewards
            {:ok,
             state
             |> decrease_balance(slashed_index, slashing_penalty)
             |> increase_balance(proposer_index, proposer_reward)
             |> increase_balance(whistleblower_index, whistleblower_reward - proposer_reward)}
        end
    end
  end

  defp whistleblower_index(whistleblower_index, proposer_index) do
    if whistleblower_index == nil, do: proposer_index, else: whistleblower_index
>>>>>>> f4c89149
  end
end<|MERGE_RESOLUTION|>--- conflicted
+++ resolved
@@ -84,7 +84,6 @@
     end
   end
 
-<<<<<<< HEAD
   @spec decrease_balance(BeaconState.t(), integer(), SszTypes.gwei()) :: BeaconState.t()
   def decrease_balance(%BeaconState{balances: balances} = state, index, delta) do
     new_balance =
@@ -96,7 +95,8 @@
 
     new_balances = List.replace_at(balances, index, new_balance)
     %BeaconState{state | balances: new_balances}
-=======
+  end
+
   @doc """
   Slash the validator with index ``slashed_index``.
   """
@@ -172,6 +172,5 @@
 
   defp whistleblower_index(whistleblower_index, proposer_index) do
     if whistleblower_index == nil, do: proposer_index, else: whistleblower_index
->>>>>>> f4c89149
   end
 end