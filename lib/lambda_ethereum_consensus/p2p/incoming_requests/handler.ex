--- conflicted
+++ resolved
@@ -7,11 +7,7 @@
   alias LambdaEthereumConsensus.Store.BlockStore
   alias LambdaEthereumConsensus.{Libp2pPort, P2P}
   alias SszTypes.BeaconBlock
-<<<<<<< HEAD
-
-=======
   
->>>>>>> 3ddfeaf7
   require Logger
   
   # This is the `ForkDigest` for mainnet in the capella fork
