--- conflicted
+++ resolved
@@ -62,12 +62,8 @@
           # Registry
           # size VALIDATOR_REGISTRY_LIMIT 1099511627776
           validators: Aja.Vector.t(Types.Validator.t()),
-<<<<<<< HEAD
-          # size VALIDATOR_REGISTRY_LIMIT 1099511627776
-          balances: list(Types.gwei()),
-=======
+          # size VALIDATOR_REGISTRY_LIMIT 1099511627776
           balances: Aja.Vector.t(Types.gwei()),
->>>>>>> f2fe509e
           # Randomness
           # size EPOCHS_PER_HISTORICAL_VECTOR 65_536
           randao_mixes: list(Types.bytes32()),
@@ -76,15 +72,10 @@
           # size EPOCHS_PER_SLASHINGS_VECTOR 8192
           slashings: list(Types.gwei()),
           # Participation
-<<<<<<< HEAD
-          # size VALIDATOR_REGISTRY_LIMIT 1099511627776
-          previous_epoch_participation: list(Types.participation_flags()),
-          # size VALIDATOR_REGISTRY_LIMIT 1099511627776
-          current_epoch_participation: list(Types.participation_flags()),
-=======
+          # size VALIDATOR_REGISTRY_LIMIT 1099511627776
           previous_epoch_participation: Aja.Vector.t(Types.participation_flags()),
+          # size VALIDATOR_REGISTRY_LIMIT 1099511627776
           current_epoch_participation: Aja.Vector.t(Types.participation_flags()),
->>>>>>> f2fe509e
           # Finality
           # Bit set for every recent justified epoch size 4
           justification_bits: Types.bitvector(),
