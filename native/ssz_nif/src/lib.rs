--- conflicted
+++ resolved
@@ -37,13 +37,13 @@
             HistoricalBatchMinimal,
             PendingAttestationMainnet,
             Validator,
-<<<<<<< HEAD
             ExecutionPayloadHeaderCapellaMainnet,
-=======
+            ExecutionPayloadHeaderCapellaMinimal,
+            ExecutionPayloadCapellaMainnet,
+            ExecutionPayloadCapellaMinimal,
             DepositData,
             VoluntaryExit,
             Deposit
->>>>>>> a4b0dfd0
         }
     );
     Ok((atoms::ok(), bytes_to_binary(env, &serialized?)).encode(env))
@@ -64,13 +64,13 @@
             HistoricalBatchMinimal,
             PendingAttestationMainnet,
             Validator,
-<<<<<<< HEAD
             ExecutionPayloadHeaderCapellaMainnet,
-=======
+            ExecutionPayloadHeaderCapellaMinimal,
+            ExecutionPayloadCapellaMainnet,
+            ExecutionPayloadCapellaMinimal,
             DepositData,
             VoluntaryExit,
             Deposit
->>>>>>> a4b0dfd0
         }
     )
 }
