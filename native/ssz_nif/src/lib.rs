//! # SSZ NIF
//!
//! To add a new type:
//!  - Add the type to the [`types`] module, using the [`gen_struct`] macro
//!  - Implement the necessary traits ([`FromElx`] and [`FromSsz`]) for its attributes
//!  - Add the type to [`to_ssz`] and [`from_ssz`] "match" macros

pub(crate) mod elx_types;
pub(crate) mod ssz_types;
pub(crate) mod utils;

use crate::utils::{helpers::bytes_to_binary, match_schema_and_decode, match_schema_and_encode};
use rustler::{Atom, Binary, Encoder, Env, NifResult, Term};

mod atoms {
    use rustler::atoms;

    atoms! {
        ok,
    }
}

const PREFIX_SIZE: usize = "Elixir.SszTypes.".len();

#[rustler::nif]
fn to_ssz<'env>(env: Env<'env>, map: Term, schema: Atom) -> NifResult<Term<'env>> {
    let schema = schema.to_term(env).atom_to_string().unwrap();
    let schema = &schema[PREFIX_SIZE..];
    let serialized = match_schema_and_encode!(
        (schema, map) => {
            HistoricalSummary,
            AttestationData,
            IndexedAttestation,
            Checkpoint,
            Eth1Data,
            Fork,
            ForkData,
            HistoricalBatch,
            HistoricalBatchMinimal,
            PendingAttestation,
            Validator,
            DepositData,
            VoluntaryExit,
            Deposit,
            DepositMessage,
            Attestation,
            BeaconBlockHeader,
<<<<<<< HEAD
            AttesterSlashing,
=======
            SignedVoluntaryExit,
>>>>>>> 53d66ba0
        }
    );
    Ok((atoms::ok(), bytes_to_binary(env, &serialized?)).encode(env))
}

#[rustler::nif]
fn from_ssz<'env>(env: Env<'env>, bytes: Binary, schema: Atom) -> Result<Term<'env>, String> {
    let schema = schema.to_term(env).atom_to_string().unwrap();
    let schema = &schema[PREFIX_SIZE..];
    match_schema_and_decode!(
        (schema, &bytes, env) => {
            HistoricalSummary,
            AttestationData,
            IndexedAttestation,
            Checkpoint,
            Eth1Data,
            Fork,
            ForkData,
            HistoricalBatch,
            HistoricalBatchMinimal,
            PendingAttestation,
            Validator,
            DepositData,
            VoluntaryExit,
            Deposit,
            DepositMessage,
            Attestation,
            BeaconBlockHeader,
<<<<<<< HEAD
            AttesterSlashing,
=======
            SignedVoluntaryExit,
>>>>>>> 53d66ba0
        }
    )
}

rustler::init!("Elixir.Ssz", [to_ssz, from_ssz]);<|MERGE_RESOLUTION|>--- conflicted
+++ resolved
@@ -45,11 +45,8 @@
             DepositMessage,
             Attestation,
             BeaconBlockHeader,
-<<<<<<< HEAD
             AttesterSlashing,
-=======
             SignedVoluntaryExit,
->>>>>>> 53d66ba0
         }
     );
     Ok((atoms::ok(), bytes_to_binary(env, &serialized?)).encode(env))
@@ -78,11 +75,6 @@
             DepositMessage,
             Attestation,
             BeaconBlockHeader,
-<<<<<<< HEAD
-            AttesterSlashing,
-=======
-            SignedVoluntaryExit,
->>>>>>> 53d66ba0
         }
     )
 }
