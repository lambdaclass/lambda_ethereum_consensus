.PHONY: iex deps test spec-test lint clean compile-port fmt \
		clean-vectors download-vectors uncompress-vectors proto \
		spec-test-% spec-test spec-test-config-% spec-test-runner-% \
		spec-test-mainnet-% spec-test-minimal-% spec-test-general-% \
		clean-tests gen-spec compile-all download-beacon-node-oapi test-iex \
		sepolia holesky gnosis

# Delete current file when command fails
.DELETE_ON_ERROR:

FORK_VERSION_FILE = .fork_version
CONFIG_FILE = config/config.exs

##### NATIVE COMPILATION #####

### NIF

default: help
#❓ help: @ Displays this message
help:
	@grep -E '[a-zA-Z\.\-\%]+:.*?@ .*$$' $(firstword $(MAKEFILE_LIST))| tr -d '#'  | awk 'BEGIN {FS = ":.*?@ "}; {printf "\033[32m%-30s\033[0m %s\n", $$1, $$2}'

OUTPUT_DIR = priv/native

# create directories if they don't exist
DIRS=$(OUTPUT_DIR)
$(info $(shell mkdir -p $(DIRS)))

### PORT

PROTOBUF_EX_FILES := proto/libp2p.pb.ex
PROTOBUF_GO_FILES := native/libp2p_port/internal/proto/libp2p.pb.go

$(PROTOBUF_GO_FILES): proto/libp2p.proto
	protoc --go_out=./native/libp2p_port $<

$(PROTOBUF_EX_FILES): proto/libp2p.proto
	protoc --elixir_out=. $<

PORT_SOURCES := $(shell find native/libp2p_port -type f)

$(OUTPUT_DIR)/libp2p_port: $(PORT_SOURCES) $(PROTOBUF_GO_FILES)
	cd native/libp2p_port; go build -o ../../$@

GRAFANA_DASHBOARDS_DIR = ./metrics/grafana/provisioning/dashboards

# Root directory of ethereum-package
KURTOSIS_DIR ?= ./ethereum-package
# Grafana configuration directory for dashboards
KURTOSIS_GRAFANA_DASHBOARDS_DIR ?= $(KURTOSIS_DIR)/static_files/grafana-config/dashboards
# Secret cookie for the lambdaconsesus IEX node built for usage with kurtosis
KURTOSIS_COOKIE ?= secret
# Name of the kurtosis service pointing to the lambdaconsesus node
KURTOSIS_SERVICE ?= cl-3-lambda-geth
# Name of the enclave to be used with kurtosis
KURTOSIS_ENCLAVE ?= lambdanet

##### TARGETS #####

# 💻 kurtosis.setup: @ Setup the kurtosis environment
kurtosis.setup: kurtosis.setup.ethereum-package kurtosis.setup.grafana kurtosis.setup.lambdaconsensus

#💻 kurtosis.setup.ethereum-package: @ Downloads the lambda ethereum-package content
kurtosis.setup.ethereum-package:
	git submodule update --init --recursive

# 💻 kurtosis.setup.grafana: @ Copies the grafana dashboards to the ethereum-package folder under grafana-config
kurtosis.setup.grafana:
	[ -d  $(KURTOSIS_GRAFANA_DASHBOARDS_DIR)/lambdaconsensus ] && \
		rm $(KURTOSIS_GRAFANA_DASHBOARDS_DIR)/lambdaconsensus/* || \
		mkdir $(KURTOSIS_GRAFANA_DASHBOARDS_DIR)/lambdaconsensus
	cp -r $(GRAFANA_DASHBOARDS_DIR)/* $(KURTOSIS_GRAFANA_DASHBOARDS_DIR)/lambdaconsensus

#💻 kurtosis.setup.lambdaconsensus: @ Builds the node Docker for the kurtosis environment
kurtosis.setup.lambdaconsensus:
	docker build --build-arg IEX_ARGS="--sname lambdaconsensus --cookie $(KURTOSIS_COOKIE)" -t lambda_ethereum_consensus .

#💻 kurtosis.start: @ Starts the kurtosis environment
kurtosis.start:
	kurtosis run --enclave $(KURTOSIS_ENCLAVE) $(KURTOSIS_DIR) --args-file network_params.yaml

#💻 kurtosis.build-and-start: @ Builds the lambdaconsensus Docker image and starts the kurtosis environment.
kurtosis.clean-start: kurtosis.clean kurtosis.setup.lambdaconsensus kurtosis.start

#💻 kurtosis.stop: @ Stops the kurtosis environment
kurtosis.stop:
	kurtosis enclave stop $(KURTOSIS_ENCLAVE)

#💻 kurtosis.remove: @ Removes the kurtosis environment
kurtosis.remove:
	kurtosis enclave rm $(KURTOSIS_ENCLAVE)

#💻 kurtosis.clean: @ Clean the kurtosis environment
kurtosis.clean:
	kurtosis clean -a

#💻 kurtosis.purge: @ Purge the kurtosis environment
kurtosis.purge: kurtosis.stop kurtosis.remove kurtosis.clean

#💻 kurtosis.connect: @ Connects to the client running in kurtosis, KURTOSIS_SERVICE could be given
kurtosis.connect:
	kurtosis service shell $(KURTOSIS_ENCLAVE) $(KURTOSIS_SERVICE)

#💻 kurtosis.connect.iex: @ Connects to iex ONCE INSIDE THE KURTOSIS SERVICE
kurtosis.connect.iex:
	iex --sname client --remsh lambdaconsensus --cookie $(KURTOSIS_COOKIE)

#💻 nix: @ Start a nix environment.
nix:
	nix develop

#💻 nix-zsh: @ Start a nix environment using zsh as a console.
nix-zsh:
	nix develop -c zsh

#🔄 deps: @ Install mix dependencies.
deps:
	sh scripts/install_protos.sh
	$(MAKE) proto

	cd native/libp2p_port; \
	go get && go install
	mix deps.get

#📝 proto: @ Generate protobuf code
proto: $(PROTOBUF_EX_FILES) $(PROTOBUF_GO_FILES)

#🔨 compile-port: @ Compile Go artifacts.
compile-port: $(OUTPUT_DIR)/libp2p_port

#🔨 compile-all: @ Compile the elixir project and its dependencies.
compile-all: $(CONFIG_FILE) compile-port $(PROTOBUF_EX_FILES) download-beacon-node-oapi
	mix compile

#🗑️ clean: @ Remove the build files.
clean:
	-mix clean
	-rm -rf test/generated
	-rm $(GO_ARCHIVES) $(GO_HEADERS) $(OUTPUT_DIR)/*

#📊 grafana-up: @ Start grafana server.
grafana-up:
	cd metrics/ && docker compose up -d

#📊 grafana-down: @ Stop grafana server.
grafana-down:
	cd metrics/ && docker compose down

#🗑️ grafana-clean: @ Remove the grafana data.
grafana-clean:
	cd metrics/ && docker compose down -v

#▶️ start: @ Start application with Beacon API.
start: compile-all
	iex -S mix run -- --beacon-api

#▶️ iex: @ Runs an interactive terminal with the main supervisor setup.
iex: compile-all
	iex -S mix

#▶️ test-iex: @ Runs an interactive terminal in the test environment. Useful to debug tests and tasks
test-iex:
	MIX_ENV=test iex -S mix run -- --mode db

##################
# NODE RUNNERS
<<<<<<< HEAD
DISCOVERY_PORT ?= 30303
METRICS_PORT ?= 9568

#▶️ checkpoint-sync: @ Run an interactive terminal using checkpoint sync.
checkpoint-sync: compile-all
	iex -S mix run -- --checkpoint-sync-url https://mainnet-checkpoint-sync.stakely.io/ --metrics --metrics-port $(METRICS_PORT) --discovery-port $(DISCOVERY_PORT)

#▶️ checkpoint-sync.logfile: @ Run an interactive terminal using checkpoint sync with a log file.
checkpoint-sync.logfile: compile-all
	iex -S mix run -- --checkpoint-sync-url https://mainnet-checkpoint-sync.stakely.io/ --metrics --metrics-port $(METRICS_PORT) --log-file ./logs/mainnet.log --discovery-port $(DISCOVERY_PORT)

#▶️ sepolia: @ Run an interactive terminal using sepolia network
sepolia: compile-all
	iex -S mix run -- --checkpoint-sync-url https://sepolia.beaconstate.info --network sepolia --metrics --metrics-port $(METRICS_PORT) --discovery-port $(DISCOVERY_PORT)

#▶️ sepolia.logfile: @ Run an interactive terminal using sepolia network with a log file
sepolia.logfile: compile-all
	iex -S mix run -- --checkpoint-sync-url https://sepolia.beaconstate.info --network sepolia --metrics --metrics-port $(METRICS_PORT) --log-file ./logs/sepolia.log --discovery-port $(DISCOVERY_PORT)

#▶️ holesky: @ Run an interactive terminal using holesky network
holesky: compile-all
	iex -S mix run -- --checkpoint-sync-url https://checkpoint-sync.holesky.ethpandaops.io --metrics --metrics-port $(METRICS_PORT) --network holesky --discovery-port $(DISCOVERY_PORT)

#▶️ holesky.logfile: @ Run an interactive terminal using holesky network with a log file
holesky.logfile: compile-all
	iex -S mix run -- --checkpoint-sync-url https://checkpoint-sync.holesky.ethpandaops.io --metrics --metrics-port $(METRICS_PORT) --network holesky --log-file ./logs/holesky.log --discovery-port $(DISCOVERY_PORT)

#▶️ gnosis: @ Run an interactive terminal using gnosis network
gnosis: compile-all
	iex -S mix run -- --checkpoint-sync-url https://checkpoint.gnosischain.com --network gnosis --discovery-port $(DISCOVERY_PORT)

#▶️ gnosis.logfile: @ Run an interactive terminal using gnosis network with a log file
gnosis.logfile: compile-all
	iex -S mix run -- --checkpoint-sync-url https://checkpoint.gnosischain.com --network gnosis --log-file ./logs/gnosis.log --discovery-port $(DISCOVERY_PORT)
=======
DISCOVERY_PORT ?= 9009
METRICS_PORT ?= 9568
MODE ?= full

#▶️ mainnet: @ Run an interactive terminal using checkpoint sync for mainnet.
mainnet: compile-all
	iex -S mix run -- --checkpoint-sync-url https://mainnet-checkpoint-sync.stakely.io/ --metrics --metrics-port $(METRICS_PORT) --discovery-port $(DISCOVERY_PORT) --mode $(MODE)

#▶️ mainnet.logfile: @ Run an interactive terminal using checkpoint sync for mainnet with a log file.
mainnet.logfile: compile-all
	iex -S mix run -- --checkpoint-sync-url https://mainnet-checkpoint-sync.stakely.io/ --metrics --metrics-port $(METRICS_PORT)  --log-file ./logs/mainnet.log --discovery-port $(DISCOVERY_PORT) --mode $(MODE)

#▶️ sepolia: @ Run an interactive terminal using sepolia network
sepolia: compile-all
	iex -S mix run -- --checkpoint-sync-url https://sepolia.beaconstate.info --network sepolia --metrics --metrics-port $(METRICS_PORT)  --discovery-port $(DISCOVERY_PORT) --mode $(MODE)

#▶️ sepolia.logfile: @ Run an interactive terminal using sepolia network with a log file
sepolia.logfile: compile-all
	iex -S mix run -- --checkpoint-sync-url https://sepolia.beaconstate.info --network sepolia --metrics --metrics-port $(METRICS_PORT)  --log-file ./logs/sepolia.log --discovery-port $(DISCOVERY_PORT) --mode $(MODE)

#▶️ holesky: @ Run an interactive terminal using holesky network
holesky: compile-all
	iex -S mix run -- --checkpoint-sync-url https://checkpoint-sync.holesky.ethpandaops.io --network holesky --metrics --metrics-port $(METRICS_PORT) --discovery-port $(DISCOVERY_PORT) --mode $(MODE)

#▶️ holesky.logfile: @ Run an interactive terminal using holesky network with a log file
holesky.logfile: compile-all
	iex -S mix run -- --checkpoint-sync-url https://checkpoint-sync.holesky.ethpandaops.io --network holesky --log-file ./logs/holesky.log --metrics --metrics-port $(METRICS_PORT) --discovery-port $(DISCOVERY_PORT) --mode $(MODE)

#▶️ gnosis: @ Run an interactive terminal using gnosis network
gnosis: compile-all
	iex -S mix run -- --checkpoint-sync-url https://checkpoint.gnosischain.com --network gnosis --metrics --metrics-port $(METRICS_PORT) --discovery-port $(DISCOVERY_PORT) --mode $(MODE)

#▶️ gnosis.logfile: @ Run an interactive terminal using gnosis network with a log file
gnosis.logfile: compile-all
	iex -S mix run -- --checkpoint-sync-url https://checkpoint.gnosischain.com --network gnosis --metrics --metrics-port $(METRICS_PORT) --log-file ./logs/gnosis.log --discovery-port $(DISCOVERY_PORT) --mode $(MODE)

#▶️ checkpoint-sync: @ Run an interactive terminal using checkpoint sync for mainnet.
checkpoint-sync: mainnet
>>>>>>> 46ce72b2

#🔴 test: @ Run tests
test: compile-all
	mix test --no-start --exclude spectest

#🔴 test.wip: @ Run tests with the wip tag
test.wip: compile-all
	mix test --no-start --only wip

#### BEACON NODE OAPI ####
OAPI_NAME = beacon-node-oapi
OAPI_VERSION := $(shell cat .oapi_version)
$(OAPI_NAME).json: .oapi_version
	curl -L -o "$@" \
		"https://ethereum.github.io/beacon-APIs/releases/${OAPI_VERSION}/beacon-node-oapi.json"

OPENAPI_JSON := $(OAPI_NAME).json 

download-beacon-node-oapi: ${OPENAPI_JSON}

##### SPEC TEST VECTORS #####
SPECTEST_VERSION := $(shell cat .spectest_version)
SPECTEST_CONFIGS = general minimal mainnet

SPECTEST_ROOTDIR = test/spec/vectors
SPECTEST_GENERATED_ROOTDIR = test/generated
VECTORS_DIR = $(SPECTEST_ROOTDIR)/tests
# create directory if it doesn't exist
$(info $(shell mkdir -p $(SPECTEST_ROOTDIR)))

SPECTEST_DIRS := $(patsubst %,$(SPECTEST_ROOTDIR)/tests/%,$(SPECTEST_CONFIGS))
SPECTEST_GENERATED := $(patsubst %,$(SPECTEST_GENERATED_ROOTDIR)/%,$(SPECTEST_CONFIGS))
SPECTEST_TARS := $(patsubst %,$(SPECTEST_ROOTDIR)/%_${SPECTEST_VERSION}.tar.gz,$(SPECTEST_CONFIGS))

# update config file to force re-compilation when fork changes
$(CONFIG_FILE): $(FORK_VERSION_FILE)
	touch $@

$(SPECTEST_ROOTDIR)/%_${SPECTEST_VERSION}.tar.gz:
	curl -L -o "$@" \
		"https://github.com/ethereum/consensus-spec-tests/releases/download/${SPECTEST_VERSION}/$*.tar.gz"

$(VECTORS_DIR)/%: $(SPECTEST_ROOTDIR)/%_${SPECTEST_VERSION}.tar.gz .spectest_version
	-rm -rf $@
	tar -xzmf "$<" -C $(SPECTEST_ROOTDIR)

$(SPECTEST_GENERATED_ROOTDIR): $(CONFIG_FILE) $(VECTORS_DIR)/mainnet $(VECTORS_DIR)/minimal $(VECTORS_DIR)/general test/spec/runners/*.ex test/spec/tasks/*.ex
	mix generate_spec_tests

#⬇️ download-vectors: @ Download the spec test vectors files.
download-vectors: $(SPECTEST_TARS)

#🗑️ clean-vectors: @ Remove the downloaded spec test vectors.
clean-vectors:
	-rm -rf $(SPECTEST_ROOTDIR)/tests
	-rm $(SPECTEST_ROOTDIR)/*.tar.gz

#📝 gen-spec: @ Generate the spec tests.
gen-spec: $(SPECTEST_GENERATED_ROOTDIR)

#🗑️ clean-tests: @ Remove the generated spec tests.
clean-tests:
	-rm -r test/generated

#🔴 spec-test: @ Run all spec tests
spec-test: compile-all $(SPECTEST_GENERATED_ROOTDIR)
	mix test --no-start test/generated/*/*/*

#🔴 spec-test-config-%: @ Run all spec tests for a specific config (e.g. mainnet)
spec-test-config-%: compile-all $(SPECTEST_GENERATED_ROOTDIR)
	mix test --no-start test/generated/$*/*/*

#🔴 spec-test-runner-%: @ Run all spec tests for a specific runner (e.g. epoch_processing)
spec-test-runner-%: compile-all $(SPECTEST_GENERATED_ROOTDIR)
	mix test --no-start test/generated/*/*/$*.exs

#🔴 spec-test-mainnet-%: @ Run spec tests for mainnet config, for the specified runner.
spec-test-mainnet-%: compile-all $(SPECTEST_GENERATED_ROOTDIR)
	mix test --no-start test/generated/mainnet/*/$*.exs

#🔴 spec-test-minimal-%: @ Run spec tests for minimal config, for the specified runner.
spec-test-minimal-%:  compile-all $(SPECTEST_GENERATED_ROOTDIR)
	mix test --no-start test/generated/minimal/*/$*.exs

#🔴 spec-test-general-%: @ Run spec tests for general config, for the specified runner.
spec-test-general-%: compile-all $(SPECTEST_GENERATED_ROOTDIR)
	mix test --no-start test/generated/general/*/$*.exs

#✅ lint: @ Check formatting and linting.
lint:
	mix recode --no-autocorrect
	mix format --check-formatted
	mix credo --strict
	mix dialyzer --no-check

#✅ fmt: @ Format all code (Go, rust and elixir).
fmt:
	mix format
	gofmt -l -w native/libp2p_port
	cd native/snappy_nif; cargo fmt
	cd native/ssz_nif; cargo fmt
	cd native/bls_nif; cargo fmt

#✅ dialyzer: @ Run dialyzer (static analysis tool).
dialyzer: compile-all
	mix dialyzer<|MERGE_RESOLUTION|>--- conflicted
+++ resolved
@@ -164,42 +164,6 @@
 
 ##################
 # NODE RUNNERS
-<<<<<<< HEAD
-DISCOVERY_PORT ?= 30303
-METRICS_PORT ?= 9568
-
-#▶️ checkpoint-sync: @ Run an interactive terminal using checkpoint sync.
-checkpoint-sync: compile-all
-	iex -S mix run -- --checkpoint-sync-url https://mainnet-checkpoint-sync.stakely.io/ --metrics --metrics-port $(METRICS_PORT) --discovery-port $(DISCOVERY_PORT)
-
-#▶️ checkpoint-sync.logfile: @ Run an interactive terminal using checkpoint sync with a log file.
-checkpoint-sync.logfile: compile-all
-	iex -S mix run -- --checkpoint-sync-url https://mainnet-checkpoint-sync.stakely.io/ --metrics --metrics-port $(METRICS_PORT) --log-file ./logs/mainnet.log --discovery-port $(DISCOVERY_PORT)
-
-#▶️ sepolia: @ Run an interactive terminal using sepolia network
-sepolia: compile-all
-	iex -S mix run -- --checkpoint-sync-url https://sepolia.beaconstate.info --network sepolia --metrics --metrics-port $(METRICS_PORT) --discovery-port $(DISCOVERY_PORT)
-
-#▶️ sepolia.logfile: @ Run an interactive terminal using sepolia network with a log file
-sepolia.logfile: compile-all
-	iex -S mix run -- --checkpoint-sync-url https://sepolia.beaconstate.info --network sepolia --metrics --metrics-port $(METRICS_PORT) --log-file ./logs/sepolia.log --discovery-port $(DISCOVERY_PORT)
-
-#▶️ holesky: @ Run an interactive terminal using holesky network
-holesky: compile-all
-	iex -S mix run -- --checkpoint-sync-url https://checkpoint-sync.holesky.ethpandaops.io --metrics --metrics-port $(METRICS_PORT) --network holesky --discovery-port $(DISCOVERY_PORT)
-
-#▶️ holesky.logfile: @ Run an interactive terminal using holesky network with a log file
-holesky.logfile: compile-all
-	iex -S mix run -- --checkpoint-sync-url https://checkpoint-sync.holesky.ethpandaops.io --metrics --metrics-port $(METRICS_PORT) --network holesky --log-file ./logs/holesky.log --discovery-port $(DISCOVERY_PORT)
-
-#▶️ gnosis: @ Run an interactive terminal using gnosis network
-gnosis: compile-all
-	iex -S mix run -- --checkpoint-sync-url https://checkpoint.gnosischain.com --network gnosis --discovery-port $(DISCOVERY_PORT)
-
-#▶️ gnosis.logfile: @ Run an interactive terminal using gnosis network with a log file
-gnosis.logfile: compile-all
-	iex -S mix run -- --checkpoint-sync-url https://checkpoint.gnosischain.com --network gnosis --log-file ./logs/gnosis.log --discovery-port $(DISCOVERY_PORT)
-=======
 DISCOVERY_PORT ?= 9009
 METRICS_PORT ?= 9568
 MODE ?= full
@@ -238,7 +202,6 @@
 
 #▶️ checkpoint-sync: @ Run an interactive terminal using checkpoint sync for mainnet.
 checkpoint-sync: mainnet
->>>>>>> 46ce72b2
 
 #🔴 test: @ Run tests
 test: compile-all
