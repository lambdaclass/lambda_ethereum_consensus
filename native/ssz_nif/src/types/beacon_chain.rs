use crate::utils::gen_struct;
use rustler::{Binary, NifStruct};

gen_struct!(
    #[derive(NifStruct)]
    #[module = "SszTypes.Checkpoint"]
    /// Corresponds to [`lighthouse_types::Checkpoint`]
    pub(crate) struct Checkpoint<'a> {
        epoch: u64,
        root: Binary<'a>,
    }
);

gen_struct!(
    #[derive(NifStruct)]
    #[module = "SszTypes.Fork"]
    /// Corresponds to [`lighthouse_types::Fork`]
    pub(crate) struct Fork<'a> {
        previous_version: Binary<'a>,
        current_version: Binary<'a>,
        epoch: u64,
    }
);

gen_struct!(
    #[derive(NifStruct)]
    #[module = "SszTypes.ForkData"]
    /// Corresponds to [`lighthouse_types::ForkData`]
    pub(crate) struct ForkData<'a> {
        current_version: Binary<'a>,
        genesis_validators_root: Binary<'a>,
    }
);

gen_struct!(
    #[derive(NifStruct)]
    #[module = "SszTypes.Validator"]
    /// Corresponds to [`lighthouse_types::Validator`]
    pub(crate) struct Validator<'a> {
        pubkey: Binary<'a>,
        withdrawal_credentials: Binary<'a>,
        effective_balance: u64,
        slashed: bool,
        activation_eligibility_epoch: u64,
        activation_epoch: u64,
        exit_epoch: u64,
        withdrawable_epoch: u64,
    }
);

gen_struct!(
    #[derive(NifStruct)]
    #[module = "SszTypes.AttestationData"]
    /// Corresponds to [`lighthouse_types::AttestationData`]
    pub(crate) struct AttestationData<'a> {
        slot: u64,
        index: u64,
        beacon_block_root: Binary<'a>,
        source: Checkpoint<'a>,
        target: Checkpoint<'a>,
    }
);

gen_struct!(
    #[derive(NifStruct)]
    #[module = "SszTypes.Withdrawal"]
    /// Corresponds to [`lighthouse_types::Withdrawal`]
    pub(crate) struct Withdrawal<'a> {
        index: u64,
        validator_index: u64,
        address: Binary<'a>,
        amount: u64,
    }
);

gen_struct!(
    #[derive(NifStruct)]
    #[module = "SszTypes.PendingAttestationMainnet"]
    /// Corresponds to [`lighthouse_types::PendingAttestation`]
    /// with `T` = [`lighthouse_types::MainnetEthSpec`]
    pub(crate) struct PendingAttestationMainnet<'a> {
        aggregation_bits: Binary<'a>,
        data: AttestationData<'a>,
        inclusion_delay: u64,
        proposer_index: u64,
    }
);

gen_struct!(
    #[derive(NifStruct)]
    #[module = "SszTypes.Eth1Data"]
    /// Corresponds to [`lighthouse_types::Eth1Data`]
    pub(crate) struct Eth1Data<'a> {
        deposit_root: Binary<'a>,
        deposit_count: u64,
        block_hash: Binary<'a>,
    }
);

gen_struct!(
    #[derive(NifStruct)]
    #[module = "SszTypes.HistoricalBatchMainnet"]
    /// Corresponds to [`lighthouse_types::HistoricalBatch`]
    /// with `T` = [`lighthouse_types::MainnetEthSpec`]
    pub(crate) struct HistoricalBatchMainnet<'a> {
        block_roots: Vec<Binary<'a>>,
        state_roots: Vec<Binary<'a>>,
    }
);

gen_struct!(
    #[derive(NifStruct)]
    #[module = "SszTypes.HistoricalBatchMinimal"]
    /// Corresponds to [`lighthouse_types::HistoricalBatch`]
    /// with `T` = [`lighthouse_types::MinimalEthSpec`]
    pub(crate) struct HistoricalBatchMinimal<'a> {
        block_roots: Vec<Binary<'a>>,
        state_roots: Vec<Binary<'a>>,
    }
);

gen_struct!(
    #[derive(NifStruct)]
<<<<<<< HEAD
    #[module = "SszTypes.ExecutionPayloadHeaderCapellaMainnet"]
    /// Corresponds to [`lighthouse_types::ExecutionPayloadHeader`]
    /// with `T` = [`lighthouse_types::MainnetEthSpec`]
    pub(crate) struct ExecutionPayloadHeaderCapellaMainnet<'a> {
        parent_hash: Binary<'a>,
        fee_recipient: Binary<'a>,
        state_root: Binary<'a>,
        receipts_root: Binary<'a>,
        logs_bloom: Vec<u8>,
        prev_randao: Binary<'a>,
        block_number: u64,
        gas_limit: u64,
        gas_used: u64,
        timestamp: u64,
        extra_data: Vec<u8>,
        base_fee_per_gas: Binary<'a>,
        block_hash: Binary<'a>,
        transactions_root: Binary<'a>,
        withdrawals_root: Binary<'a>,
=======
    #[module = "SszTypes.DepositData"]
    /// Corresponds to [`lighthouse_types::DepositData`]
    pub(crate) struct DepositData<'a> {
        pubkey: Binary<'a>,
        withdrawal_credentials: Binary<'a>,
        amount: u64,
        signature: Binary<'a>,
>>>>>>> a4b0dfd0
    }
);

gen_struct!(
    #[derive(NifStruct)]
<<<<<<< HEAD
    #[module = "SszTypes.ExecutionPayloadHeaderCapellaMinimal"]
    /// Corresponds to [`lighthouse_types::ExecutionPayloadHeader`]
    /// with `T` = [`lighthouse_types::MinimalEthSpec`]
    pub(crate) struct ExecutionPayloadHeaderCapellaMinimal<'a> {
        parent_hash: Binary<'a>,
        fee_recipient: Binary<'a>,
        state_root: Binary<'a>,
        receipts_root: Binary<'a>,
        logs_bloom: Vec<u8>,
        prev_randao: Binary<'a>,
        block_number: u64,
        gas_limit: u64,
        gas_used: u64,
        timestamp: u64,
        extra_data: Vec<u8>,
        base_fee_per_gas: Binary<'a>,
        block_hash: Binary<'a>,
        transactions_root: Binary<'a>,
        withdrawals_root: Binary<'a>,
=======
    #[module = "SszTypes.VoluntaryExit"]
    /// Corresponds to [`lighthouse_types::VoluntaryExit`]
    pub(crate) struct VoluntaryExit {
        epoch: u64,
        validator_index: u64,
>>>>>>> a4b0dfd0
    }
);

gen_struct!(
    #[derive(NifStruct)]
<<<<<<< HEAD
    #[module = "SszTypes.ExecutionPayloadCapellaMainnet"]
    /// Corresponds to [`lighthouse_types::ExecutionPayload`]
    /// with `T` = [`lighthouse_types::MainnetEthSpec`]
    pub(crate) struct ExecutionPayloadCapellaMainnet<'a> {
        parent_hash: Binary<'a>,
        fee_recipient: Binary<'a>,
        state_root: Binary<'a>,
        receipts_root: Binary<'a>,
        logs_bloom: Vec<u8>,
        prev_randao: Binary<'a>,
        block_number: u64,
        gas_limit: u64,
        gas_used: u64,
        timestamp: u64,
        extra_data: Vec<u8>,
        base_fee_per_gas: Binary<'a>,
        block_hash: Binary<'a>,
        transactions: Vec<Binary<'a>>,
        withdrawals: Vec<Withdrawal<'a>>,
    }
);

gen_struct!(
    #[derive(NifStruct)]
    #[module = "SszTypes.ExecutionPayloadCapellaMinimal"]
    /// Corresponds to [`lighthouse_types::ExecutionPayload`]
    /// with `T` = [`lighthouse_types::MinimalEthSpec`]
    pub(crate) struct ExecutionPayloadCapellaMinimal<'a> {
        parent_hash: Binary<'a>,
        fee_recipient: Binary<'a>,
        state_root: Binary<'a>,
        receipts_root: Binary<'a>,
        logs_bloom: Vec<u8>,
        prev_randao: Binary<'a>,
        block_number: u64,
        gas_limit: u64,
        gas_used: u64,
        timestamp: u64,
        extra_data: Vec<u8>,
        base_fee_per_gas: Binary<'a>,
        block_hash: Binary<'a>,
        transactions: Vec<Binary<'a>>,
        withdrawals: Vec<Withdrawal<'a>>,
=======
    #[module = "SszTypes.Deposit"]
    /// Corresponds to [`lighthouse_types::Deposit`]
    pub(crate) struct Deposit<'a> {
        proof: Vec<Binary<'a>>,
        data: DepositData<'a>
>>>>>>> a4b0dfd0
    }
);<|MERGE_RESOLUTION|>--- conflicted
+++ resolved
@@ -121,27 +121,6 @@
 
 gen_struct!(
     #[derive(NifStruct)]
-<<<<<<< HEAD
-    #[module = "SszTypes.ExecutionPayloadHeaderCapellaMainnet"]
-    /// Corresponds to [`lighthouse_types::ExecutionPayloadHeader`]
-    /// with `T` = [`lighthouse_types::MainnetEthSpec`]
-    pub(crate) struct ExecutionPayloadHeaderCapellaMainnet<'a> {
-        parent_hash: Binary<'a>,
-        fee_recipient: Binary<'a>,
-        state_root: Binary<'a>,
-        receipts_root: Binary<'a>,
-        logs_bloom: Vec<u8>,
-        prev_randao: Binary<'a>,
-        block_number: u64,
-        gas_limit: u64,
-        gas_used: u64,
-        timestamp: u64,
-        extra_data: Vec<u8>,
-        base_fee_per_gas: Binary<'a>,
-        block_hash: Binary<'a>,
-        transactions_root: Binary<'a>,
-        withdrawals_root: Binary<'a>,
-=======
     #[module = "SszTypes.DepositData"]
     /// Corresponds to [`lighthouse_types::DepositData`]
     pub(crate) struct DepositData<'a> {
@@ -149,45 +128,79 @@
         withdrawal_credentials: Binary<'a>,
         amount: u64,
         signature: Binary<'a>,
->>>>>>> a4b0dfd0
-    }
-);
-
-gen_struct!(
-    #[derive(NifStruct)]
-<<<<<<< HEAD
-    #[module = "SszTypes.ExecutionPayloadHeaderCapellaMinimal"]
-    /// Corresponds to [`lighthouse_types::ExecutionPayloadHeader`]
-    /// with `T` = [`lighthouse_types::MinimalEthSpec`]
-    pub(crate) struct ExecutionPayloadHeaderCapellaMinimal<'a> {
-        parent_hash: Binary<'a>,
-        fee_recipient: Binary<'a>,
-        state_root: Binary<'a>,
-        receipts_root: Binary<'a>,
-        logs_bloom: Vec<u8>,
-        prev_randao: Binary<'a>,
-        block_number: u64,
-        gas_limit: u64,
-        gas_used: u64,
-        timestamp: u64,
-        extra_data: Vec<u8>,
-        base_fee_per_gas: Binary<'a>,
-        block_hash: Binary<'a>,
-        transactions_root: Binary<'a>,
-        withdrawals_root: Binary<'a>,
-=======
+    }
+);
+
+gen_struct!(
+    #[derive(NifStruct)]
     #[module = "SszTypes.VoluntaryExit"]
     /// Corresponds to [`lighthouse_types::VoluntaryExit`]
     pub(crate) struct VoluntaryExit {
         epoch: u64,
         validator_index: u64,
->>>>>>> a4b0dfd0
-    }
-);
-
-gen_struct!(
-    #[derive(NifStruct)]
-<<<<<<< HEAD
+    }
+);
+
+gen_struct!(
+    #[derive(NifStruct)]
+    #[module = "SszTypes.Deposit"]
+    /// Corresponds to [`lighthouse_types::Deposit`]
+    pub(crate) struct Deposit<'a> {
+        proof: Vec<Binary<'a>>,
+        data: DepositData<'a>,
+    }
+);
+
+gen_struct!(
+    #[derive(NifStruct)]
+    #[module = "SszTypes.ExecutionPayloadHeaderCapellaMainnet"]
+    /// Corresponds to [`lighthouse_types::ExecutionPayloadHeader`]
+    /// with `T` = [`lighthouse_types::MainnetEthSpec`]
+    pub(crate) struct ExecutionPayloadHeaderCapellaMainnet<'a> {
+        parent_hash: Binary<'a>,
+        fee_recipient: Binary<'a>,
+        state_root: Binary<'a>,
+        receipts_root: Binary<'a>,
+        logs_bloom: Vec<u8>,
+        prev_randao: Binary<'a>,
+        block_number: u64,
+        gas_limit: u64,
+        gas_used: u64,
+        timestamp: u64,
+        extra_data: Vec<u8>,
+        base_fee_per_gas: Binary<'a>,
+        block_hash: Binary<'a>,
+        transactions_root: Binary<'a>,
+        withdrawals_root: Binary<'a>,
+    }
+);
+
+gen_struct!(
+    #[derive(NifStruct)]
+    #[module = "SszTypes.ExecutionPayloadHeaderCapellaMinimal"]
+    /// Corresponds to [`lighthouse_types::ExecutionPayloadHeader`]
+    /// with `T` = [`lighthouse_types::MinimalEthSpec`]
+    pub(crate) struct ExecutionPayloadHeaderCapellaMinimal<'a> {
+        parent_hash: Binary<'a>,
+        fee_recipient: Binary<'a>,
+        state_root: Binary<'a>,
+        receipts_root: Binary<'a>,
+        logs_bloom: Vec<u8>,
+        prev_randao: Binary<'a>,
+        block_number: u64,
+        gas_limit: u64,
+        gas_used: u64,
+        timestamp: u64,
+        extra_data: Vec<u8>,
+        base_fee_per_gas: Binary<'a>,
+        block_hash: Binary<'a>,
+        transactions_root: Binary<'a>,
+        withdrawals_root: Binary<'a>,
+    }
+);
+
+gen_struct!(
+    #[derive(NifStruct)]
     #[module = "SszTypes.ExecutionPayloadCapellaMainnet"]
     /// Corresponds to [`lighthouse_types::ExecutionPayload`]
     /// with `T` = [`lighthouse_types::MainnetEthSpec`]
@@ -231,12 +244,5 @@
         block_hash: Binary<'a>,
         transactions: Vec<Binary<'a>>,
         withdrawals: Vec<Withdrawal<'a>>,
-=======
-    #[module = "SszTypes.Deposit"]
-    /// Corresponds to [`lighthouse_types::Deposit`]
-    pub(crate) struct Deposit<'a> {
-        proof: Vec<Binary<'a>>,
-        data: DepositData<'a>
->>>>>>> a4b0dfd0
     }
 );