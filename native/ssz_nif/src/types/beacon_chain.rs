use crate::utils::gen_struct;
use rustler::{Binary, NifStruct};

gen_struct!(
    #[derive(NifStruct)]
    #[module = "SszTypes.Checkpoint"]
    /// Corresponds to [`lighthouse_types::Checkpoint`]
    pub(crate) struct Checkpoint<'a> {
        epoch: u64,
        root: Binary<'a>,
    }
);

gen_struct!(
    #[derive(NifStruct)]
    #[module = "SszTypes.Fork"]
    /// Corresponds to [`lighthouse_types::Fork`]
    pub(crate) struct Fork<'a> {
        previous_version: Binary<'a>,
        current_version: Binary<'a>,
        epoch: u64,
    }
);

gen_struct!(
    #[derive(NifStruct)]
    #[module = "SszTypes.ForkData"]
    /// Corresponds to [`lighthouse_types::ForkData`]
    pub(crate) struct ForkData<'a> {
        current_version: Binary<'a>,
        genesis_validators_root: Binary<'a>,
    }
);

gen_struct!(
    #[derive(NifStruct)]
    #[module = "SszTypes.Validator"]
    /// Corresponds to [`lighthouse_types::Validator`]
    pub(crate) struct Validator<'a> {
        pubkey: Binary<'a>,
        withdrawal_credentials: Binary<'a>,
        effective_balance: u64,
        slashed: bool,
        activation_eligibility_epoch: u64,
        activation_epoch: u64,
        exit_epoch: u64,
        withdrawable_epoch: u64,
    }
);

gen_struct!(
    #[derive(NifStruct)]
    #[module = "SszTypes.AttestationData"]
    /// Corresponds to [`lighthouse_types::AttestationData`]
    pub(crate) struct AttestationData<'a> {
        slot: u64,
        index: u64,
        beacon_block_root: Binary<'a>,
        source: Checkpoint<'a>,
        target: Checkpoint<'a>,
    }
);

gen_struct!(
    #[derive(NifStruct)]
    #[module = "SszTypes.PendingAttestationMainnet"]
    /// Corresponds to [`lighthouse_types::PendingAttestation`]
    /// with `T` = [`lighthouse_types::MainnetEthSpec`]
    pub(crate) struct PendingAttestationMainnet<'a> {
        aggregation_bits: Binary<'a>,
        data: AttestationData<'a>,
        inclusion_delay: u64,
        proposer_index: u64,
    }
);

gen_struct!(
    #[derive(NifStruct)]
    #[module = "SszTypes.Eth1Data"]
    /// Corresponds to [`lighthouse_types::Eth1Data`]
    pub(crate) struct Eth1Data<'a> {
        deposit_root: Binary<'a>,
        deposit_count: u64,
        block_hash: Binary<'a>,
    }
);

gen_struct!(
    #[derive(NifStruct)]
    #[module = "SszTypes.HistoricalBatchMainnet"]
    /// Corresponds to [`lighthouse_types::HistoricalBatch`]
    /// with `T` = [`lighthouse_types::MainnetEthSpec`]
    pub(crate) struct HistoricalBatchMainnet<'a> {
        block_roots: Vec<Binary<'a>>,
        state_roots: Vec<Binary<'a>>,
    }
);

gen_struct!(
    #[derive(NifStruct)]
    #[module = "SszTypes.HistoricalBatchMinimal"]
    /// Corresponds to [`lighthouse_types::HistoricalBatch`]
    /// with `T` = [`lighthouse_types::MinimalEthSpec`]
    pub(crate) struct HistoricalBatchMinimal<'a> {
        block_roots: Vec<Binary<'a>>,
        state_roots: Vec<Binary<'a>>,
    }
);

gen_struct!(
    #[derive(NifStruct)]
<<<<<<< HEAD
    #[module = "SszTypes.BeaconBlockHeader"]
    /// Corresponds to [`lighthouse_types::BeaconBlockHeader`]
    pub(crate) struct BeaconBlockHeader<'a> {
        slot: u64,
        proposer_index: u64,
        parent_root: Binary<'a>,
        state_root: Binary<'a>,
        body_root: Binary<'a>,
=======
    #[module = "SszTypes.DepositData"]
    /// Corresponds to [`lighthouse_types::DepositData`]
    pub(crate) struct DepositData<'a> {
        pubkey: Binary<'a>,
        withdrawal_credentials: Binary<'a>,
        amount: u64,
        signature: Binary<'a>,
    }
);

gen_struct!(
    #[derive(NifStruct)]
    #[module = "SszTypes.VoluntaryExit"]
    /// Corresponds to [`lighthouse_types::VoluntaryExit`]
    pub(crate) struct VoluntaryExit {
        epoch: u64,
        validator_index: u64,
>>>>>>> cd6c9d42
    }
);<|MERGE_RESOLUTION|>--- conflicted
+++ resolved
@@ -109,7 +109,6 @@
 
 gen_struct!(
     #[derive(NifStruct)]
-<<<<<<< HEAD
     #[module = "SszTypes.BeaconBlockHeader"]
     /// Corresponds to [`lighthouse_types::BeaconBlockHeader`]
     pub(crate) struct BeaconBlockHeader<'a> {
@@ -118,7 +117,6 @@
         parent_root: Binary<'a>,
         state_root: Binary<'a>,
         body_root: Binary<'a>,
-=======
     #[module = "SszTypes.DepositData"]
     /// Corresponds to [`lighthouse_types::DepositData`]
     pub(crate) struct DepositData<'a> {
@@ -136,6 +134,5 @@
     pub(crate) struct VoluntaryExit {
         epoch: u64,
         validator_index: u64,
->>>>>>> cd6c9d42
     }
 );