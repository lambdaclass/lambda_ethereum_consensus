defmodule SSZStaticTestRunner do
  use ExUnit.CaseTemplate

  @moduledoc """
  Runner for SSZ test cases. `run_test_case/1` is the main entrypoint.
  """

  @enabled [
    "AttestationData",
    "Checkpoint",
    "Eth1Data",
    "Fork",
    "ForkData",
    "HistoricalBatch",
    "PendingAttestation",
    "Validator",
<<<<<<< HEAD
    "DepositData"
=======
    "VoluntaryExit"
>>>>>>> ad97694b
  ]

  @doc """
  Returns true if the given testcase should be skipped
  """
  def skip?(testcase) do
    not Enum.member?(@enabled, testcase.handler)
  end

  def get_config("minimal"), do: MinimalConfig
  def get_config("mainnet"), do: MainnetConfig
  def get_config(_), do: raise("Unknown config")

  @doc """
  Runs the given test case.
  """
  def run_test_case(%SpecTestCase{} = testcase) do
    case_dir = SpecTestCase.dir(testcase)

    schema = parse_type(testcase)

    compressed = File.read!(case_dir <> "/serialized.ssz_snappy")
    assert {:ok, decompressed} = :snappyer.decompress(compressed)

    expected =
      YamlElixir.read_from_file!(case_dir <> "/value.yaml")
      |> parse_yaml()

    expected_root = YamlElixir.read_from_file!(case_dir <> "/roots.yaml")

    assert_ssz(schema, decompressed, expected, expected_root)
  end

  defp parse_yaml(map) when is_map(map) do
    map
    |> Stream.map(&parse_yaml/1)
    |> Map.new()
  end

  defp parse_yaml(list) when is_list(list), do: Enum.map(list, &parse_yaml/1)
  defp parse_yaml({k, v}), do: {String.to_existing_atom(k), parse_yaml(v)}
  defp parse_yaml("0x" <> hash), do: Base.decode16!(hash, [{:case, :lower}])
  defp parse_yaml(v), do: v

  defp assert_ssz(schema, real_serialized, real_deserialized, _expected_root) do
    # assert root is expected when we implement SSZ hashing

    {:ok, deserialized} = Ssz.from_ssz(real_serialized, schema)
    real_deserialized = to_struct_checked(deserialized, real_deserialized)

    assert deserialized == real_deserialized

    {:ok, serialized} = Ssz.to_ssz(real_deserialized)
    assert serialized == real_serialized
  end

  defp to_struct_checked(%name{} = actual, %{} = expected) do
    expected
    |> Stream.map(fn {k, v} -> {k, to_struct_checked(Map.get(actual, k), v)} end)
    |> Map.new()
    |> then(&struct!(name, &1))
  end

  defp to_struct_checked(_actual, expected) do
    expected
  end

  defp parse_type(%SpecTestCase{config: config, handler: handler}) do
    config = get_config(config)

    Map.get(config.get_handler_mapping(), handler, handler)
    |> then(&Module.concat(SszTypes, &1))
  end
end<|MERGE_RESOLUTION|>--- conflicted
+++ resolved
@@ -14,11 +14,8 @@
     "HistoricalBatch",
     "PendingAttestation",
     "Validator",
-<<<<<<< HEAD
+    "VoluntaryExit",
     "DepositData"
-=======
-    "VoluntaryExit"
->>>>>>> ad97694b
   ]
 
   @doc """
