defmodule LambdaEthereumConsensus.Validator do
  @moduledoc """
  Module that performs validator duties.
  """
  require Logger

  defstruct [
    :index,
    :keystore,
    :payload_builder
  ]

  alias LambdaEthereumConsensus.ForkChoice
  alias LambdaEthereumConsensus.Libp2pPort
  alias LambdaEthereumConsensus.P2P.Gossip
  alias LambdaEthereumConsensus.StateTransition.Accessors
  alias LambdaEthereumConsensus.StateTransition.Misc
  alias LambdaEthereumConsensus.Utils.BitField
  alias LambdaEthereumConsensus.Utils.BitList
  alias LambdaEthereumConsensus.Validator.BlockBuilder
  alias LambdaEthereumConsensus.Validator.BuildBlockRequest
  alias LambdaEthereumConsensus.Validator.Duties
  alias LambdaEthereumConsensus.Validator.Utils
  alias LambdaEthereumConsensus.ValidatorSet
  alias Types.Attestation

  @default_graffiti_message "Lambda, so gentle, so good"

  @type index :: non_neg_integer()

  @type t :: %__MODULE__{
          index: index() | nil,
          keystore: Keystore.t(),
          payload_builder: {Types.slot(), Types.root(), BlockBuilder.payload_id()} | nil
        }

  @spec new(Keystore.t(), Types.slot(), Types.root()) :: t()
  def new(keystore, head_slot, head_root) do
    epoch = Misc.compute_epoch_at_slot(head_slot)
<<<<<<< HEAD
    # TODO: This should be handled in the ValidatorSet instead, part of #1281
=======
    # TODO: (#1281) This should be handled in the ValidatorSet instead
>>>>>>> 2cf6ef52
    beacon = ValidatorSet.fetch_target_state_and_go_to_slot(epoch, head_slot, head_root)

    new(keystore, beacon)
  end

  @spec new(Keystore.t(), Types.BeaconState.t()) :: t()
  def new(keystore, beacon) do
    state = %__MODULE__{
      index: nil,
      keystore: keystore,
      payload_builder: nil
    }

    case Utils.fetch_validator_index(beacon, state.keystore.pubkey) do
      nil ->
        Logger.warning(
          "[Validator] Public key #{state.keystore.pubkey} not found in the validator set"
        )

        state

      validator_index ->
        log_debug(validator_index, "Setup completed")
        %{state | index: validator_index}
    end
  end

  ##########################
  # Attestations

  @spec attest(t(), Duties.attester_duty(), Types.BeaconState.t(), Types.slot(), Types.root()) ::
          :ok
  def attest(
        %{index: validator_index, keystore: keystore},
        %{subnet_id: subnet_id} = current_duty,
        head_state,
        slot,
        head_root
      ) do
    log_debug(validator_index, "attesting", slot: slot, subnet_id: subnet_id)

    attestation = produce_attestation(current_duty, head_state, slot, head_root, keystore.privkey)

    log_md = [slot: slot, attestation: attestation, subnet_id: subnet_id]

    debug_log_msg =
      "publishing attestation on committee index: #{current_duty.committee_index} | as #{current_duty.index_in_committee}/#{current_duty.committee_length - 1} and pubkey: #{LambdaEthereumConsensus.Utils.format_shorten_binary(keystore.pubkey)}"

    log_debug(validator_index, debug_log_msg, log_md)

    Gossip.Attestation.publish(subnet_id, attestation)
    |> log_info_result(validator_index, "published attestation", log_md)

    if current_duty.should_aggregate? do
      log_debug(validator_index, "collecting for future aggregation", log_md)

      Gossip.Attestation.collect(subnet_id, attestation)
      |> log_debug_result(validator_index, "collected attestation", log_md)
    end
  end

  @spec publish_aggregate(t(), Duties.attester_duty(), Types.slot()) ::
          :ok
  def publish_aggregate(%{index: validator_index, keystore: keystore}, duty, slot) do
    # TODO: (#1286) after stop collecting for the first validator in a slot the others are not able to publish
    case Gossip.Attestation.stop_collecting(duty.subnet_id) do
      {:ok, attestations} ->
        log_md = [slot: slot, attestations: attestations]
        log_debug(validator_index, "publishing aggregate", log_md)

        aggregate_attestations(attestations)
        |> append_proof(duty.selection_proof, validator_index)
        |> append_signature(duty.signing_domain, keystore)
        |> Gossip.Attestation.publish_aggregate()
        |> log_info_result(validator_index, "published aggregate", log_md)

      {:error, reason} ->
        log_error(validator_index, "stop collecting attestations", reason)
        :ok
    end
  end

  defp aggregate_attestations(attestations) do
    # TODO: (#1254) We need to check why we are producing duplicate attestations, this was generating invalid signatures
    unique_attestations = attestations |> Enum.uniq()

    aggregation_bits =
      unique_attestations
      |> Stream.map(&Map.fetch!(&1, :aggregation_bits))
      |> Enum.reduce(&BitField.bitwise_or/2)

    {:ok, signature} =
      unique_attestations |> Enum.map(&Map.fetch!(&1, :signature)) |> Bls.aggregate()

    %{List.first(attestations) | aggregation_bits: aggregation_bits, signature: signature}
  end

  defp append_proof(aggregate, proof, validator_index) do
    %Types.AggregateAndProof{
      aggregator_index: validator_index,
      aggregate: aggregate,
      selection_proof: proof
    }
  end

  defp append_signature(aggregate_and_proof, signing_domain, %{privkey: privkey}) do
    signing_root = Misc.compute_signing_root(aggregate_and_proof, signing_domain)
    {:ok, signature} = Bls.sign(privkey, signing_root)
    %Types.SignedAggregateAndProof{message: aggregate_and_proof, signature: signature}
  end

  defp produce_attestation(duty, head_state, slot, head_root, privkey) do
    %{
      index_in_committee: index_in_committee,
      committee_length: committee_length,
      committee_index: committee_index
    } = duty

    head_epoch = Misc.compute_epoch_at_slot(slot)

    epoch_boundary_block_root =
      if Misc.compute_start_slot_at_epoch(head_epoch) == slot do
        head_root
      else
        # Can't fail as long as slot isn't ancient for attestation purposes
        {:ok, root} = Accessors.get_block_root(head_state, head_epoch)
        root
      end

    attestation_data = %Types.AttestationData{
      slot: slot,
      index: committee_index,
      beacon_block_root: head_root,
      source: head_state.current_justified_checkpoint,
      target: %Types.Checkpoint{
        epoch: head_epoch,
        root: epoch_boundary_block_root
      }
    }

    bits = BitList.zero(committee_length) |> BitList.set(index_in_committee)

    signature = Utils.get_attestation_signature(head_state, attestation_data, privkey)

    %Attestation{
      data: attestation_data,
      aggregation_bits: bits,
      signature: signature
    }
  end

  ################################
  # Sync Committee

  @spec sync_committee_message_broadcast(
          t(),
          Duties.sync_committee_duty(),
          Types.slot(),
          Types.root()
        ) ::
          :ok
  def sync_committee_message_broadcast(
        %{index: validator_index, keystore: keystore},
        %{subnet_ids: subnet_ids} = current_duty,
        slot,
        head_root
      ) do
    log_debug(validator_index, "broadcasting sync committee message", slot: slot)

    message =
      get_sync_committee_message(current_duty, slot, head_root, validator_index, keystore.privkey)

    message
    |> Gossip.SyncCommittee.publish(subnet_ids)
    |> log_info_result(validator_index, "published sync committee message", slot: slot)

    aggregation = current_duty |> Map.get(:aggregation, [])

    if Enum.any?(aggregation, &(not &1.aggregated?)) do
      log_debug(validator_index, "collecting for future contribution", slot: slot)

      aggregation
      |> Enum.map(& &1.subcommittee_index)
      |> Gossip.SyncCommittee.collect(message)
      |> log_debug_result(validator_index, "collected sync committee messages", slot: slot)
    end
  end

  @spec get_sync_committee_message(
          Duties.sync_committee_duty(),
          Types.slot(),
          Types.root(),
          Types.validator_index(),
          Bls.privkey()
        ) ::
          Types.SyncCommitteeMessage.t()
  def get_sync_committee_message(
        %{validator_index: validator_index, message_domain: domain},
        slot,
        head_root,
        validator_index,
        privkey
      ) do
    signing_root = Misc.compute_signing_root(head_root, domain)
    {:ok, signature} = Bls.sign(privkey, signing_root)

    %Types.SyncCommitteeMessage{
      slot: slot,
      beacon_block_root: head_root,
      validator_index: validator_index,
      signature: signature
    }
  end

  @spec publish_sync_aggregate(
          t(),
          Duties.sync_committee_duty(),
          %{},
          Types.slot()
        ) :: :ok
  def publish_sync_aggregate(
        %{index: validator_index, keystore: keystore},
        %{validator_index: validator_index} = duty,
        sync_subcommittee_participants,
        slot
      ) do
<<<<<<< HEAD
=======
    # TODO: (#1286) after stop collecting for the first validator in a slot the others are not able to publish
>>>>>>> 2cf6ef52
    for %{subcommittee_index: subnet_id} = aggregation_duty <- duty.aggregation do
      case Gossip.SyncCommittee.stop_collecting(subnet_id) do
        {:ok, messages} ->
          log_md = [slot: slot, messages: messages]
          log_info(validator_index, "publishing sync committee aggregate", log_md)

          indices_in_subcommittee =
            sync_subcommittee_participants |> Map.get(subnet_id)

          aggregation_bits =
            sync_committee_aggregation_bits(indices_in_subcommittee, messages)

          messages
          |> sync_committee_contribution(subnet_id, aggregation_bits, indices_in_subcommittee)
          |> append_sync_proof(aggregation_duty.selection_proof, validator_index)
          |> append_sync_signature(aggregation_duty.contribution_domain, keystore)
          |> Gossip.SyncCommittee.publish_contribution()
          |> log_info_result(validator_index, "published sync committee aggregate", log_md)

        {:error, reason} ->
          log_error(validator_index, "stop collecting sync committee messages", reason)
          :ok
      end
    end

    :ok
  end

  defp sync_committee_aggregation_bits(indices_in_subcommittee, messages) do
    Enum.reduce(messages, BitList.zero(Misc.sync_subcommittee_size()), fn message, acc ->
      BitList.set(acc, indices_in_subcommittee |> Map.get(message.validator_index))
    end)
  end

  defp sync_committee_contribution(messages, subnet_id, aggregation_bits, indices_in_subcommittee) do
    %Types.SyncCommitteeContribution{
      slot: List.first(messages).slot,
      beacon_block_root: List.first(messages).beacon_block_root,
      subcommittee_index: subnet_id,
      aggregation_bits: aggregation_bits,
      signature: aggregate_sync_committee_signature(messages, indices_in_subcommittee)
    }
  end

  defp aggregate_sync_committee_signature(messages, indices_in_subcommittee) do
<<<<<<< HEAD
    # TODO: as with attestations, we need to check why we recieve duplicate sync messages
=======
    # TODO: (#1254) as with attestations, we need to check why we recieve duplicate sync messages
>>>>>>> 2cf6ef52
    unique_messages = messages |> Enum.uniq()

    signatures_to_aggregate =
      Enum.flat_map(unique_messages, fn message ->
        # Here we duplicate the signature by n, being n the times a validator appears
        # in the same subcommittee
        indices_in_subcommittee
        |> Map.get(message.validator_index)
        |> Enum.map(fn _ -> message.signature end)
      end)

    {:ok, signature} = Bls.aggregate(signatures_to_aggregate)
    signature
  end

  defp append_sync_proof(contribution, proof, validator_index) do
    %Types.ContributionAndProof{
      aggregator_index: validator_index,
      contribution: contribution,
      selection_proof: proof
    }
  end

  defp append_sync_signature(contribution_and_proof, signing_domain, %{privkey: privkey}) do
    signing_root = Misc.compute_signing_root(contribution_and_proof, signing_domain)
    {:ok, signature} = Bls.sign(privkey, signing_root)
    %Types.SignedContributionAndProof{message: contribution_and_proof, signature: signature}
  end

  ################################
  # Payload building and proposing

  @spec start_payload_builder(t(), Types.slot(), Types.root()) :: t()
  def start_payload_builder(%{payload_builder: {slot, root, _}} = state, slot, root), do: state

  def start_payload_builder(%{index: validator_index} = state, proposed_slot, head_root) do
    # TODO: handle reorgs and late blocks
    log_debug(validator_index, "starting building payload for slot #{proposed_slot}",
      root: head_root
    )

    case BlockBuilder.start_building_payload(proposed_slot, head_root) do
      {:ok, payload_id} ->
        log_info(validator_index, "payload built for slot #{proposed_slot}")

        %{state | payload_builder: {proposed_slot, head_root, payload_id}}

      {:error, reason} ->
        log_error(validator_index, "start building payload for slot #{proposed_slot}", reason)

        %{state | payload_builder: nil}
    end
  end

  @spec propose(t(), Types.slot(), Types.root()) :: t()
  def propose(
        %{
          index: validator_index,
          payload_builder: {proposed_slot, head_root, payload_id},
          keystore: keystore
        } = state,
        proposed_slot,
        head_root
      ) do
    log_debug(validator_index, "building block", slot: proposed_slot)

    build_result =
      BlockBuilder.build_block(
        %BuildBlockRequest{
          slot: proposed_slot,
          parent_root: head_root,
          proposer_index: validator_index,
          graffiti_message: @default_graffiti_message,
          privkey: keystore.privkey
        },
        payload_id
      )

    case build_result do
      {:ok, {signed_block, blob_sidecars}} ->
        publish_block(validator_index, signed_block)
        Enum.each(blob_sidecars, &publish_sidecar(validator_index, &1))

      {:error, reason} ->
        log_error(validator_index, "build block", reason, slot: proposed_slot)
    end

    %{state | payload_builder: nil}
  end

  def propose(%{payload_builder: nil} = state, _proposed_slot, _head_root) do
    log_error(state.index, "propose block", "lack of execution payload")
    state
  end

  def propose(state, proposed_slot, _head_root) do
    Logger.error(
      "[Validator] Skipping block proposal for slot #{proposed_slot} due to missing validator data"
    )

    state
  end

  # TODO: there's a lot of repeated code here. We should move this to a separate module
  defp publish_block(validator_index, signed_block) do
    {:ok, ssz_encoded} = Ssz.to_ssz(signed_block)
    {:ok, encoded_msg} = :snappyer.compress(ssz_encoded)
    fork_context = ForkChoice.get_fork_digest() |> Base.encode16(case: :lower)

    proposed_slot = signed_block.message.slot

    log_debug(validator_index, "publishing block", slot: proposed_slot)

    # TODO: we might want to send the block to ForkChoice
    Libp2pPort.publish("/eth2/#{fork_context}/beacon_block/ssz_snappy", encoded_msg)
    |> log_info_result(validator_index, "published block", slot: proposed_slot)
  end

  defp publish_sidecar(validator_index, %Types.BlobSidecar{index: index} = sidecar) do
    {:ok, ssz_encoded} = Ssz.to_ssz(sidecar)
    {:ok, encoded_msg} = :snappyer.compress(ssz_encoded)
    fork_context = ForkChoice.get_fork_digest() |> Base.encode16(case: :lower)

    subnet_id = compute_subnet_for_blob_sidecar(index)

    log_debug(validator_index, "publishing sidecar", sidecar_index: index)

    Libp2pPort.publish("/eth2/#{fork_context}/blob_sidecar_#{subnet_id}/ssz_snappy", encoded_msg)
    |> log_debug_result(validator_index, "published sidecar", sidecar_index: index)
  end

  defp compute_subnet_for_blob_sidecar(blob_index) do
    rem(blob_index, ChainSpec.get("BLOB_SIDECAR_SUBNET_COUNT"))
  end

  ################################
  # Log Helpers

  defp log_info_result(result, index, message, metadata),
    do: log_result(result, :info, index, message, metadata)

  defp log_debug_result(result, index, message, metadata),
    do: log_result(result, :debug, index, message, metadata)

  defp log_result(:ok, :info, index, message, metadata), do: log_info(index, message, metadata)
  defp log_result(:ok, :debug, index, message, metadata), do: log_debug(index, message, metadata)

  defp log_info(index, message, metadata \\ []),
    do: Logger.info("[Validator] #{index} #{message}", metadata)

  defp log_debug(index, message, metadata \\ []),
    do: Logger.debug("[Validator] #{index} #{message}", metadata)

  defp log_error(index, message, reason, metadata \\ []),
    do: Logger.error("[Validator] #{index} Failed to #{message}. Reason: #{reason}", metadata)
end<|MERGE_RESOLUTION|>--- conflicted
+++ resolved
@@ -37,11 +37,7 @@
   @spec new(Keystore.t(), Types.slot(), Types.root()) :: t()
   def new(keystore, head_slot, head_root) do
     epoch = Misc.compute_epoch_at_slot(head_slot)
-<<<<<<< HEAD
-    # TODO: This should be handled in the ValidatorSet instead, part of #1281
-=======
     # TODO: (#1281) This should be handled in the ValidatorSet instead
->>>>>>> 2cf6ef52
     beacon = ValidatorSet.fetch_target_state_and_go_to_slot(epoch, head_slot, head_root)
 
     new(keystore, beacon)
@@ -268,10 +264,7 @@
         sync_subcommittee_participants,
         slot
       ) do
-<<<<<<< HEAD
-=======
     # TODO: (#1286) after stop collecting for the first validator in a slot the others are not able to publish
->>>>>>> 2cf6ef52
     for %{subcommittee_index: subnet_id} = aggregation_duty <- duty.aggregation do
       case Gossip.SyncCommittee.stop_collecting(subnet_id) do
         {:ok, messages} ->
@@ -317,11 +310,7 @@
   end
 
   defp aggregate_sync_committee_signature(messages, indices_in_subcommittee) do
-<<<<<<< HEAD
-    # TODO: as with attestations, we need to check why we recieve duplicate sync messages
-=======
     # TODO: (#1254) as with attestations, we need to check why we recieve duplicate sync messages
->>>>>>> 2cf6ef52
     unique_messages = messages |> Enum.uniq()
 
     signatures_to_aggregate =
