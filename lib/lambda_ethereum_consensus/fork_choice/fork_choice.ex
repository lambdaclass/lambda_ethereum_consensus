defmodule LambdaEthereumConsensus.ForkChoice do
  @moduledoc """
    The Store is responsible for tracking information required for the fork choice algorithm.
  """

  use GenServer
  require Logger

  alias LambdaEthereumConsensus.Execution.ExecutionClient
  alias LambdaEthereumConsensus.Beacon.BeaconChain
  alias LambdaEthereumConsensus.ForkChoice.{Handlers, Helpers}
  alias LambdaEthereumConsensus.Store.{BlockStore, StateStore}
  alias Types.Attestation
  alias Types.BeaconState
  alias Types.SignedBeaconBlock
  alias Types.Store

  @default_timeout 100_000

  ##########################
  ### Public API
  ##########################

  @spec start_link({BeaconState.t(), SignedBeaconBlock.t(), Types.uint64()}) ::
          :ignore | {:error, any} | {:ok, pid}
  def start_link(opts) do
    GenServer.start_link(__MODULE__, opts, name: __MODULE__)
  end

  @spec get_finalized_checkpoint() :: {:ok, Types.Checkpoint.t()}
  def get_finalized_checkpoint do
    [finalized_checkpoint] = get_store_attrs([:finalized_checkpoint])
    {:ok, finalized_checkpoint}
  end

  @spec get_justified_checkpoint() :: {:ok, Types.Checkpoint.t()}
  def get_justified_checkpoint do
    [justified_checkpoint] = get_store_attrs([:justified_checkpoint])
    {:ok, justified_checkpoint}
  end

  @spec has_block?(Types.root()) :: boolean()
  def has_block?(block_root) do
    block = get_block(block_root)
    block != nil
  end

  @spec on_tick(Types.uint64()) :: :ok
  def on_tick(time) do
    GenServer.cast(__MODULE__, {:on_tick, time})
  end

  @spec on_block(Types.SignedBeaconBlock.t(), Types.root()) :: :ok | :error
  def on_block(signed_block, block_root) do
    :ok = BlockStore.store_block(signed_block)
    GenServer.call(__MODULE__, {:on_block, block_root, signed_block}, @default_timeout)
  end

  @spec on_attestation(Types.Attestation.t()) :: :ok
  def on_attestation(%Attestation{} = attestation) do
    GenServer.cast(__MODULE__, {:on_attestation, attestation})
  end

  @spec notify_attester_slashing(Types.AttesterSlashing.t()) :: :ok
  def notify_attester_slashing(attester_slashing) do
    GenServer.cast(__MODULE__, {:attester_slashing, attester_slashing})
  end

  ##########################
  ### GenServer Callbacks
  ##########################

  @impl GenServer
  @spec init({BeaconState.t(), SignedBeaconBlock.t(), Types.uint64()}) ::
          {:ok, Store.t()} | {:stop, any}
  def init({anchor_state = %BeaconState{}, signed_anchor_block = %SignedBeaconBlock{}, time}) do
    result =
      case Helpers.get_forkchoice_store(anchor_state, signed_anchor_block.message) do
        {:ok, store = %Store{}} ->
          store = Handlers.on_tick(store, time)
          Logger.info("[Fork choice] Initialized store.")
          {:ok, store}

        {:error, error} ->
          {:stop, error}
      end

    # TODO: this should be done after validation
    :ok = StateStore.store_state(anchor_state)
    :ok = BlockStore.store_block(signed_anchor_block)

    slot = signed_anchor_block.message.slot
    :telemetry.execute([:sync, :store], %{slot: slot})
    :telemetry.execute([:sync, :on_block], %{slot: slot})

    result
  end

  @impl GenServer
  def handle_call({:get_store_attrs, attrs}, _from, state) do
    values = Enum.map(attrs, &Map.fetch!(state, &1))
    {:reply, values, state}
  end

  @impl GenServer
  def handle_call(:get_current_status_message, _from, state) do
    {:reply, Helpers.current_status_message(state), state}
  end

  def handle_call({:get_block, block_root}, _from, state) do
    {:reply, Map.get(state.blocks, block_root), state}
  end

  @impl GenServer
  def handle_call({:on_block, block_root, %SignedBeaconBlock{} = signed_block}, _from, store) do
    slot = signed_block.message.slot

<<<<<<< HEAD
    with {:ok, new_store} <- Handlers.on_block(state, signed_block),
         # process block attestations
         {:ok, new_store} <-
           signed_block.message.body.attestations
           |> apply_handler(new_store, &Handlers.on_attestation(&1, &2, true)),
         # process block attester slashings
         {:ok, new_store} <-
           signed_block.message.body.attester_slashings
           |> apply_handler(new_store, &Handlers.on_attester_slashing/2) do
      BlockStore.store_block(signed_block)
      Map.fetch!(new_store.block_states, block_root) |> StateStore.store_state()
      :telemetry.execute([:sync, :on_block], %{slot: slot})
      Logger.info("[Fork choice] Block #{slot} added to the store.")

      Task.async(__MODULE__, :recompute_head, [new_store])
      {:reply, :ok, new_store}
    else
=======
    result =
      :telemetry.span([:sync, :on_block], %{slot: slot}, fn ->
        {process_block(block_root, signed_block, store), %{slot: slot}}
      end)

    case result do
      {:ok, new_store} ->
        Logger.info("[Fork choice] Block #{slot} added to the store.")
        {:reply, :ok, new_store}

>>>>>>> f8154c78
      {:error, reason} ->
        Logger.error("[Fork choice] Failed to add block #{slot} to the store: #{reason}")
        {:reply, :error, store}
    end
  end

  @impl GenServer
  def handle_cast({:on_attestation, %Attestation{} = attestation}, %Types.Store{} = state) do
    id = attestation.signature |> Base.encode16() |> String.slice(0, 8)
    Logger.debug("[Fork choice] Adding attestation #{id} to the store.")

    state =
      case Handlers.on_attestation(state, attestation, false) do
        {:ok, new_state} -> new_state
        _ -> state
      end

    {:noreply, state}
  end

  @impl GenServer
  def handle_cast({:attester_slashing, attester_slashing}, state) do
    Logger.info("[Fork choice] Adding attester slashing to the store.")

    state =
      case Handlers.on_attester_slashing(state, attester_slashing) do
        {:ok, new_state} ->
          new_state

        _ ->
          Logger.error("[Fork choice] Failed to add attester slashing to the store.")
          state
      end

    {:noreply, state}
  end

  @impl GenServer
  def handle_cast({:on_tick, time}, store) do
    new_store = Handlers.on_tick(store, time)
    {:noreply, new_store}
  end

  @impl GenServer
  def handle_info(_msg, state) do
    {:noreply, state}
  end

  ##########################
  ### Private Functions
  ##########################

  @spec get_block(Types.root()) :: Types.SignedBeaconBlock.t() | nil
  def get_block(block_root) do
    GenServer.call(__MODULE__, {:get_block, block_root}, @default_timeout)
  end

  @spec get_store_attrs([atom()]) :: [any()]
  defp get_store_attrs(attrs) do
    GenServer.call(__MODULE__, {:get_store_attrs, attrs}, @default_timeout)
  end

  @spec apply_handler(any(), any(), any()) :: any()
  def apply_handler(iter, state, handler) do
    iter
    |> Enum.reduce_while({:ok, state}, fn
      x, {:ok, st} -> {:cont, handler.(st, x)}
      _, {:error, _} = err -> {:halt, err}
    end)
  end

<<<<<<< HEAD
  @spec recompute_head(Types.Store.t()) :: :ok
  def recompute_head(store) do
    {:ok, head_root} = Helpers.get_head(store)

    head_block = Map.get(store.blocks, head_root)
    finalized_checkpoint = store.finalized_checkpoint

    # TODO: do someting with the result from the execution client
    # TODO: compute safe block hash
    ExecutionClient.notify_forkchoice_updated(
      head_root,
      finalized_checkpoint.root,
      finalized_checkpoint.root
    )

    BeaconChain.update_fork_choice_cache(
      head_root,
      head_block.slot,
      finalized_checkpoint.root,
      finalized_checkpoint.epoch
    )

    :ok
=======
  defp process_block(block_root, %SignedBeaconBlock{} = signed_block, store) do
    with {:ok, new_store} <- Handlers.on_block(store, signed_block),
         # process block attestations
         {:ok, new_store} <-
           signed_block.message.body.attestations
           |> apply_handler(new_store, &Handlers.on_attestation(&1, &2, true)),
         # process block attester slashings
         {:ok, new_store} <-
           signed_block.message.body.attester_slashings
           |> apply_handler(new_store, &Handlers.on_attester_slashing/2) do
      BlockStore.store_block(signed_block)
      Map.fetch!(new_store.block_states, block_root) |> StateStore.store_state()
      {:ok, new_store}
    end
>>>>>>> f8154c78
  end
end<|MERGE_RESOLUTION|>--- conflicted
+++ resolved
@@ -115,25 +115,6 @@
   def handle_call({:on_block, block_root, %SignedBeaconBlock{} = signed_block}, _from, store) do
     slot = signed_block.message.slot
 
-<<<<<<< HEAD
-    with {:ok, new_store} <- Handlers.on_block(state, signed_block),
-         # process block attestations
-         {:ok, new_store} <-
-           signed_block.message.body.attestations
-           |> apply_handler(new_store, &Handlers.on_attestation(&1, &2, true)),
-         # process block attester slashings
-         {:ok, new_store} <-
-           signed_block.message.body.attester_slashings
-           |> apply_handler(new_store, &Handlers.on_attester_slashing/2) do
-      BlockStore.store_block(signed_block)
-      Map.fetch!(new_store.block_states, block_root) |> StateStore.store_state()
-      :telemetry.execute([:sync, :on_block], %{slot: slot})
-      Logger.info("[Fork choice] Block #{slot} added to the store.")
-
-      Task.async(__MODULE__, :recompute_head, [new_store])
-      {:reply, :ok, new_store}
-    else
-=======
     result =
       :telemetry.span([:sync, :on_block], %{slot: slot}, fn ->
         {process_block(block_root, signed_block, store), %{slot: slot}}
@@ -142,9 +123,10 @@
     case result do
       {:ok, new_store} ->
         Logger.info("[Fork choice] Block #{slot} added to the store.")
+
+        Task.async(__MODULE__, :recompute_head, [new_store])
         {:reply, :ok, new_store}
 
->>>>>>> f8154c78
       {:error, reason} ->
         Logger.error("[Fork choice] Failed to add block #{slot} to the store: #{reason}")
         {:reply, :error, store}
@@ -216,31 +198,6 @@
     end)
   end
 
-<<<<<<< HEAD
-  @spec recompute_head(Types.Store.t()) :: :ok
-  def recompute_head(store) do
-    {:ok, head_root} = Helpers.get_head(store)
-
-    head_block = Map.get(store.blocks, head_root)
-    finalized_checkpoint = store.finalized_checkpoint
-
-    # TODO: do someting with the result from the execution client
-    # TODO: compute safe block hash
-    ExecutionClient.notify_forkchoice_updated(
-      head_root,
-      finalized_checkpoint.root,
-      finalized_checkpoint.root
-    )
-
-    BeaconChain.update_fork_choice_cache(
-      head_root,
-      head_block.slot,
-      finalized_checkpoint.root,
-      finalized_checkpoint.epoch
-    )
-
-    :ok
-=======
   defp process_block(block_root, %SignedBeaconBlock{} = signed_block, store) do
     with {:ok, new_store} <- Handlers.on_block(store, signed_block),
          # process block attestations
@@ -255,6 +212,30 @@
       Map.fetch!(new_store.block_states, block_root) |> StateStore.store_state()
       {:ok, new_store}
     end
->>>>>>> f8154c78
+  end
+
+  @spec recompute_head(Types.Store.t()) :: :ok
+  def recompute_head(store) do
+    {:ok, head_root} = Helpers.get_head(store)
+
+    head_block = Map.get(store.blocks, head_root)
+    finalized_checkpoint = store.finalized_checkpoint
+
+    # TODO: do someting with the result from the execution client
+    # TODO: compute safe block hash
+    ExecutionClient.notify_forkchoice_updated(
+      head_root,
+      finalized_checkpoint.root,
+      finalized_checkpoint.root
+    )
+
+    BeaconChain.update_fork_choice_cache(
+      head_root,
+      head_block.slot,
+      finalized_checkpoint.root,
+      finalized_checkpoint.epoch
+    )
+
+    :ok
   end
 end