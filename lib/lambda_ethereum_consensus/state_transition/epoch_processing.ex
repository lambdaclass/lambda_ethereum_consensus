defmodule LambdaEthereumConsensus.StateTransition.EpochProcessing do
  @moduledoc """
  This module contains utility functions for handling epoch processing
  """

  alias LambdaEthereumConsensus.StateTransition.Accessors
<<<<<<< HEAD
  alias LambdaEthereumConsensus.StateTransition.Mutators
=======
  alias LambdaEthereumConsensus.StateTransition.Misc
  alias LambdaEthereumConsensus.StateTransition.Mutators
  alias LambdaEthereumConsensus.StateTransition.Predicates
>>>>>>> d3344795
  alias SszTypes.BeaconState
  alias SszTypes.Validator

  @spec process_effective_balance_updates(BeaconState.t()) ::
          {:ok, BeaconState.t()}
  def process_effective_balance_updates(
        %BeaconState{validators: validators, balances: balances} = state
      ) do
    effective_balance_increment = ChainSpec.get("EFFECTIVE_BALANCE_INCREMENT")
    hysteresis_quotient = ChainSpec.get("HYSTERESIS_QUOTIENT")
    hysteresis_downward_multiplier = ChainSpec.get("HYSTERESIS_DOWNWARD_MULTIPLIER")
    hysteresis_upward_multiplier = ChainSpec.get("HYSTERESIS_UPWARD_MULTIPLIER")
    max_effective_balance = ChainSpec.get("MAX_EFFECTIVE_BALANCE")

    hysteresis_increment = div(effective_balance_increment, hysteresis_quotient)
    downward_threshold = hysteresis_increment * hysteresis_downward_multiplier
    upward_threshold = hysteresis_increment * hysteresis_upward_multiplier

    new_validators =
      validators
      |> Stream.zip(balances)
      |> Enum.map(fn {%Validator{effective_balance: effective_balance} = validator, balance} ->
        if balance + downward_threshold < effective_balance or
             effective_balance + upward_threshold < balance do
          new_effective_balance =
            min(balance - rem(balance, effective_balance_increment), max_effective_balance)

          %{validator | effective_balance: new_effective_balance}
        else
          validator
        end
      end)

    {:ok, %BeaconState{state | validators: new_validators}}
  end

  @spec process_eth1_data_reset(BeaconState.t()) :: {:ok, BeaconState.t()}
  def process_eth1_data_reset(state) do
    next_epoch = Accessors.get_current_epoch(state) + 1
    epochs_per_eth1_voting_period = ChainSpec.get("EPOCHS_PER_ETH1_VOTING_PERIOD")

    new_state =
      if rem(next_epoch, epochs_per_eth1_voting_period) == 0 do
        %BeaconState{state | eth1_data_votes: []}
      else
        state
      end

    {:ok, new_state}
  end

  @doc """
  Process total slashing balances updates during epoch processing
  """
  @spec process_slashings_reset(BeaconState.t()) :: {:ok, BeaconState.t()}
  def process_slashings_reset(state) do
    next_epoch = Accessors.get_current_epoch(state) + 1
    slashed_exit_length = ChainSpec.get("EPOCHS_PER_SLASHINGS_VECTOR")
    slashed_epoch = rem(next_epoch, slashed_exit_length)

    new_slashings = List.replace_at(state.slashings, slashed_epoch, 0)
    new_state = %{state | slashings: new_slashings}
    {:ok, new_state}
  end

  @spec process_randao_mixes_reset(BeaconState.t()) :: {:ok, BeaconState.t()}
  def process_randao_mixes_reset(%BeaconState{randao_mixes: randao_mixes} = state) do
    current_epoch = Accessors.get_current_epoch(state)
    next_epoch = current_epoch + 1
    epochs_per_historical_vector = ChainSpec.get("EPOCHS_PER_HISTORICAL_VECTOR")
    random_mix = Accessors.get_randao_mix(state, current_epoch)
    index = rem(next_epoch, epochs_per_historical_vector)
    new_randao_mixes = List.replace_at(randao_mixes, index, random_mix)
    new_state = %BeaconState{state | randao_mixes: new_randao_mixes}
    {:ok, new_state}
  end

<<<<<<< HEAD
  @spec process_slashings(BeaconState.t()) :: {:ok, BeaconState.t()}
  def process_slashings(%BeaconState{validators: validators, slashings: slashings} = state) do
    epoch = Accessors.get_current_epoch(state)
    total_balance = Accessors.get_total_active_balance(state)

    proportional_slashing_multiplier = ChainSpec.get("PROPORTIONAL_SLASHING_MULTIPLIER_BELLATRIX")
    epochs_per_slashings_vector = ChainSpec.get("EPOCHS_PER_SLASHINGS_VECTOR")
    effective_balance_increment = ChainSpec.get("EFFECTIVE_BALANCE_INCREMENT")

    slashed_sum = Enum.reduce(slashings, 0, &+/2)

    adjusted_total_slashing_balance =
      min(slashed_sum * proportional_slashing_multiplier, total_balance)

    increment = effective_balance_increment

    validators_indices = Enum.with_index(validators)

    new_state =
      Enum.reduce(validators_indices, state, fn {validator, index}, acc ->
        if validator.slashed and
             epoch + div(epochs_per_slashings_vector, 2) == validator.withdrawable_epoch do
          # increment factored out from penalty numerator to avoid uint64 overflow
          penalty_numerator =
            div(validator.effective_balance, increment) * adjusted_total_slashing_balance

          penalty = div(penalty_numerator, total_balance) * increment

          Mutators.decrease_balance(acc, index, penalty)
        else
          acc
        end
      end)

    {:ok, new_state}
  end
=======
  @spec process_registry_updates(BeaconState.t()) :: {:ok, BeaconState.t()} | {:error, binary()}
  def process_registry_updates(%BeaconState{validators: validators} = state) do
    ejection_balance = ChainSpec.get("EJECTION_BALANCE")
    churn_limit = Accessors.get_validator_churn_limit(state)
    churn_limit_range = 0..(churn_limit - 1)

    validators_list = validators |> Stream.with_index() |> Enum.to_list()

    case activation_eligibility_and_ejections(validators_list, state, ejection_balance) do
      {:ok, {new_state, updated_validators_list}} ->
        {state_with_activated_validators, _} =
          updated_validators_list
          |> Stream.with_index()
          |> Stream.filter(fn {validator, _index} ->
            Predicates.is_eligible_for_activation(state, validator)
          end)
          |> Enum.sort_by(fn {validator, index} ->
            {validator.activation_eligibility_epoch, index}
          end)
          |> Enum.slice(churn_limit_range)
          |> Enum.reduce({new_state, updated_validators_list}, fn {validator, index},
                                                                  {state_acc,
                                                                   updated_validators_list_acc} ->
            updated_validator = %{
              validator
              | activation_epoch:
                  Misc.compute_activation_exit_epoch(Accessors.get_current_epoch(state_acc))
            }

            updated_validators_list =
              List.replace_at(updated_validators_list_acc, index, updated_validator)

            {%{state_acc | validators: updated_validators_list}, updated_validators_list}
          end)

        {:ok, state_with_activated_validators}

      {:error, error} ->
        {:error, error}
    end
  end

  @spec activation_eligibility_and_ejections(Enum.t(), BeaconState.t(), SszTypes.gwei()) ::
          {:ok, {BeaconState.t(), Enum.t()}} | {:error, binary()}
  defp activation_eligibility_and_ejections(validators_list_with_index, state, ejection_balance) do
    validators_list_with_index
    |> Enum.reduce_while({:ok, {state, state.validators}}, fn {validator, index},
                                                              {:ok,
                                                               {state_acc, validators_list_acc}} ->
      updated_validator =
        if Predicates.is_eligible_for_activation_queue(validator) do
          %{
            validator
            | activation_eligibility_epoch: Accessors.get_current_epoch(state_acc) + 1
          }
        else
          validator
        end

      if Predicates.is_active_validator(
           updated_validator,
           Accessors.get_current_epoch(state_acc)
         ) &&
           validator.effective_balance <= ejection_balance do
        initiate_validator_exit(state_acc, index, validators_list_acc, updated_validator)
      else
        updated_validators_list = List.replace_at(validators_list_acc, index, updated_validator)

        {:cont,
         {:ok, {%{state_acc | validators: updated_validators_list}, updated_validators_list}}}
      end
    end)
  end

  @spec initiate_validator_exit(BeaconState.t(), integer, Enum.t(), Validator.t()) ::
          {:cont, {:ok, {BeaconState.t(), Enum.t()}}} | {:halt, {:error, binary()}}
  defp initiate_validator_exit(state_acc, index, validators_list_acc, updated_validator) do
    case Mutators.initiate_validator_exit(
           state_acc,
           index
         ) do
      {:ok, validator_exit} ->
        updated_validators_list =
          List.replace_at(
            validators_list_acc,
            index,
            Map.merge(updated_validator, validator_exit)
          )

        {:cont,
         {:ok, {%{state_acc | validators: updated_validators_list}, updated_validators_list}}}

      {:error, reason} ->
        {:halt, {:error, reason}}
    end
  end

  @spec process_participation_flag_updates(BeaconState.t()) :: {:ok, BeaconState.t()}
  def process_participation_flag_updates(state) do
    %BeaconState{current_epoch_participation: current_epoch_participation, validators: validators} =
      state

    new_current_epoch_participation = for _ <- validators, do: 0

    new_state = %BeaconState{
      state
      | previous_epoch_participation: current_epoch_participation,
        current_epoch_participation: new_current_epoch_participation
    }

    {:ok, new_state}
  end

  @spec process_inactivity_updates(BeaconState.t()) :: {:ok, BeaconState.t()} | {:error, binary()}
  def process_inactivity_updates(%BeaconState{} = state) do
    genesis_epoch = Constants.genesis_epoch()
    timely_target_index = Constants.timely_target_flag_index()
    inactivity_score_bias = ChainSpec.get("INACTIVITY_SCORE_BIAS")
    inactivity_score_recovery_rate = ChainSpec.get("INACTIVITY_SCORE_RECOVERY_RATE")

    if Accessors.get_current_epoch(state) == genesis_epoch do
      {:ok, state}
    else
      {:ok, unslashed_participating_indices} =
        Accessors.get_unslashed_participating_indices(
          state,
          timely_target_index,
          Accessors.get_previous_epoch(state)
        )

      state_is_in_inactivity_leak = Predicates.is_in_inactivity_leak(state)

      updated_eligible_validator_indices =
        Accessors.get_eligible_validator_indices(state)
        |> Enum.map(fn index ->
          inactivity_score = Enum.at(state.inactivity_scores, index)

          new_inactivity_score =
            Misc.increase_inactivity_score(
              inactivity_score,
              index,
              unslashed_participating_indices,
              inactivity_score_bias
            )
            |> Misc.decrease_inactivity_score(
              state_is_in_inactivity_leak,
              inactivity_score_recovery_rate
            )

          {index, new_inactivity_score}
        end)
        |> Enum.into(%{})

      updated_inactive_scores =
        state.inactivity_scores
        |> Stream.with_index()
        |> Stream.map(fn {inactivity_score, index} ->
          Misc.update_inactivity_score(
            updated_eligible_validator_indices,
            index,
            inactivity_score
          )
        end)
        |> Enum.to_list()

      {:ok, %{state | inactivity_scores: updated_inactive_scores}}
    end
  end
>>>>>>> d3344795
end<|MERGE_RESOLUTION|>--- conflicted
+++ resolved
@@ -4,13 +4,9 @@
   """
 
   alias LambdaEthereumConsensus.StateTransition.Accessors
-<<<<<<< HEAD
-  alias LambdaEthereumConsensus.StateTransition.Mutators
-=======
   alias LambdaEthereumConsensus.StateTransition.Misc
   alias LambdaEthereumConsensus.StateTransition.Mutators
   alias LambdaEthereumConsensus.StateTransition.Predicates
->>>>>>> d3344795
   alias SszTypes.BeaconState
   alias SszTypes.Validator
 
@@ -88,7 +84,6 @@
     {:ok, new_state}
   end
 
-<<<<<<< HEAD
   @spec process_slashings(BeaconState.t()) :: {:ok, BeaconState.t()}
   def process_slashings(%BeaconState{validators: validators, slashings: slashings} = state) do
     epoch = Accessors.get_current_epoch(state)
@@ -125,7 +120,7 @@
 
     {:ok, new_state}
   end
-=======
+
   @spec process_registry_updates(BeaconState.t()) :: {:ok, BeaconState.t()} | {:error, binary()}
   def process_registry_updates(%BeaconState{validators: validators} = state) do
     ejection_balance = ChainSpec.get("EJECTION_BALANCE")
@@ -294,5 +289,4 @@
       {:ok, %{state | inactivity_scores: updated_inactive_scores}}
     end
   end
->>>>>>> d3344795
 end