defmodule LambdaEthereumConsensus.ForkChoice.Helpers do
  @moduledoc """
    Utility functions for the fork choice.
  """
  alias LambdaEthereumConsensus.Beacon.BeaconChain
  alias LambdaEthereumConsensus.StateTransition.{Accessors, Misc}
  alias LambdaEthereumConsensus.Store.{BlockStore, StateStore}
  alias Plug.Session.Store
  alias Types.Store

  @spec current_status_message(Store.t()) ::
          {:ok, Types.StatusMessage.t()} | {:error, any}
  def current_status_message(store) do
    with {:ok, head_root} <- get_head(store),
         state when not is_nil(state) <- Store.get_state(store, head_root) do
      {:ok,
       %Types.StatusMessage{
         fork_digest:
           Misc.compute_fork_digest(state.fork.current_version, state.genesis_validators_root),
         finalized_root: state.finalized_checkpoint.root,
         finalized_epoch: state.finalized_checkpoint.epoch,
         head_root: head_root,
         head_slot: state.slot
       }}
    else
      nil -> {:error, "Head state not found"}
    end
  end

  @spec get_head(Store.t()) :: {:ok, Types.root()} | {:error, any}
  def get_head(%Store{} = store) do
    # Get filtered block tree that only includes viable branches
    blocks = get_filtered_block_tree(store)
    # Execute the LMD-GHOST fork choice
    head = store.justified_checkpoint.root

    # PERF: return just the parent root and the block root in `get_filtered_block_tree`
    Stream.cycle([nil])
    |> Enum.reduce_while(head, fn nil, head ->
      blocks
      |> Stream.filter(fn {_, block} -> block.parent_root == head end)
      |> Stream.map(fn {root, _} -> root end)
      # Ties broken by favoring block with lexicographically higher root
      |> Enum.sort(:desc)
      |> then(fn
        [] -> {:halt, head}
        c -> {:cont, Enum.max_by(c, &get_weight(store, &1))}
      end)
    end)
    |> then(&{:ok, &1})
  end

  defp get_weight(%Store{} = store, root) do
    state = Map.fetch!(store.checkpoint_states, store.justified_checkpoint)

    block = Store.get_block!(store, root)

    # PERF: use ``Aja.Vector.foldl``
    attestation_score =
      Accessors.get_active_validator_indices(state, Accessors.get_current_epoch(state))
      |> Stream.reject(&Aja.Vector.at!(state.validators, &1).slashed)
      |> Stream.filter(&Map.has_key?(store.latest_messages, &1))
      |> Stream.reject(&MapSet.member?(store.equivocating_indices, &1))
      |> Stream.filter(fn i ->
        Store.get_ancestor(store, store.latest_messages[i].root, block.slot) == root
      end)
      |> Stream.map(&Aja.Vector.at!(state.validators, &1).effective_balance)
      |> Enum.sum()

    if store.proposer_boost_root == <<0::256>> or
         Store.get_ancestor(store, store.proposer_boost_root, block.slot) != root do
      # Return only attestation score if ``proposer_boost_root`` is not set
      attestation_score
    else
      # Calculate proposer score if ``proposer_boost_root`` is set
      # Boost is applied if ``root`` is an ancestor of ``proposer_boost_root``
      committee_weight =
        Accessors.get_total_active_balance(state)
        |> div(ChainSpec.get("SLOTS_PER_EPOCH"))

      proposer_score = (committee_weight * ChainSpec.get("PROPOSER_SCORE_BOOST")) |> div(100)
      attestation_score + proposer_score
    end
  end

  # Retrieve a filtered block tree from ``store``, only returning branches
  # whose leaf state's justified/finalized info agrees with that in ``store``.
  defp get_filtered_block_tree(%Store{} = store) do
    base = store.justified_checkpoint.root
    block = Store.get_block!(store, base)
    {_, blocks} = filter_block_tree(store, base, block, %{})
    blocks
  end

  defp filter_block_tree(%Store{} = store, block_root, block, blocks) do
    children = Store.get_children(store, block_root)

    # If any children branches contain expected finalized/justified checkpoints,
    # add to filtered block-tree and signal viability to parent.
    {filter_block_tree_result, new_blocks} =
      Enum.map_reduce(children, blocks, fn {root, block}, acc ->
        filter_block_tree(store, root, block, acc)
      end)

    cond do
      Enum.any?(filter_block_tree_result) ->
        {true, Map.put(new_blocks, block_root, block)}

      not Enum.empty?(children) ->
        {false, new_blocks}

      true ->
        filter_leaf_block(store, block_root, block, blocks)
    end
  end

  defp filter_leaf_block(%Store{} = store, block_root, block, blocks) do
    current_epoch = store |> Store.get_current_slot() |> Misc.compute_epoch_at_slot()
    voting_source = get_voting_source(store, block_root)

    # The voting source should be at the same height as the store's justified checkpoint
    correct_justified =
      store.justified_checkpoint.epoch == Constants.genesis_epoch() or
        voting_source.epoch == store.justified_checkpoint.epoch

    # If the previous epoch is justified, the block should be pulled-up. In this case, check that unrealized
    # justification is higher than the store and that the voting source is not more than two epochs ago
    correct_justified =
      if not correct_justified and is_previous_epoch_justified(store) do
        store.unrealized_justifications[block_root].epoch >= store.justified_checkpoint.epoch and
          voting_source.epoch + 2 >= current_epoch
      else
        correct_justified
      end

    finalized_checkpoint_block =
      Store.get_checkpoint_block(
        store,
        block_root,
        store.finalized_checkpoint.epoch
      )

    correct_finalized =
      store.finalized_checkpoint.epoch == Constants.genesis_epoch() or
        store.finalized_checkpoint.root == finalized_checkpoint_block

    # If expected finalized/justified, add to viable block-tree and signal viability to parent.
    if correct_justified and correct_finalized do
      {true, Map.put(blocks, block_root, block)}
    else
      # Otherwise, branch not viable
      {false, blocks}
    end
  end

  # Compute the voting source checkpoint in event that block with root ``block_root`` is the head block
  def get_voting_source(%Store{} = store, block_root) do
    block = Store.get_block!(store, block_root)
    current_epoch = store |> Store.get_current_slot() |> Misc.compute_epoch_at_slot()
    block_epoch = Misc.compute_epoch_at_slot(block.slot)

    if current_epoch > block_epoch do
      # The block is from a prior epoch, the voting source will be pulled-up
      store.unrealized_justifications[block_root]
    else
      # The block is not from a prior epoch, therefore the voting source is not pulled up
      head_state = Store.get_state!(store, block_root)
      head_state.current_justified_checkpoint
    end
  end

  def is_previous_epoch_justified(%Store{} = store) do
    current_slot = Store.get_current_slot(store)
    current_epoch = Misc.compute_epoch_at_slot(current_slot)
    store.justified_checkpoint.epoch + 1 == current_epoch
  end

  @type named_root() :: :genesis | :justified | :finalized | :head
  @type block_id() :: named_root() | :invalid_id | Types.slot() | Types.root()
  @type state_id() :: named_root() | :invalid_id | Types.slot() | Types.root()
  @type root_info() ::
          {Types.root(), execution_optimistic? :: boolean(), finalized? :: boolean()}

  @spec block_root_by_id(block_id()) ::
          {:ok, root_info()} | {:error, String.t()} | :not_found | :empty_slot | :invalid_id
  def block_root_by_id(:head) do
    with {:ok, current_status} <- BeaconChain.get_current_status_message() do
      # TODO compute is_optimistic_or_invalid
      execution_optimistic = true
      {:ok, {current_status.head_root, execution_optimistic, false}}
    end
  end

  def block_root_by_id(:genesis), do: :not_found

<<<<<<< HEAD
  def block_root_by_id(:justified) do
    with {:ok, justified_checkpoint} <- ForkChoice.get_justified_checkpoint() do
      # TODO compute is_optimistic_or_invalid
      execution_optimistic = true
      {:ok, {justified_checkpoint.root, execution_optimistic, false}}
    end
  end

  def block_root_by_id(:finalized) do
    with {:ok, finalized_checkpoint} <- ForkChoice.get_finalized_checkpoint() do
      # TODO compute is_optimistic_or_invalid
      execution_optimistic = true
      {:ok, {finalized_checkpoint.root, execution_optimistic, true}}
    end
=======
  def root_by_id(:justified) do
    justified_checkpoint = BeaconChain.get_justified_checkpoint()
    # TODO compute is_optimistic_or_invalid
    execution_optimistic = true
    {:ok, {justified_checkpoint.root, execution_optimistic, false}}
  end

  def root_by_id(:finalized) do
    finalized_checkpoint = BeaconChain.get_finalized_checkpoint()
    # TODO compute is_optimistic_or_invalid
    execution_optimistic = true
    {:ok, {finalized_checkpoint.root, execution_optimistic, true}}
>>>>>>> 736d757a
  end

  def block_root_by_id(:invalid_id), do: :invalid_id

  def block_root_by_id(slot) when is_integer(slot) do
    with :ok <- check_valid_slot(slot, BeaconChain.get_current_slot()),
         {:ok, root} <- BlockStore.get_block_root_by_slot(slot) do
      # TODO compute is_optimistic_or_invalid() and is_finalized()
      execution_optimistic = true
      finalized = false
      {:ok, {root, execution_optimistic, finalized}}
    end
  end

  @spec state_root_by_id(state_id()) ::
          {:ok, root_info()} | {:error, String.t()} | :not_found | :empty_slot | :invalid_id
  def state_root_by_id(hex_root) when is_binary(hex_root) do
    # TODO compute is_optimistic_or_invalid() and is_finalized()
    execution_optimistic = true
    finalized = false

    case BlockStore.get_block(hex_root) do
      {:ok, signed_block} ->
        {:ok, {signed_block.message.state_root, execution_optimistic, finalized}}

      _ ->
        case StateStore.get_state_by_state_root(hex_root) do
          {:ok, state} ->
            state_root = Ssz.hash_tree_root!(state)
            {:ok, {state_root, execution_optimistic, finalized}}

          _ ->
            :not_found
        end
    end
  end

  def state_root_by_id(id) do
    with {:ok, {block_root, optimistic, finalized}} <- block_root_by_id(id),
         {:ok, block} <- BlockStore.get_block(block_root) do
      %{message: %{state_root: state_root}} = block
      {:ok, {state_root, optimistic, finalized}}
    end
  end

  @spec get_state_root(Types.root()) :: {:ok, Types.root()} | {:error, String.t()} | :not_found
  def get_state_root(root) do
    with {:ok, signed_block} <- BlockStore.get_block(root) do
      {:ok, signed_block.message.state_root}
    end
  end

  defp check_valid_slot(slot, current_slot) when slot < current_slot, do: :ok

  defp check_valid_slot(slot, _current_slot),
    do: {:error, "slot #{slot} cannot be greater than current slot"}
end<|MERGE_RESOLUTION|>--- conflicted
+++ resolved
@@ -193,7 +193,6 @@
 
   def block_root_by_id(:genesis), do: :not_found
 
-<<<<<<< HEAD
   def block_root_by_id(:justified) do
     with {:ok, justified_checkpoint} <- ForkChoice.get_justified_checkpoint() do
       # TODO compute is_optimistic_or_invalid
@@ -208,7 +207,8 @@
       execution_optimistic = true
       {:ok, {finalized_checkpoint.root, execution_optimistic, true}}
     end
-=======
+  end
+  
   def root_by_id(:justified) do
     justified_checkpoint = BeaconChain.get_justified_checkpoint()
     # TODO compute is_optimistic_or_invalid
@@ -221,7 +221,7 @@
     # TODO compute is_optimistic_or_invalid
     execution_optimistic = true
     {:ok, {finalized_checkpoint.root, execution_optimistic, true}}
->>>>>>> 736d757a
+
   end
 
   def block_root_by_id(:invalid_id), do: :invalid_id
