defmodule Unit.Libp2pPortTest do
  use ExUnit.Case
  use Patch

  alias LambdaEthereumConsensus.ForkChoice
  alias LambdaEthereumConsensus.Libp2pPort
  alias LambdaEthereumConsensus.P2P.Gossip.Handler

  doctest Libp2pPort

<<<<<<< HEAD
  setup do
    patch(ForkChoice, :get_fork_version, fn -> ChainSpec.get("DENEB_FORK_VERSION") end)
=======
  setup %{tmp_dir: tmp_dir} do
    patch(BeaconChain, :get_fork_version, fn -> ChainSpec.get("DENEB_FORK_VERSION") end)
    start_link_supervised!({LambdaEthereumConsensus.Store.Db, dir: tmp_dir})
>>>>>>> 7b81f908
    :ok
  end

  defp start_port(name \\ Libp2pPort, init_args \\ []) do
    start_link_supervised!({Libp2pPort, [opts: [name: name]] ++ init_args}, id: name)
  end

  @tag :tmp_dir
  test "start port", do: start_port()

  @tag :tmp_dir
  test "start multiple ports" do
    start_port()
    start_port(:host1)
    start_port(:host2)
    start_port(:host3)
  end

  @tag :tmp_dir
  test "set stream handler" do
    start_port()
    :ok = Libp2pPort.set_handler("/my-app/amazing-protocol/1.0.1")
  end

  @tag :tmp_dir
  test "start two hosts, and play one round of ping-pong" do
    # Setup sender
    start_port(:sender, listen_addr: ["/ip4/127.0.0.1/tcp/48787"])

    # Setup receiver
    recver_addr = ["/ip4/127.0.0.1/tcp/48789"]
    start_port(:recver, listen_addr: recver_addr)

    %{peer_id: id} = Libp2pPort.get_node_identity(:recver)
    protocol_id = "/pong"
    pid = self()

    spawn_link(fn ->
      # (recver) Set stream handler
      :ok = Libp2pPort.set_handler(:recver, protocol_id)

      send(pid, :handler_set)

      # (recver) Read the "ping" message
      assert {^protocol_id, id, "ping"} = Libp2pPort.handle_request()
      :ok = Libp2pPort.send_response(:recver, id, "pong")

      send(pid, :message_received)
    end)

    # (sender) Wait for handler to be set
    assert_receive :handler_set, 1000

    # (sender) Add recver peer
    :ok = Libp2pPort.add_peer(:sender, id, recver_addr, 999_999_999_999)

    # (sender) Send "ping" to recver and receive "pong"
    assert {:ok, "pong"} = Libp2pPort.send_request(:sender, id, protocol_id, "ping")
    assert_receive :message_received, 1000
  end

  # TODO: flaky test, fix
  @tag :skip
  test "start discovery service and discover one peer" do
    bootnodes = YamlElixir.read_from_file!("config/networks/mainnet/boot_enr.yaml")

    start_port(:discoverer,
      enable_discovery: true,
      discovery_addr: "0.0.0.0:25101",
      bootnodes: bootnodes,
      new_peer_handler: self()
    )

    assert_receive {:new_peer, _peer_id}, 10_000
  end

  @tag :tmp_dir
  defp two_hosts_gossip() do
    gossiper_addr = ["/ip4/127.0.0.1/tcp/48766"]
    start_port(:publisher)
    start_port(:gossiper, listen_addr: gossiper_addr)

    # Send the PID in the message, so that we can receive a notification later.
    message = self() |> :erlang.term_to_binary()
    topic = "/test/gossipping"

    # Connect the two peers
    %{peer_id: id} = Libp2pPort.get_node_identity(:gossiper)
    :ok = Libp2pPort.add_peer(:publisher, id, gossiper_addr, 999_999_999_999)

    # Subscribe to the topic
    :ok = Libp2pPort.subscribe_to_topic(:gossiper, topic, __MODULE__)

    # Publish message
    :ok = Libp2pPort.publish(:publisher, topic, message)

    # Receive the message
    assert {^topic, message_id, ^message} = Libp2pPort.receive_gossip()

    Libp2pPort.validate_message(message_id, :accept)
  end

  @behaviour Handler
  def handle_gossip_message(topic, msg_id, message) do
    # Decode the PID from the message and send a notification.
    send(:erlang.binary_to_term(message), {:gossipsub, {topic, msg_id, message}})
  end

  defp retry_test(f, retries) do
    f.()
  rescue
    ExUnit.AssertionError ->
      assert retries > 0, "Retry limit exceeded"
      stop_supervised(:publisher)
      stop_supervised(:gossiper)
      retry_test(f, retries - 1)
  end

  @tag :tmp_dir
  test "start two hosts, and gossip about" do
    retry_test(&two_hosts_gossip/0, 5)
  end

  @tag :tmp_dir
  test "subscribe, leave, and join topic" do
    port = start_port(:some, listen_addr: ["/ip4/127.0.0.1/tcp/48790"])
    topic = "test"

    Libp2pPort.subscribe_to_topic(port, topic, __MODULE__)
    Libp2pPort.leave_topic(port, topic)
    Libp2pPort.join_topic(port, topic)
  end

  @tag :tmp_dir
  test "get node identity" do
    addr = "/ip4/127.0.0.1/tcp/48795"

    port =
      start_port(:some,
        listen_addr: [addr],
        enable_discovery: true,
        discovery_addr: "localhost:48796"
      )

    identity = Libp2pPort.get_node_identity(port)

    assert %{pretty_peer_id: peer_id, peer_id: _peer_id, enr: enr} = identity

    assert String.printable?(peer_id)
    assert String.starts_with?(enr, "enr:")

    assert %{p2p_addresses: [p2p_address], discovery_addresses: [discovery_address]} = identity
    assert p2p_address == addr <> "/p2p/" <> peer_id
    assert discovery_address == "/ip4/127.0.0.1/udp/48796" <> "/p2p/" <> peer_id
  end
end<|MERGE_RESOLUTION|>--- conflicted
+++ resolved
@@ -8,14 +8,9 @@
 
   doctest Libp2pPort
 
-<<<<<<< HEAD
-  setup do
+  setup %{tmp_dir: tmp_dir} do
     patch(ForkChoice, :get_fork_version, fn -> ChainSpec.get("DENEB_FORK_VERSION") end)
-=======
-  setup %{tmp_dir: tmp_dir} do
-    patch(BeaconChain, :get_fork_version, fn -> ChainSpec.get("DENEB_FORK_VERSION") end)
     start_link_supervised!({LambdaEthereumConsensus.Store.Db, dir: tmp_dir})
->>>>>>> 7b81f908
     :ok
   end
 
