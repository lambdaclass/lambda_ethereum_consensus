--- conflicted
+++ resolved
@@ -12,13 +12,11 @@
   @spec domain_beacon_proposer() :: <<_::32>>
   def domain_beacon_proposer, do: <<0, 0, 0, 0>>
 
-<<<<<<< HEAD
   @spec domain_deposit() :: <<_::32>>
   def domain_deposit, do: <<3, 0, 0, 0>>
-=======
+
   @spec domain_sync_committee() :: <<_::32>>
   def domain_sync_committee, do: <<7, 0, 0, 0>>
->>>>>>> 6d2a76f7
 
   @spec domain_voluntary_exit() :: <<_::32>>
   def domain_voluntary_exit, do: <<4, 0, 0, 0>>
