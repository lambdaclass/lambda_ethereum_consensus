--- conflicted
+++ resolved
@@ -47,13 +47,8 @@
     "deposit",
     # "proposer_slashing",
     # "voluntary_exit",
-<<<<<<< HEAD
-    "sync_aggregate",
+    # "sync_aggregate",
     "execution_payload",
-=======
-    # "sync_aggregate",
-    # "execution_payload",
->>>>>>> 91589aab
     # "withdrawals",
     "bls_to_execution_change"
   ]
@@ -110,16 +105,4 @@
         assert Diff.diff(state, post) == :unchanged
     end
   end
-
-  defp handle_case("sync_aggregate", pre, operation, post, _case_dir) do
-    result = Operations.process_sync_aggregate(pre, operation)
-
-    case result do
-      {:ok, new_state} ->
-        assert new_state == post
-
-      {:error, _} ->
-        assert nil == post
-    end
-  end
 end