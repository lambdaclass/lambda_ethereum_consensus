defmodule LambdaEthereumConsensus.StateTransition.EpochProcessing do
  @moduledoc """
  This module contains utility functions for handling epoch processing
  """

  alias LambdaEthereumConsensus.StateTransition.Accessors
  alias LambdaEthereumConsensus.StateTransition.Misc
  alias LambdaEthereumConsensus.StateTransition.Mutators
  alias LambdaEthereumConsensus.StateTransition.Predicates
  alias LambdaEthereumConsensus.Utils.BitVector
  alias LambdaEthereumConsensus.Utils.Randao
  alias Types.BeaconState
  alias Types.HistoricalSummary
  alias Types.Validator

  @spec process_sync_committee_updates(BeaconState.t()) ::
          {:ok, BeaconState.t()} | {:error, String.t()}
  def process_sync_committee_updates(
        %BeaconState{next_sync_committee: next_sync_committee} = state
      ) do
    next_epoch = Accessors.get_current_epoch(state) + 1

    if rem(next_epoch, ChainSpec.get("EPOCHS_PER_SYNC_COMMITTEE_PERIOD")) == 0 do
      with {:ok, new_next_sync_committee} <- Accessors.get_next_sync_committee(state) do
        {:ok,
         %BeaconState{
           state
           | current_sync_committee: next_sync_committee,
             next_sync_committee: new_next_sync_committee
         }}
      end
    else
      {:ok, state}
    end
  end

  @spec process_effective_balance_updates(BeaconState.t()) ::
          {:ok, BeaconState.t()}
  def process_effective_balance_updates(
        %BeaconState{validators: validators, balances: balances} = state
      ) do
    effective_balance_increment = ChainSpec.get("EFFECTIVE_BALANCE_INCREMENT")
    hysteresis_quotient = ChainSpec.get("HYSTERESIS_QUOTIENT")
    hysteresis_downward_multiplier = ChainSpec.get("HYSTERESIS_DOWNWARD_MULTIPLIER")
    hysteresis_upward_multiplier = ChainSpec.get("HYSTERESIS_UPWARD_MULTIPLIER")
    max_effective_balance = ChainSpec.get("MAX_EFFECTIVE_BALANCE")

    hysteresis_increment = div(effective_balance_increment, hysteresis_quotient)
    downward_threshold = hysteresis_increment * hysteresis_downward_multiplier
    upward_threshold = hysteresis_increment * hysteresis_upward_multiplier

    new_validators =
      validators
      |> Aja.Vector.zip_with(balances, fn %Validator{} = validator, balance ->
        if balance + downward_threshold < validator.effective_balance or
             validator.effective_balance + upward_threshold < balance do
          min(balance - rem(balance, effective_balance_increment), max_effective_balance)
          |> then(&%{validator | effective_balance: &1})
        else
          validator
        end
      end)

    {:ok, %BeaconState{state | validators: new_validators}}
  end

  @spec process_eth1_data_reset(BeaconState.t()) :: {:ok, BeaconState.t()}
  def process_eth1_data_reset(state) do
    next_epoch = Accessors.get_current_epoch(state) + 1
    epochs_per_eth1_voting_period = ChainSpec.get("EPOCHS_PER_ETH1_VOTING_PERIOD")

    new_state =
      if rem(next_epoch, epochs_per_eth1_voting_period) == 0 do
        %BeaconState{state | eth1_data_votes: []}
      else
        state
      end

    {:ok, new_state}
  end

  @doc """
  Process total slashing balances updates during epoch processing
  """
  @spec process_slashings_reset(BeaconState.t()) :: {:ok, BeaconState.t()}
  def process_slashings_reset(state) do
    next_epoch = Accessors.get_current_epoch(state) + 1
    slashed_exit_length = ChainSpec.get("EPOCHS_PER_SLASHINGS_VECTOR")
    slashed_epoch = rem(next_epoch, slashed_exit_length)

    new_slashings = List.replace_at(state.slashings, slashed_epoch, 0)
    new_state = %{state | slashings: new_slashings}
    {:ok, new_state}
  end

  @spec process_randao_mixes_reset(BeaconState.t()) :: {:ok, BeaconState.t()}
  def process_randao_mixes_reset(%BeaconState{randao_mixes: randao_mixes} = state) do
    current_epoch = Accessors.get_current_epoch(state)
    next_epoch = current_epoch + 1
    randao_mix = Randao.get_randao_mix(randao_mixes, current_epoch)
    new_randao_mixes = Randao.replace_randao_mix(randao_mixes, next_epoch, randao_mix)
    new_state = %BeaconState{state | randao_mixes: new_randao_mixes}
    {:ok, new_state}
  end

  @spec process_slashings(BeaconState.t()) :: {:ok, BeaconState.t()}
  def process_slashings(%BeaconState{validators: validators, slashings: slashings} = state) do
    epoch = Accessors.get_current_epoch(state)
    total_balance = Accessors.get_total_active_balance(state)

    proportional_slashing_multiplier = ChainSpec.get("PROPORTIONAL_SLASHING_MULTIPLIER_BELLATRIX")
    epochs_per_slashings_vector = ChainSpec.get("EPOCHS_PER_SLASHINGS_VECTOR")
    increment = ChainSpec.get("EFFECTIVE_BALANCE_INCREMENT")

    slashed_sum = Enum.reduce(slashings, 0, &+/2)

    adjusted_total_slashing_balance =
      min(slashed_sum * proportional_slashing_multiplier, total_balance)

    penalty_per_effective_balance_increment =
      div(adjusted_total_slashing_balance, div(total_balance, increment))

    new_state =
      validators
      |> Stream.with_index()
      |> Enum.reduce(state, fn {validator, index}, acc ->
        if validator.slashed and
             epoch + div(epochs_per_slashings_vector, 2) == validator.withdrawable_epoch do
          effective_balance_increments = div(validator.effective_balance, increment)
<<<<<<< HEAD
          # [Modified in Electra:EIP7251]
=======
>>>>>>> e6116840
          penalty = penalty_per_effective_balance_increment * effective_balance_increments

          BeaconState.decrease_balance(acc, index, penalty)
        else
          acc
        end
      end)

    {:ok, new_state}
  end

  @spec process_registry_updates(BeaconState.t()) :: {:ok, BeaconState.t()} | {:error, String.t()}
  def process_registry_updates(%BeaconState{validators: validators} = state) do
    ejection_balance = ChainSpec.get("EJECTION_BALANCE")
    current_epoch = Accessors.get_current_epoch(state)
    activation_exit_epoch = Misc.compute_activation_exit_epoch(current_epoch)

    churn_limit = Accessors.get_validator_activation_churn_limit(state)

    result =
      validators
      |> Stream.with_index()
      |> Stream.map(fn {v, i} ->
        {{v, i}, Predicates.eligible_for_activation_queue?(v),
         Predicates.active_validator?(v, current_epoch) and
           v.effective_balance <= ejection_balance}
      end)
      |> Stream.filter(&(elem(&1, 1) or elem(&1, 2)))
      |> Stream.map(fn
        {{v, i}, true, b} -> {{%{v | activation_eligibility_epoch: current_epoch + 1}, i}, b}
        {{v, i}, false = _is_eligible, b} -> {{v, i}, b}
      end)
      |> Enum.reduce({:ok, state}, fn
        _, {:error, _} = err -> err
        {{v, i}, should_be_ejected}, {:ok, st} -> eject_validator(st, v, i, should_be_ejected)
        {err, _}, _ -> err
      end)

    with {:ok, new_state} <- result do
      new_state.validators
      |> Stream.with_index()
      |> Stream.filter(fn {v, _} -> Predicates.eligible_for_activation?(state, v) end)
      |> Enum.sort_by(fn {%{activation_eligibility_epoch: ep}, i} -> {ep, i} end)
      |> Enum.take(churn_limit)
      |> Enum.reduce(new_state.validators, fn {v, i}, acc ->
        %{v | activation_epoch: activation_exit_epoch}
        |> then(&Aja.Vector.replace_at!(acc, i, &1))
      end)
      |> then(&{:ok, %BeaconState{new_state | validators: &1}})
    end
  end

  defp eject_validator(state, validator, index, false) do
    {:ok, %{state | validators: Aja.Vector.replace_at!(state.validators, index, validator)}}
  end

  defp eject_validator(state, validator, index, true) do
    with {:ok, ejected_validator} <- Mutators.initiate_validator_exit(state, validator) do
      {:ok,
       %{state | validators: Aja.Vector.replace_at!(state.validators, index, ejected_validator)}}
    end
  end

  @spec process_participation_flag_updates(BeaconState.t()) :: {:ok, BeaconState.t()}
  def process_participation_flag_updates(state) do
    %BeaconState{current_epoch_participation: current_epoch_participation, validators: validators} =
      state

    new_current_epoch_participation = Aja.Vector.duplicate(0, Aja.Vector.size(validators))

    new_state = %BeaconState{
      state
      | previous_epoch_participation: current_epoch_participation,
        current_epoch_participation: new_current_epoch_participation
    }

    {:ok, new_state}
  end

  @spec process_inactivity_updates(BeaconState.t()) ::
          {:ok, BeaconState.t()} | {:error, String.t()}
  def process_inactivity_updates(%BeaconState{} = state) do
    genesis_epoch = Constants.genesis_epoch()

    if Accessors.get_current_epoch(state) == genesis_epoch do
      {:ok, state}
    else
      process_inactivity_scores(state)
    end
  end

  defp process_inactivity_scores(%BeaconState{} = state) do
    timely_target_index = Constants.timely_target_flag_index()
    inactivity_score_bias = ChainSpec.get("INACTIVITY_SCORE_BIAS")
    inactivity_score_recovery_rate = ChainSpec.get("INACTIVITY_SCORE_RECOVERY_RATE")
    previous_epoch = Accessors.get_previous_epoch(state)

    # PERF: this can be inlined and combined with the next pipeline
    {:ok, unslashed_participating_indices} =
      Accessors.get_unslashed_participating_indices(state, timely_target_index, previous_epoch)

    state_in_inactivity_leak? = Predicates.in_inactivity_leak?(state)

    state.inactivity_scores
    |> Stream.zip(state.validators)
    |> Stream.with_index()
    |> Enum.map(fn {{inactivity_score, validator}, index} ->
      if Predicates.eligible_validator?(validator, previous_epoch) do
        inactivity_score
        |> Misc.increase_inactivity_score(
          index,
          unslashed_participating_indices,
          inactivity_score_bias
        )
        |> Misc.decrease_inactivity_score(
          state_in_inactivity_leak?,
          inactivity_score_recovery_rate
        )
      else
        inactivity_score
      end
    end)
    |> then(&{:ok, %{state | inactivity_scores: &1}})
  end

  @spec process_historical_summaries_update(BeaconState.t()) :: {:ok, BeaconState.t()}
  def process_historical_summaries_update(%BeaconState{} = state) do
    next_epoch = Accessors.get_current_epoch(state) + 1

    slots_per_historical_root = ChainSpec.get("SLOTS_PER_HISTORICAL_ROOT")

    epochs_per_historical_root = div(slots_per_historical_root, ChainSpec.get("SLOTS_PER_EPOCH"))

    if rem(next_epoch, epochs_per_historical_root) == 0 do
      with {:ok, block_summary_root} <-
             Ssz.hash_vector_tree_root_typed(
               state.block_roots,
               slots_per_historical_root,
               Types.Root
             ),
           {:ok, state_summary_root} <-
             Ssz.hash_vector_tree_root_typed(
               state.state_roots,
               slots_per_historical_root,
               Types.Root
             ) do
        historical_summary = %HistoricalSummary{
          block_summary_root: block_summary_root,
          state_summary_root: state_summary_root
        }

        new_state = Map.update!(state, :historical_summaries, &(&1 ++ [historical_summary]))

        {:ok, new_state}
      end
    else
      {:ok, state}
    end
  end

  @spec process_justification_and_finalization(BeaconState.t()) :: {:ok, BeaconState.t()}
  def process_justification_and_finalization(state) do
    # Initial FFG checkpoint values have a `0x00` stub for `root`.
    # Skip FFG updates in the first two epochs to avoid corner cases that might result in modifying this stub.
    target_index = Constants.timely_target_flag_index()
    previous_epoch = Accessors.get_previous_epoch(state)
    current_epoch = Accessors.get_current_epoch(state)

    if current_epoch <= Constants.genesis_epoch() + 1 do
      {:ok, state}
    else
      previous_target_balance =
        get_total_participating_balance(state, target_index, previous_epoch)

      current_target_balance = get_total_participating_balance(state, target_index, current_epoch)

      total_active_balance = Accessors.get_total_active_balance(state)

      weigh_justification_and_finalization(
        state,
        total_active_balance,
        previous_target_balance,
        current_target_balance
      )
    end
  end

  # NOTE: epoch must be the current or previous one
  defp get_total_participating_balance(state, flag_index, epoch) do
    epoch_participation =
      if epoch == Accessors.get_current_epoch(state) do
        state.current_epoch_participation
      else
        state.previous_epoch_participation
      end

    state.validators
    |> Aja.Vector.zip_with(epoch_participation, fn v, participation ->
      {not v.slashed and Predicates.active_validator?(v, epoch) and
         Predicates.has_flag(participation, flag_index), v.effective_balance}
    end)
    |> Aja.Vector.filter(&elem(&1, 0))
    |> Aja.Enum.reduce(0, fn {true, balance}, acc -> acc + balance end)
  end

  defp weigh_justification_and_finalization(
         state,
         total_active_balance,
         previous_target_balance,
         current_target_balance
       ) do
    previous_epoch = Accessors.get_previous_epoch(state)
    current_epoch = Accessors.get_current_epoch(state)
    old_previous_justified = state.previous_justified_checkpoint
    old_current_justified = state.current_justified_checkpoint
    previous_is_justified = previous_target_balance * 3 >= total_active_balance * 2
    current_is_justified = current_target_balance * 3 >= total_active_balance * 2

    new_state = update_first_bit(state)

    with {:ok, new_state} <-
           update_epoch_justified(new_state, previous_is_justified, previous_epoch, 1),
         {:ok, new_state} <-
           update_epoch_justified(new_state, current_is_justified, current_epoch, 0) do
      new_state
      |> update_checkpoint_finalization(old_previous_justified, current_epoch, 1..3, 3)
      |> update_checkpoint_finalization(old_previous_justified, current_epoch, 1..2, 2)
      |> update_checkpoint_finalization(old_current_justified, current_epoch, 0..2, 2)
      |> update_checkpoint_finalization(old_current_justified, current_epoch, 0..1, 1)
      |> then(&{:ok, &1})
    end
  end

  defp update_first_bit(state) do
    %BeaconState{
      state
      | previous_justified_checkpoint: state.current_justified_checkpoint,
        justification_bits: BitVector.shift_higher(state.justification_bits, 1)
    }
  end

  defp update_epoch_justified(state, false, _, _), do: {:ok, state}

  defp update_epoch_justified(state, true, epoch, index) do
    with {:ok, block_root} <- Accessors.get_block_root(state, epoch) do
      new_checkpoint = %Types.Checkpoint{epoch: epoch, root: block_root}

      %{
        state
        | current_justified_checkpoint: new_checkpoint,
          justification_bits: BitVector.set(state.justification_bits, index)
      }
      |> then(&{:ok, &1})
    end
  end

  defp update_checkpoint_finalization(
         state,
         old_justified_checkpoint,
         current_epoch,
         range,
         offset
       ) do
    bits_set = BitVector.all?(state.justification_bits, range)

    if bits_set and old_justified_checkpoint.epoch + offset == current_epoch do
      %BeaconState{state | finalized_checkpoint: old_justified_checkpoint}
    else
      state
    end
  end

  @spec process_rewards_and_penalties(BeaconState.t()) :: {:ok, BeaconState.t()}
  def process_rewards_and_penalties(%BeaconState{} = state) do
    # No rewards are applied at the end of `GENESIS_EPOCH` because rewards are for work done in the previous epoch
    if Accessors.get_current_epoch(state) == Constants.genesis_epoch() do
      {:ok, state}
    else
      deltas =
        Constants.participation_flag_weights()
        |> Stream.with_index()
        |> Stream.map(fn {weight, index} ->
          BeaconState.get_flag_index_deltas(state, weight, index)
        end)
        |> Stream.concat([BeaconState.get_inactivity_penalty_deltas(state)])
        |> Stream.zip()
        |> Aja.Vector.new()

      state.balances
      |> Aja.Vector.zip_with(deltas, &update_balance/2)
      |> then(&{:ok, %BeaconState{state | balances: &1}})
    end
  end

  defp update_balance(balance, deltas) do
    deltas
    |> Tuple.to_list()
    |> Enum.reduce(balance, fn delta, balance ->
      max(balance + delta, 0)
    end)
  end
end<|MERGE_RESOLUTION|>--- conflicted
+++ resolved
@@ -127,10 +127,6 @@
         if validator.slashed and
              epoch + div(epochs_per_slashings_vector, 2) == validator.withdrawable_epoch do
           effective_balance_increments = div(validator.effective_balance, increment)
-<<<<<<< HEAD
-          # [Modified in Electra:EIP7251]
-=======
->>>>>>> e6116840
           penalty = penalty_per_effective_balance_increment * effective_balance_increments
 
           BeaconState.decrease_balance(acc, index, penalty)
