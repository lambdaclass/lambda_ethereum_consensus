.PHONY: iex deps test clean compile-native


##### NATIVE COMPILATION #####

# magic from sym_num https://elixirforum.com/t/where-is-erl-nif-h-header-file-required-for-nif/27142/5
ERLANG_INCLUDES := $(shell erl -eval 'io:format("~s", \
		[lists:concat([code:root_dir(), "/erts-", erlang:system_info(version), "/include"])] \
		)' -s init stop -noshell)

LIBP2P_DIR = native/libp2p_nif
OUTPUT_DIR = priv/native

# create directories if they don't exist
DIRS=$(OUTPUT_DIR)
$(info $(shell mkdir -p $(DIRS)))

GO_SOURCES = $(LIBP2P_DIR)/main.go
GO_ARCHIVES := $(patsubst %.go,%.a,$(GO_SOURCES))
GO_HEADERS := $(patsubst %.go,%.h,$(GO_SOURCES))

CFLAGS = -Wall -Werror
CFLAGS += -Wl,-undefined -Wl,dynamic_lookup -fPIC -shared
CFLAGS += -I$(ERLANG_INCLUDES)

$(LIBP2P_DIR)/%.a $(LIBP2P_DIR)/%.h: $(LIBP2P_DIR)/%.go
	cd $(LIBP2P_DIR); \
	go get; \
	go install; \
	go build -buildmode=c-archive $*.go

$(OUTPUT_DIR)/libp2p_nif.so: $(GO_ARCHIVES) $(GO_HEADERS) $(LIBP2P_DIR)/libp2p.c $(LIBP2P_DIR)/utils.c
	gcc $(CFLAGS) -o $@ \
		$(LIBP2P_DIR)/libp2p.c $(LIBP2P_DIR)/utils.c $(GO_ARCHIVES)


##### TARGETS #####

clean:
	-rm $(GO_ARCHIVES) $(GO_HEADERS) $(OUTPUT_DIR)/*

# Compile C and Go artifacts.
compile-native: $(OUTPUT_DIR)/libp2p_nif.so

# Run an interactive terminal with the main supervisor setup.
iex: compile-native
	iex -S mix

# Install mix dependencies.
deps:
	mix deps.get

# Run tests
test: compile-native
<<<<<<< HEAD
	mix test --trace
=======
	mix test

lint:
	mix format --check-formatted
	mix credo --strict
>>>>>>> 62f93d26
<|MERGE_RESOLUTION|>--- conflicted
+++ resolved
@@ -52,12 +52,8 @@
 
 # Run tests
 test: compile-native
-<<<<<<< HEAD
 	mix test --trace
-=======
-	mix test
 
 lint:
 	mix format --check-formatted
-	mix credo --strict
->>>>>>> 62f93d26
+	mix credo --strict