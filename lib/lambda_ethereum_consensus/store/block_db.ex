defmodule LambdaEthereumConsensus.Store.BlockDb do
  @moduledoc """
  Storage and retrieval of blocks.
  """
  require Logger
  alias LambdaEthereumConsensus.Store.Db
  alias LambdaEthereumConsensus.Store.Utils
  alias Types.SignedBeaconBlock

  @block_prefix "blockHash"
  @blockslot_prefix "blockSlot"
  @block_status_prefix "blockStatus"

  defmodule BlockInfo do
    @moduledoc """
    Signed beacon block accompanied with its root and its processing status.
    Maps to what's saved on the blocks db.
    """
    @type block_status ::
            :pending
            | :invalid
            | :download
            | :download_blobs
            | :unknown
            | :transitioned

    @type t :: %__MODULE__{
            root: Types.root(),
            signed_block: Types.SignedBeaconBlock.t() | nil,
            status: block_status()
          }
    defstruct [:root, :signed_block, :status]

    defguard is_status(atom)
             when atom in [
                    :pending,
                    :invalid,
                    :processing,
                    :download,
                    :download_blobs,
                    :unknown,
                    :transitioned
                  ]

    @spec from_block(SignedBeaconBlock.t(), block_status()) :: t()
    def from_block(signed_block, status \\ :pending) do
      {:ok, root} = Ssz.hash_tree_root(signed_block.message)
      from_block(signed_block, root, status)
    end

    @spec from_block(SignedBeaconBlock.t(), Types.root(), block_status()) :: t()
    def from_block(signed_block, root, status) do
      %__MODULE__{root: root, signed_block: signed_block, status: status}
    end

<<<<<<< HEAD
    @spec change_status(t(), block_status()) :: t()
    def change_status(%__MODULE__{} = block_info, new_status) when is_status(new_status) do
      %__MODULE__{block_info | status: new_status}
    end
=======
  defguard is_status(atom)
           when atom in [
                  :pending,
                  :invalid,
                  :download,
                  :download_blobs,
                  :unknown,
                  :transitioned
                ]
>>>>>>> 203aaceb

    @spec encode(t()) :: {:ok, binary()} | {:error, binary()}
    def encode(%__MODULE__{} = block_info) do
      with {:ok, encoded_signed_block} <- Ssz.to_ssz(block_info.signed_block) do
        {:ok, :erlang.term_to_binary({encoded_signed_block, block_info.status})}
      end
    end

    @spec decode(Types.root(), binary()) :: {:error, binary()} | {:ok, t()}
    def decode(block_root, data) do
      with {:ok, {encoded_signed_block, status}} <- validate_term(:erlang.binary_to_term(data)),
           {:ok, signed_block} <- Ssz.from_ssz(encoded_signed_block, SignedBeaconBlock) do
        {:ok, %BlockInfo{root: block_root, signed_block: signed_block, status: status}}
      end
    end

    # Validates a term that came out of the first decoding step for a stored block info tuple.
    defp validate_term({encoded_signed_block, status})
         when is_binary(encoded_signed_block) and is_status(status) do
      {:ok, {encoded_signed_block, status}}
    end

    defp validate_term(other) do
      {:error, "Block decoding failed, decoded term is not the expected tuple: #{other}"}
    end
  end

  @spec store_block_info(BlockInfo.t()) :: :ok
  def store_block_info(%BlockInfo{} = block_info) do
    # TODO handle encoding errors properly.
    {:ok, encoded} = BlockInfo.encode(block_info)
    key = block_key(block_info.root)
    Db.put(key, encoded)

    # WARN: this overrides any previous mapping for the same slot
    # TODO: this should apply fork-choice if not applied elsewhere
    # TODO: handle cases where slot is empty
    slothash_key = block_root_by_slot_key(block_info.signed_block.message.slot)
    Db.put(slothash_key, block_info.root)

    # Here we will also add a status list.
  end

  @spec get_block_info(Types.root()) ::
          {:ok, BlockInfo.t()} | {:error, String.t()} | :not_found
  def get_block_info(block_root) do
    with {:ok, data} <- Db.get(block_key(block_root)) do
      BlockInfo.decode(block_root, data)
    end
  end

  @spec get_block_root_by_slot(Types.slot()) ::
          {:ok, Types.root()} | {:error, String.t()} | :not_found | :empty_slot
  def get_block_root_by_slot(slot) do
    key = block_root_by_slot_key(slot)
    block = Db.get(key)

    case block do
      {:ok, <<>>} -> :empty_slot
      _ -> block
    end
  end

  @spec get_block_info_by_slot(Types.slot()) ::
          {:ok, BlockInfo.t()} | {:error, String.t()} | :not_found | :empty_slot
  def get_block_info_by_slot(slot) do
    # WARN: this will return the latest block received for the given slot
    with {:ok, root} <- get_block_root_by_slot(slot) do
      get_block_info(root)
    end
  end

  @spec remove_root_from_status(Types.root(), BlockInfo.block_status()) :: :ok
  def remove_root_from_status(root, status) do
    get_roots_with_status(status)
    |> MapSet.delete(root)
    |> store_roots_with_status(status)
  end

  @spec add_root_to_status(Types.root(), BlockInfo.block_status()) :: :ok
  def add_root_to_status(root, status) do
    get_roots_with_status(status)
    |> MapSet.put(root)
    |> store_roots_with_status(status)
  end

  def change_root_status(root, from_status, to_status) do
    remove_root_from_status(root, from_status)
    add_root_to_status(root, to_status)

    # TODO: if we need to perform some level of db recovery, we probably should consider the
    # blocks db as the source of truth and reconstruct the status ones. Either that or
    # perform an ACID-like transaction.
  end

  @spec store_roots_with_status(MapSet.t(Types.root()), BlockInfo.block_status()) :: :ok
  defp store_roots_with_status(block_roots, status) do
    Db.put(block_status_key(status), :erlang.term_to_binary(block_roots))
  end

  @spec get_roots_with_status(BlockInfo.block_status()) :: MapSet.t(Types.root())
  def get_roots_with_status(status) do
    case Db.get(block_status_key(status)) do
      {:ok, binary} -> :erlang.binary_to_term(binary)
      :not_found -> MapSet.new([])
    end
  end

  @spec prune_blocks_older_than(non_neg_integer()) :: :ok | {:error, String.t()} | :not_found
  def prune_blocks_older_than(slot) do
    Logger.info("[BlockDb] Pruning started.", slot: slot)
    initial_key = slot |> block_root_by_slot_key()

    slots_to_remove =
      Stream.resource(
        fn -> init_keycursor(initial_key) end,
        &next_slot(&1, :prev),
        &close_cursor/1
      )
      |> Enum.to_list()

    slots_to_remove |> Enum.each(&remove_block_by_slot/1)
    Logger.info("[BlockDb] Pruning finished. #{Enum.count(slots_to_remove)} blocks removed.")
  end

  @spec remove_block_by_slot(non_neg_integer()) :: :ok | :not_found
  defp remove_block_by_slot(slot) do
    slothash_key = block_root_by_slot_key(slot)

    with {:ok, block_root} <- Db.get(slothash_key) do
      key_block = block_key(block_root)
      Db.delete(slothash_key)
      Db.delete(key_block)
    end
  end

  defp init_keycursor(initial_key) do
    with {:ok, it} <- Db.iterate_keys(),
         {:ok, _key} <- Exleveldb.iterator_move(it, initial_key) do
      it
    else
      # DB is empty
      {:error, :invalid_iterator} -> nil
    end
  end

  defp next_slot(nil, _movement), do: {:halt, nil}

  defp next_slot(it, movement) do
    case Exleveldb.iterator_move(it, movement) do
      {:ok, @blockslot_prefix <> <<key::64>>} ->
        {[key], it}

      _ ->
        {:halt, it}
    end
  end

  defp close_cursor(nil), do: :ok
  defp close_cursor(it), do: :ok = Exleveldb.iterator_close(it)

  defp block_key(root), do: Utils.get_key(@block_prefix, root)
  defp block_root_by_slot_key(slot), do: Utils.get_key(@blockslot_prefix, slot)

  defp block_status_key(status), do: Utils.get_key(@block_status_prefix, Atom.to_string(status))
end<|MERGE_RESOLUTION|>--- conflicted
+++ resolved
@@ -53,22 +53,10 @@
       %__MODULE__{root: root, signed_block: signed_block, status: status}
     end
 
-<<<<<<< HEAD
     @spec change_status(t(), block_status()) :: t()
     def change_status(%__MODULE__{} = block_info, new_status) when is_status(new_status) do
       %__MODULE__{block_info | status: new_status}
     end
-=======
-  defguard is_status(atom)
-           when atom in [
-                  :pending,
-                  :invalid,
-                  :download,
-                  :download_blobs,
-                  :unknown,
-                  :transitioned
-                ]
->>>>>>> 203aaceb
 
     @spec encode(t()) :: {:ok, binary()} | {:error, binary()}
     def encode(%__MODULE__{} = block_info) do
