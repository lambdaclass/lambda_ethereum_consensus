--- conflicted
+++ resolved
@@ -98,13 +98,11 @@
     # TODO: this should be done after validation
     :ok = StateStore.store_state(anchor_state)
     :ok = BlockStore.store_block(signed_anchor_block)
-<<<<<<< HEAD
-=======
+
     slot = signed_anchor_block.message.slot
     :telemetry.execute([:sync, :store], %{slot: slot})
     :telemetry.execute([:sync, :on_block], %{slot: slot})
-    schedule_next_tick()
->>>>>>> e7e1f7b1
+
     result
   end
 
