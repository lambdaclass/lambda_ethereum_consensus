--- conflicted
+++ resolved
@@ -4,11 +4,7 @@
   """
   alias LambdaEthereumConsensus.Execution.EngineApi
   alias LambdaEthereumConsensus.Execution.RPC
-<<<<<<< HEAD
-  alias LambdaEthereumConsensus.SszEx
   alias Types.BlobsBundle
-=======
->>>>>>> 27f66817
   alias Types.DepositData
   alias Types.ExecutionPayload
   alias Types.NewPayloadRequest
