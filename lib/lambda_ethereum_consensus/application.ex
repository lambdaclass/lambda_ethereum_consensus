--- conflicted
+++ resolved
@@ -29,16 +29,13 @@
       {LambdaEthereumConsensus.Libp2pPort, libp2p_opts},
       {LambdaEthereumConsensus.Store.Db, []},
       {LambdaEthereumConsensus.P2P.Peerbook, []},
-<<<<<<< HEAD
       {LambdaEthereumConsensus.ForkChoice, [checkpoint_sync]},
       {LambdaEthereumConsensus.P2P.IncomingRequests, []},
       {LambdaEthereumConsensus.Beacon.PendingBlocks, []},
       {LambdaEthereumConsensus.Beacon.SyncBlocks, []},
       {LambdaEthereumConsensus.P2P.GossipSub, []},
       {LambdaEthereumConsensus.P2P.Metadata, []},
-=======
       {LambdaEthereumConsensus.Beacon.BeaconNode, [checkpoint_sync]},
->>>>>>> f2fe509e
       {BeaconApi.Endpoint, []}
     ]
 
