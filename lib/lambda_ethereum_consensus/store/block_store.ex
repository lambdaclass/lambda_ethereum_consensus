--- conflicted
+++ resolved
@@ -9,12 +9,8 @@
   @blockslot_prefix @block_prefix <> "slot"
 
   @spec store_block(SszTypes.SignedBeaconBlock.t()) :: :ok
-<<<<<<< HEAD
-  def store_block(%SszTypes.SignedBeaconBlock{} = block) do
-=======
   def store_block(%SszTypes.SignedBeaconBlock{} = signed_block) do
     block = signed_block.message
->>>>>>> 49e1ae60
     {:ok, block_root} = Ssz.hash_tree_root(block)
     {:ok, encoded_signed_block} = Ssz.to_ssz(signed_block)
 
@@ -32,13 +28,8 @@
   def get_block(block_root) do
     key = block_key(block_root)
 
-<<<<<<< HEAD
-    with {:ok, block} <- Db.get(key) do
-      Ssz.from_ssz(block, SszTypes.SignedBeaconBlock)
-=======
     with {:ok, signed_block} <- Db.get(key) do
       Ssz.from_ssz(signed_block, SszTypes.SignedBeaconBlock)
->>>>>>> 49e1ae60
     end
   end
 
