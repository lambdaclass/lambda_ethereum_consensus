defmodule LambdaEthereumConsensus.StateTransition.Operations do
  @moduledoc """
  This module contains functions for handling state transition
  """

<<<<<<< HEAD
  alias LambdaEthereumConsensus.StateTransition.Accessors
  alias LambdaEthereumConsensus.Engine
  alias LambdaEthereumConsensus.StateTransition.Misc
  alias LambdaEthereumConsensus.StateTransition.Mutators
  alias LambdaEthereumConsensus.StateTransition.Predicates
  alias SszTypes
  alias SszTypes.Attestation
  alias SszTypes.BeaconState
  alias SszTypes.ExecutionPayload
  alias SszTypes.Validator
  alias SszTypes.Withdrawal
=======
  alias LambdaEthereumConsensus.StateTransition.{Accessors, Misc, Mutators, Predicates}
  alias SszTypes.{Attestation, BeaconState, ExecutionPayload, Validator, Withdrawal}
>>>>>>> 15617fd6

  @doc """
  State transition function managing the processing & validation of the `ExecutionPayload`
  """
  @spec process_execution_payload(BeaconState.t(), ExecutionPayload.t(), boolean()) ::
          {:ok, BeaconState.t()} | {:error, String.t()}

  def process_execution_payload(_state, _payload, false) do
    {:error, "Invalid execution payload"}
  end

  def process_execution_payload(state, payload, _execution_valid) do
    cond do
      # Verify consistency of the parent hash with respect to the previous execution payload header
      SszTypes.BeaconState.is_merge_transition_complete(state) and
          payload.parent_hash != state.latest_execution_payload_header.block_hash ->
        {:error, "Inconsistency in parent hash"}

      # Verify prev_randao
      payload.prev_randao != Accessors.get_randao_mix(state, Accessors.get_current_epoch(state)) ->
        {:error, "Prev_randao verification failed"}

      # Verify timestamp
      payload.timestamp != Misc.compute_timestamp_at_slot(state, state.slot) ->
        {:error, "Timestamp verification failed"}

      # Verify the execution payload is valid if not mocked
      Engine.Execution.verify_and_notify_new_payload(payload) != {:ok, true} ->
        {:error, "Invalid execution payload"}

      # Cache execution payload header
      true ->
        with {:ok, transactions_root} <-
               Ssz.hash_list_tree_root_typed(
                 payload.transactions,
                 ChainSpec.get("MAX_TRANSACTIONS_PER_PAYLOAD"),
                 SszTypes.Transaction
               ),
             {:ok, withdrawals_root} <-
               Ssz.hash_list_tree_root(
                 payload.withdrawals,
                 ChainSpec.get("MAX_WITHDRAWALS_PER_PAYLOAD")
               ) do
          {:ok,
           %BeaconState{
             state
             | latest_execution_payload_header: %SszTypes.ExecutionPayloadHeader{
                 parent_hash: payload.parent_hash,
                 fee_recipient: payload.fee_recipient,
                 state_root: payload.state_root,
                 receipts_root: payload.receipts_root,
                 logs_bloom: payload.logs_bloom,
                 prev_randao: payload.prev_randao,
                 block_number: payload.block_number,
                 gas_limit: payload.gas_limit,
                 gas_used: payload.gas_used,
                 timestamp: payload.timestamp,
                 extra_data: payload.extra_data,
                 base_fee_per_gas: payload.base_fee_per_gas,
                 block_hash: payload.block_hash,
                 transactions_root: transactions_root,
                 withdrawals_root: withdrawals_root
               }
           }}
        end
    end
  end

  @doc """
  Apply withdrawals to the state.
  """
  @spec process_withdrawals(BeaconState.t(), ExecutionPayload.t()) ::
          {:ok, BeaconState.t()} | {:error, String.t()}
  def process_withdrawals(
        %BeaconState{
          validators: validators
        } = state,
        %ExecutionPayload{withdrawals: withdrawals}
      ) do
    expected_withdrawals = get_expected_withdrawals(state)

    length_of_validators = length(validators)

    with {:ok, state} <- decrease_balances(state, withdrawals, expected_withdrawals) do
      {:ok,
       state
       |> update_next_withdrawal_index(expected_withdrawals)
       |> update_next_withdrawal_validator_index(expected_withdrawals, length_of_validators)}
    end
  end

  @spec update_next_withdrawal_index(BeaconState.t(), list(Withdrawal.t())) :: BeaconState.t()
  defp update_next_withdrawal_index(state, expected_withdrawals) do
    # Update the next withdrawal index if this block contained withdrawals
    length_of_expected_withdrawals = length(expected_withdrawals)

    case length_of_expected_withdrawals != 0 do
      true ->
        latest_withdrawal = List.last(expected_withdrawals)
        %BeaconState{state | next_withdrawal_index: latest_withdrawal.index + 1}

      false ->
        state
    end
  end

  @spec update_next_withdrawal_validator_index(BeaconState.t(), list(Withdrawal.t()), integer) ::
          BeaconState.t()
  defp update_next_withdrawal_validator_index(state, expected_withdrawals, length_of_validators) do
    length_of_expected_withdrawals = length(expected_withdrawals)

    case length_of_expected_withdrawals == ChainSpec.get("MAX_WITHDRAWALS_PER_PAYLOAD") do
      # Update the next validator index to start the next withdrawal sweep
      true ->
        latest_withdrawal = List.last(expected_withdrawals)
        next_validator_index = rem(latest_withdrawal.validator_index + 1, length_of_validators)
        %BeaconState{state | next_withdrawal_validator_index: next_validator_index}

      # Advance sweep by the max length of the sweep if there was not a full set of withdrawals
      false ->
        next_index =
          state.next_withdrawal_validator_index +
            ChainSpec.get("MAX_VALIDATORS_PER_WITHDRAWALS_SWEEP")

        next_validator_index = rem(next_index, length_of_validators)
        %BeaconState{state | next_withdrawal_validator_index: next_validator_index}
    end
  end

  @spec decrease_balances(BeaconState.t(), list(Withdrawal.t()), list(Withdrawal.t())) ::
          {:ok, BeaconState.t()} | {:error, String.t()}
  defp decrease_balances(_state, withdrawals, expected_withdrawals)
       when length(withdrawals) !== length(expected_withdrawals) do
    {:error, "expected withdrawals don't match the state withdrawals in length"}
  end

  @spec decrease_balances(BeaconState.t(), list(Withdrawal.t()), list(Withdrawal.t())) ::
          {:ok, BeaconState.t()} | {:error, String.t()}
  defp decrease_balances(state, withdrawals, expected_withdrawals) do
    Enum.zip(expected_withdrawals, withdrawals)
    |> Enum.reduce_while({:ok, state}, &decrease_or_halt/2)
  end

  defp decrease_or_halt({expected_withdrawal, withdrawal}, _)
       when expected_withdrawal !== withdrawal do
    {:halt, {:error, "withdrawal != expected_withdrawal"}}
  end

  defp decrease_or_halt({_, withdrawal}, {:ok, state}) do
    {:cont,
     {:ok, BeaconState.decrease_balance(state, withdrawal.validator_index, withdrawal.amount)}}
  end

  @spec get_expected_withdrawals(BeaconState.t()) :: list(Withdrawal.t())
  defp get_expected_withdrawals(
         %BeaconState{
           next_withdrawal_index: next_withdrawal_index,
           next_withdrawal_validator_index: next_withdrawal_validator_index,
           validators: validators,
           balances: balances
         } = state
       ) do
    # Compute the next batch of withdrawals which should be included in a block.
    epoch = Accessors.get_current_epoch(state)
    withdrawal_index = next_withdrawal_index
    validator_index = next_withdrawal_validator_index
    max_validators_per_withdrawals_sweep = ChainSpec.get("MAX_VALIDATORS_PER_WITHDRAWALS_SWEEP")
    bound = min(length(validators), max_validators_per_withdrawals_sweep)

    {withdrawals, _, _} =
      Enum.reduce_while(0..(bound - 1), {[], validator_index, withdrawal_index}, fn _,
                                                                                    {withdrawals,
                                                                                     validator_index,
                                                                                     withdrawal_index} ->
        validator = Enum.fetch!(validators, validator_index)
        balance = Enum.fetch!(balances, validator_index)
        %Validator{withdrawal_credentials: withdrawal_credentials} = validator

        {withdrawals, withdrawal_index} =
          cond do
            Validator.is_fully_withdrawable_validator(validator, balance, epoch) ->
              <<_::binary-size(12), execution_address::binary>> = withdrawal_credentials

              withdrawal = %Withdrawal{
                index: withdrawal_index,
                validator_index: validator_index,
                address: execution_address,
                amount: balance
              }

              withdrawals = [withdrawal | withdrawals]
              withdrawal_index = withdrawal_index + 1

              {withdrawals, withdrawal_index}

            Validator.is_partially_withdrawable_validator(validator, balance) ->
              <<_::binary-size(12), execution_address::binary>> = withdrawal_credentials
              max_effective_balance = ChainSpec.get("MAX_EFFECTIVE_BALANCE")

              withdrawal = %Withdrawal{
                index: withdrawal_index,
                validator_index: validator_index,
                address: execution_address,
                amount: balance - max_effective_balance
              }

              withdrawals = [withdrawal | withdrawals]
              withdrawal_index = withdrawal_index + 1

              {withdrawals, withdrawal_index}

            true ->
              {withdrawals, withdrawal_index}
          end

        max_withdrawals_per_payload = ChainSpec.get("MAX_WITHDRAWALS_PER_PAYLOAD")

        if length(withdrawals) == max_withdrawals_per_payload do
          {:halt, {withdrawals, validator_index, withdrawal_index}}
        else
          validator_index = rem(validator_index + 1, length(validators))
          {:cont, {withdrawals, validator_index, withdrawal_index}}
        end
      end)

    Enum.reverse(withdrawals)
  end

  @spec process_attester_slashing(BeaconState.t(), SszTypes.AttesterSlashing.t()) ::
          {:ok, BeaconState.t()} | {:error, String.t()}
  def process_attester_slashing(state, attester_slashing) do
    attestation_1 = attester_slashing.attestation_1
    attestation_2 = attester_slashing.attestation_2

    cond do
      not Predicates.is_slashable_attestation_data(attestation_1.data, attestation_2.data) ->
        {:error, "Attestation data is not slashable"}

      not Predicates.is_valid_indexed_attestation(state, attestation_1) ->
        {:error, "Attestation 1 is not valid"}

      not Predicates.is_valid_indexed_attestation(state, attestation_2) ->
        {:error, "Attestation 2 is not valid"}

      not Predicates.is_indices_available(
        length(state.validators),
        attestation_1.attesting_indices
      ) ->
        {:error, "Index too high attestation 1"}

      not Predicates.is_indices_available(
        length(state.validators),
        attestation_2.attesting_indices
      ) ->
        {:error, "Index too high attestation 2"}

      true ->
        {slashed_any, state} =
          Enum.uniq(attestation_1.attesting_indices)
          |> Enum.filter(fn i -> Enum.member?(attestation_2.attesting_indices, i) end)
          |> Enum.sort()
          |> Enum.reduce_while({false, state}, fn i, {slashed_any, state} ->
            slash_validator(slashed_any, state, i)
          end)

        if slashed_any do
          {:ok, state}
        else
          {:error, "Didn't slash any"}
        end
    end
  end

  defp slash_validator(slashed_any, state, i) do
    if Predicates.is_slashable_validator(
         Enum.at(state.validators, i),
         Accessors.get_current_epoch(state)
       ) do
      case Mutators.slash_validator(state, i) do
        {:ok, state} -> {:cont, {true, state}}
        {:error, _msg} -> {:halt, {false, nil}}
      end
    else
      {:cont, {slashed_any, state}}
    end
  end

  @doc """
  Process voluntary exit.
  """
  @spec process_voluntary_exit(BeaconState.t(), SszTypes.SignedVoluntaryExit.t()) ::
          {:ok, BeaconState.t()} | {:error, binary()}
  def process_voluntary_exit(state, signed_voluntary_exit) do
    voluntary_exit = signed_voluntary_exit.message
    validator = Enum.at(state.validators, voluntary_exit.validator_index)

    res =
      cond do
        not Predicates.is_indices_available(
          length(state.validators),
          [voluntary_exit.validator_index]
        ) ->
          {:error, "Too high index"}

        not Predicates.is_active_validator(validator, Accessors.get_current_epoch(state)) ->
          {:error, "Validator isn't active"}

        validator.exit_epoch != Constants.far_future_epoch() ->
          {:error, "Validator has already initiated exit"}

        Accessors.get_current_epoch(state) < voluntary_exit.epoch ->
          {:error, "Exit must specify an epoch when they become valid"}

        Accessors.get_current_epoch(state) <
            validator.activation_epoch + ChainSpec.get("SHARD_COMMITTEE_PERIOD") ->
          {:error, "Exit must specify an epoch when they become valid"}

        true ->
          Accessors.get_domain(state, Constants.domain_voluntary_exit(), voluntary_exit.epoch)
          |> then(&Misc.compute_signing_root(voluntary_exit, &1))
          |> then(&Bls.verify(validator.pubkey, &1, signed_voluntary_exit.signature))
          |> handle_verification_error()
      end

    case res do
      :ok -> initiate_validator_exit(state, voluntary_exit.validator_index)
      {:error, msg} -> {:error, msg}
    end
  end

  defp initiate_validator_exit(state, validator_index) do
    case Mutators.initiate_validator_exit(state, validator_index) do
      {:ok, validator} ->
        state = %BeaconState{
          state
          | validators: List.replace_at(state.validators, validator_index, validator)
        }

        {:ok, state}

      {:error, msg} ->
        {:error, msg}
    end
  end

  defp handle_verification_error(is_verified) do
    case is_verified do
      {:ok, valid} when valid ->
        :ok

      {:ok, _valid} ->
        {:error, "Signature is not valid"}

      {:error, msg} ->
        {:error, msg}
    end
  end

  @doc """
  Process attestations during state transition.
  """
  @spec process_attestation(BeaconState.t(), Attestation.t()) ::
          {:ok, BeaconState.t()} | {:error, binary()}
  def process_attestation(state, attestation) do
    case verify_attestation_for_process(state, attestation) do
      {:ok, _} ->
        data = attestation.data
        aggregation_bits = attestation.aggregation_bits

        case process_attestation(state, data, aggregation_bits) do
          {:ok, updated_state} -> {:ok, updated_state}
          {:error, reason} -> {:error, reason}
        end

      {:error, reason} ->
        {:error, reason}
    end
  end

  defp process_attestation(state, data, aggregation_bits) do
    with {:ok, participation_flag_indices} <-
           Accessors.get_attestation_participation_flag_indices(
             state,
             data,
             state.slot - data.slot
           ),
         {:ok, attesting_indices} <-
           Accessors.get_attesting_indices(state, data, aggregation_bits) do
      is_current_epoch = data.target.epoch == Accessors.get_current_epoch(state)
      initial_epoch_participation = get_initial_epoch_participation(state, is_current_epoch)

      {proposer_reward_numerator, updated_epoch_participation} =
        update_epoch_participation(
          state,
          attesting_indices,
          initial_epoch_participation,
          participation_flag_indices
        )

      proposer_reward = compute_proposer_reward(proposer_reward_numerator)

      {:ok, proposer_index} = Accessors.get_beacon_proposer_index(state)

      bal_updated_state =
        Mutators.increase_balance(
          state,
          proposer_index,
          proposer_reward
        )

      updated_state =
        update_state(bal_updated_state, is_current_epoch, updated_epoch_participation)

      {:ok, updated_state}
    else
      {:error, reason} -> {:error, reason}
    end
  end

  defp get_initial_epoch_participation(state, true), do: state.current_epoch_participation
  defp get_initial_epoch_participation(state, false), do: state.previous_epoch_participation

  defp update_epoch_participation(
         state,
         attesting_indices,
         initial_epoch_participation,
         participation_flag_indices
       ) do
    Enum.reduce(attesting_indices, {0, initial_epoch_participation}, fn index, {acc, ep} ->
      update_participation_for_index(state, index, acc, ep, participation_flag_indices)
    end)
  end

  defp update_participation_for_index(state, index, acc, ep, participation_flag_indices) do
    Enum.reduce_while(
      0..(length(Constants.participation_flag_weights()) - 1),
      {acc, ep},
      fn flag_index, {inner_acc, inner_ep} ->
        if flag_index in participation_flag_indices &&
             not Predicates.has_flag(Enum.at(inner_ep, index), flag_index) do
          updated_ep =
            List.replace_at(inner_ep, index, Misc.add_flag(Enum.at(inner_ep, index), flag_index))

          acc_delta =
            Accessors.get_base_reward(state, index) *
              Enum.at(Constants.participation_flag_weights(), flag_index)

          {:cont, {inner_acc + acc_delta, updated_ep}}
        else
          {:cont, {inner_acc, inner_ep}}
        end
      end
    )
  end

  defp compute_proposer_reward(proposer_reward_numerator) do
    proposer_reward_denominator =
      ((Constants.weight_denominator() - Constants.proposer_weight()) *
         Constants.weight_denominator())
      |> div(Constants.proposer_weight())

    div(proposer_reward_numerator, proposer_reward_denominator)
  end

  defp update_state(state, true, updated_epoch_participation),
    do: %{state | current_epoch_participation: updated_epoch_participation}

  defp update_state(state, false, updated_epoch_participation),
    do: %{state | previous_epoch_participation: updated_epoch_participation}

  def verify_attestation_for_process(state, attestation) do
    data = attestation.data

    beacon_committee = fetch_beacon_committee(state, data)
    indexed_attestation = fetch_indexed_attestation(state, attestation)

    if has_invalid_conditions?(data, state, beacon_committee, indexed_attestation, attestation) do
      {:error, get_error_message(data, state, beacon_committee, indexed_attestation, attestation)}
    else
      {:ok, "Valid"}
    end
  end

  defp has_invalid_conditions?(data, state, beacon_committee, indexed_attestation, attestation) do
    invalid_target_epoch?(data, state) ||
      epoch_mismatch?(data) ||
      invalid_slot_range?(data, state) ||
      exceeds_committee_count?(data, state) ||
      !beacon_committee || !indexed_attestation ||
      mismatched_aggregation_bits_length?(attestation, beacon_committee) ||
      invalid_signature?(state, indexed_attestation)
  end

  defp get_error_message(data, state, beacon_committee, indexed_attestation, attestation) do
    cond do
      invalid_target_epoch?(data, state) ->
        "Invalid target epoch"

      epoch_mismatch?(data) ->
        "Epoch mismatch"

      invalid_slot_range?(data, state) ->
        "Invalid slot range"

      exceeds_committee_count?(data, state) ->
        "Index exceeds committee count"

      !beacon_committee || !indexed_attestation ->
        "Indexing error at beacon committee"

      mismatched_aggregation_bits_length?(attestation, beacon_committee) ->
        "Mismatched aggregation bits length"

      invalid_signature?(state, indexed_attestation) ->
        "Invalid signature"
    end
  end

  defp fetch_beacon_committee(state, data) do
    case Accessors.get_beacon_committee(state, data.slot, data.index) do
      {:ok, committee} -> committee
      {:error, _reason} -> nil
    end
  end

  defp fetch_indexed_attestation(state, attestation) do
    case Accessors.get_indexed_attestation(state, attestation) do
      {:ok, indexed_attestation} -> indexed_attestation
      {:error, _reason} -> nil
    end
  end

  defp invalid_target_epoch?(data, state) do
    data.target.epoch < Accessors.get_previous_epoch(state) ||
      data.target.epoch > Accessors.get_current_epoch(state)
  end

  defp epoch_mismatch?(data) do
    data.target.epoch != Misc.compute_epoch_at_slot(data.slot)
  end

  defp invalid_slot_range?(data, state) do
    state.slot < data.slot + ChainSpec.get("MIN_ATTESTATION_INCLUSION_DELAY") ||
      state.slot > data.slot + ChainSpec.get("SLOTS_PER_EPOCH")
  end

  defp exceeds_committee_count?(data, state) do
    data.index >= Accessors.get_committee_count_per_slot(state, data.target.epoch)
  end

  defp mismatched_aggregation_bits_length?(attestation, beacon_committee) do
    length_of_bitstring(attestation.aggregation_bits) - 1 != length(beacon_committee)
  end

  defp invalid_signature?(state, indexed_attestation) do
    not Predicates.is_valid_indexed_attestation(state, indexed_attestation)
  end

  defp length_of_bitstring(binary) when is_binary(binary) do
    binary
    |> :binary.bin_to_list()
    |> Enum.reduce("", fn byte, acc ->
      acc <> Integer.to_string(byte, 2)
    end)
    |> String.length()
  end
end<|MERGE_RESOLUTION|>--- conflicted
+++ resolved
@@ -3,22 +3,9 @@
   This module contains functions for handling state transition
   """
 
-<<<<<<< HEAD
-  alias LambdaEthereumConsensus.StateTransition.Accessors
   alias LambdaEthereumConsensus.Engine
-  alias LambdaEthereumConsensus.StateTransition.Misc
-  alias LambdaEthereumConsensus.StateTransition.Mutators
-  alias LambdaEthereumConsensus.StateTransition.Predicates
-  alias SszTypes
-  alias SszTypes.Attestation
-  alias SszTypes.BeaconState
-  alias SszTypes.ExecutionPayload
-  alias SszTypes.Validator
-  alias SszTypes.Withdrawal
-=======
   alias LambdaEthereumConsensus.StateTransition.{Accessors, Misc, Mutators, Predicates}
   alias SszTypes.{Attestation, BeaconState, ExecutionPayload, Validator, Withdrawal}
->>>>>>> 15617fd6
 
   @doc """
   State transition function managing the processing & validation of the `ExecutionPayload`
