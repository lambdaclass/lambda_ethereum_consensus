--- conflicted
+++ resolved
@@ -6,10 +6,6 @@
   @spec genesis_epoch() :: integer
   def genesis_epoch, do: 0
 
-<<<<<<< HEAD
-  @spec genesis_slot() :: integer
-  def genesis_slot, do: 0
-=======
   @spec domain_beacon_attester() :: <<_::32>>
   def domain_beacon_attester, do: <<1, 0, 0, 0>>
 
@@ -18,7 +14,6 @@
 
   @spec timely_source_flag_index() :: integer
   def timely_source_flag_index, do: 0
->>>>>>> 49e1ae60
 
   @spec timely_target_flag_index() :: integer
   def timely_target_flag_index, do: 1
