defmodule LambdaEthereumConsensus.StateTransition.EpochProcessing do
  @moduledoc """
  This module contains utility functions for handling epoch processing
  """

  alias LambdaEthereumConsensus.StateTransition.Accessors
  alias LambdaEthereumConsensus.StateTransition.Predicates
  alias SszTypes.BeaconState
  alias SszTypes.HistoricalSummary
  alias SszTypes.Validator

  @spec process_effective_balance_updates(BeaconState.t()) ::
          {:ok, BeaconState.t()}
  def process_effective_balance_updates(
        %BeaconState{validators: validators, balances: balances} = state
      ) do
    effective_balance_increment = ChainSpec.get("EFFECTIVE_BALANCE_INCREMENT")
    hysteresis_quotient = ChainSpec.get("HYSTERESIS_QUOTIENT")
    hysteresis_downward_multiplier = ChainSpec.get("HYSTERESIS_DOWNWARD_MULTIPLIER")
    hysteresis_upward_multiplier = ChainSpec.get("HYSTERESIS_UPWARD_MULTIPLIER")
    max_effective_balance = ChainSpec.get("MAX_EFFECTIVE_BALANCE")

    hysteresis_increment = div(effective_balance_increment, hysteresis_quotient)
    downward_threshold = hysteresis_increment * hysteresis_downward_multiplier
    upward_threshold = hysteresis_increment * hysteresis_upward_multiplier

    new_validators =
      validators
      |> Stream.zip(balances)
      |> Enum.map(fn {%Validator{effective_balance: effective_balance} = validator, balance} ->
        if balance + downward_threshold < effective_balance or
             effective_balance + upward_threshold < balance do
          new_effective_balance =
            min(balance - rem(balance, effective_balance_increment), max_effective_balance)

          %{validator | effective_balance: new_effective_balance}
        else
          validator
        end
      end)

    {:ok, %BeaconState{state | validators: new_validators}}
  end

  @spec process_eth1_data_reset(BeaconState.t()) :: {:ok, BeaconState.t()}
  def process_eth1_data_reset(state) do
    next_epoch = Accessors.get_current_epoch(state) + 1
    epochs_per_eth1_voting_period = ChainSpec.get("EPOCHS_PER_ETH1_VOTING_PERIOD")

    new_state =
      if rem(next_epoch, epochs_per_eth1_voting_period) == 0 do
        %BeaconState{state | eth1_data_votes: []}
      else
        state
      end

    {:ok, new_state}
  end

  @doc """
  Process total slashing balances updates during epoch processing
  """
  @spec process_slashings_reset(BeaconState.t()) :: {:ok, BeaconState.t()}
  def process_slashings_reset(state) do
    next_epoch = Accessors.get_current_epoch(state) + 1
    slashed_exit_length = ChainSpec.get("EPOCHS_PER_SLASHINGS_VECTOR")
    slashed_epoch = rem(next_epoch, slashed_exit_length)

    new_slashings = List.replace_at(state.slashings, slashed_epoch, 0)
    new_state = %{state | slashings: new_slashings}
    {:ok, new_state}
  end

  @spec process_randao_mixes_reset(BeaconState.t()) :: {:ok, BeaconState.t()}
  def process_randao_mixes_reset(%BeaconState{randao_mixes: randao_mixes} = state) do
    current_epoch = Accessors.get_current_epoch(state)
    next_epoch = current_epoch + 1
    epochs_per_historical_vector = ChainSpec.get("EPOCHS_PER_HISTORICAL_VECTOR")
    random_mix = Accessors.get_randao_mix(state, current_epoch)
    index = rem(next_epoch, epochs_per_historical_vector)
    new_randao_mixes = List.replace_at(randao_mixes, index, random_mix)
    new_state = %BeaconState{state | randao_mixes: new_randao_mixes}
    {:ok, new_state}
  end

<<<<<<< HEAD
  @spec process_historical_summaries_update(BeaconState.t()) :: {:ok, BeaconState.t()}
  def process_historical_summaries_update(state) do
    next_epoch = Accessors.get_current_epoch(state) + 1

    new_state = if rem(next_epoch, div(ChainSpec.get("SLOTS_PER_HISTORICAL_ROOT"), ChainSpec.get("SLOTS_PER_EPOCH"))) == 0 do
        historical_summary = %HistoricalSummary{
          block_summary_root:
            case Ssz.hash_list_tree_root_typed(
                   state.block_roots,
                   ChainSpec.get("SLOTS_PER_HISTORICAL_ROOT"),
                   SszTypes.Root
                 ) do
              {:ok, hash} -> hash
              err -> {:error, err}
            end,
          state_summary_root:
            case Ssz.hash_list_tree_root_typed(
                   state.state_roots,
                   ChainSpec.get("SLOTS_PER_HISTORICAL_ROOT"),
                   SszTypes.Root
                 ) do
              {:ok, hash} -> hash
              err -> {:error, err}
            end
        }

        %{ state | historical_summaries: state.historical_summaries ++ [historical_summary] }
      else
        state
      end

    {:ok, new_state}
  end
=======
  @spec process_participation_flag_updates(BeaconState.t()) :: {:ok, BeaconState.t()}
  def process_participation_flag_updates(state) do
    %BeaconState{current_epoch_participation: current_epoch_participation, validators: validators} =
      state

    new_current_epoch_participation = for _ <- validators, do: 0

    new_state = %BeaconState{
      state
      | previous_epoch_participation: current_epoch_participation,
        current_epoch_participation: new_current_epoch_participation
    }

    {:ok, new_state}
  end

  @spec process_inactivity_updates(BeaconState.t()) :: {:ok, BeaconState.t()} | {:error, binary()}
  def process_inactivity_updates(%BeaconState{} = state) do
    genesis_epoch = Constants.genesis_epoch()
    timely_target_index = Constants.timely_target_flag_index()
    inactivity_score_bias = ChainSpec.get("INACTIVITY_SCORE_BIAS")
    inactivity_score_recovery_rate = ChainSpec.get("INACTIVITY_SCORE_RECOVERY_RATE")

    if Accessors.get_current_epoch(state) == genesis_epoch do
      {:ok, state}
    else
      {:ok, unslashed_participating_indices} =
        Accessors.get_unslashed_participating_indices(
          state,
          timely_target_index,
          Accessors.get_previous_epoch(state)
        )

      state_is_in_inactivity_leak = is_in_inactivity_leak(state)

      updated_eligible_validator_indices =
        get_eligible_validator_indices(state)
        |> Enum.map(fn index ->
          inactivity_score = Enum.at(state.inactivity_scores, index)

          new_inactivity_score =
            increase_inactivity_score(
              inactivity_score,
              index,
              unslashed_participating_indices,
              inactivity_score_bias
            )
            |> decrease_inactivity_score(
              state_is_in_inactivity_leak,
              inactivity_score_recovery_rate
            )

          {index, new_inactivity_score}
        end)
        |> Enum.into(%{})

      updated_inactive_scores =
        state.inactivity_scores
        |> Stream.with_index()
        |> Stream.map(fn {inactivity_score, index} ->
          update_inactivity_score(updated_eligible_validator_indices, index, inactivity_score)
        end)
        |> Enum.to_list()

      {:ok, %{state | inactivity_scores: updated_inactive_scores}}
    end
  end

  @spec increase_inactivity_score(SszTypes.uint64(), integer, MapSet.t(), SszTypes.uint64()) ::
          SszTypes.uint64()
  defp increase_inactivity_score(
         inactivity_score,
         index,
         unslashed_participating_indices,
         inactivity_score_bias
       ) do
    if MapSet.member?(unslashed_participating_indices, index) do
      inactivity_score - min(1, inactivity_score)
    else
      inactivity_score + inactivity_score_bias
    end
  end

  @spec decrease_inactivity_score(SszTypes.uint64(), boolean, SszTypes.uint64()) ::
          SszTypes.uint64()
  defp decrease_inactivity_score(
         inactivity_score,
         state_is_in_inactivity_leak,
         inactivity_score_recovery_rate
       ) do
    if state_is_in_inactivity_leak do
      inactivity_score
    else
      inactivity_score - min(inactivity_score_recovery_rate, inactivity_score)
    end
  end

  @spec update_inactivity_score(%{integer => SszTypes.uint64()}, integer, {SszTypes.uint64()}) ::
          SszTypes.uint64()
  defp update_inactivity_score(updated_eligible_validator_indices, index, inactivity_score) do
    case Map.fetch(updated_eligible_validator_indices, index) do
      {:ok, new_eligible_validator_index} -> new_eligible_validator_index
      :error -> inactivity_score
    end
  end

  @spec is_in_inactivity_leak(BeaconState.t()) :: boolean
  def is_in_inactivity_leak(%BeaconState{} = state) do
    min_epochs_to_inactivity_penalty = ChainSpec.get("MIN_EPOCHS_TO_INACTIVITY_PENALTY")

    get_finality_delay(state) > min_epochs_to_inactivity_penalty
  end

  @spec get_finality_delay(BeaconState.t()) :: SszTypes.uint64()
  def get_finality_delay(%BeaconState{} = state) do
    Accessors.get_previous_epoch(state) - state.finalized_checkpoint.epoch
  end

  @spec get_eligible_validator_indices(BeaconState.t()) :: list(SszTypes.validator_index())
  def get_eligible_validator_indices(%BeaconState{validators: validators} = state) do
    previous_epoch = Accessors.get_previous_epoch(state)

    validators
    |> Stream.with_index()
    |> Stream.filter(fn {validator, _index} ->
      Predicates.is_active_validator(validator, previous_epoch) ||
        (validator.slashed && previous_epoch + 1 < validator.withdrawable_epoch)
    end)
    |> Stream.map(fn {_validator, index} -> index end)
    |> Enum.to_list()
  end
>>>>>>> 02171119
end<|MERGE_RESOLUTION|>--- conflicted
+++ resolved
@@ -83,7 +83,6 @@
     {:ok, new_state}
   end
 
-<<<<<<< HEAD
   @spec process_historical_summaries_update(BeaconState.t()) :: {:ok, BeaconState.t()}
   def process_historical_summaries_update(state) do
     next_epoch = Accessors.get_current_epoch(state) + 1
@@ -117,7 +116,7 @@
 
     {:ok, new_state}
   end
-=======
+
   @spec process_participation_flag_updates(BeaconState.t()) :: {:ok, BeaconState.t()}
   def process_participation_flag_updates(state) do
     %BeaconState{current_epoch_participation: current_epoch_participation, validators: validators} =
@@ -249,5 +248,4 @@
     |> Stream.map(fn {_validator, index} -> index end)
     |> Enum.to_list()
   end
->>>>>>> 02171119
 end