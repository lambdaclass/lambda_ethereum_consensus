--- conflicted
+++ resolved
@@ -156,7 +156,15 @@
 }
 
 #[derive(Encode, Decode)]
-<<<<<<< HEAD
+pub(crate) struct SyncAggregateBase<N: Unsigned> {
+    pub(crate) sync_committee_bits: BitVector</* SYNC_COMMITTEE_SIZE */ N>,
+    pub(crate) sync_committee_signature: BLSSignature,
+}
+
+pub(crate) type SyncAggregate = SyncAggregateBase<typenum::U512>;
+pub(crate) type SyncAggregateMinimal = SyncAggregateBase<typenum::U32>;
+
+#[derive(Encode, Decode)]
 pub(crate) struct Withdrawal {
     pub(crate) index: WithdrawalIndex,
     pub(crate) validator_index: ValidatorIndex,
@@ -202,13 +210,4 @@
         VariableList<Transaction, /* MAX_TRANSACTIONS_PER_PAYLOAD */ typenum::U1048576>,
     pub(crate) withdrawals:
         VariableList<Withdrawal, /* MAX_WITHDRAWALS_PER_PAYLOAD */ typenum::U16>,
-}
-=======
-pub(crate) struct SyncAggregateBase<N: Unsigned> {
-    pub(crate) sync_committee_bits: BitVector</* SYNC_COMMITTEE_SIZE */ N>,
-    pub(crate) sync_committee_signature: BLSSignature,
-}
-
-pub(crate) type SyncAggregate = SyncAggregateBase<typenum::U512>;
-pub(crate) type SyncAggregateMinimal = SyncAggregateBase<typenum::U32>;
->>>>>>> 4d5a8160
+}