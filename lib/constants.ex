defmodule Constants do
  @moduledoc """
  Constants module with 0-arity functions.
  """

  @spec genesis_epoch() :: integer
  def genesis_epoch, do: 0

<<<<<<< HEAD
  @spec genesis_slot() :: integer
  def genesis_slot, do: 0

  @spec domain_beacon_attester() :: <<_::32>>
=======
  @spec bls_withdrawal_prefix() :: <<_::8>>
  def bls_withdrawal_prefix, do: <<0>>

  @spec eth1_address_withdrawal_prefix() :: <<_::8>>
  def eth1_address_withdrawal_prefix, do: <<1>>

  @spec domain_beacon_attester() :: SszTypes.domain_type()
>>>>>>> dbb3b2b1
  def domain_beacon_attester, do: <<1, 0, 0, 0>>

  @spec domain_beacon_proposer() :: SszTypes.domain_type()
  def domain_beacon_proposer, do: <<0, 0, 0, 0>>

  @spec domain_randao() :: SszTypes.domain_type()
  def domain_randao, do: <<2, 0, 0, 0>>

  @spec domain_sync_committee() :: SszTypes.domain_type()
  def domain_sync_committee, do: <<7, 0, 0, 0>>

  @spec domain_voluntary_exit() :: SszTypes.domain_type()
  def domain_voluntary_exit, do: <<4, 0, 0, 0>>

  @spec domain_bls_to_execution_change() :: SszTypes.domain_type()
  def domain_bls_to_execution_change, do: <<10, 0, 0, 0>>

  @spec timely_source_flag_index() :: integer
  def timely_source_flag_index, do: 0

  @spec timely_target_flag_index() :: integer
  def timely_target_flag_index, do: 1

  @spec timely_head_flag_index() :: integer
  def timely_head_flag_index, do: 2

  @spec proposer_weight() :: integer
  def proposer_weight, do: 8

  @spec sync_reward_weight() :: integer
  def sync_reward_weight, do: 2

  @spec weight_denominator() :: integer
  def weight_denominator, do: 64

  @spec participation_flag_weights() :: list(integer)
  def participation_flag_weights,
    do: [timely_source_weight(), timely_target_weight(), timely_head_weight()]

  @spec base_reward_factor() :: integer
  def base_reward_factor, do: 64

  @spec timely_source_weight() :: integer
  def timely_source_weight, do: 14

  @spec timely_target_weight() :: integer
  def timely_target_weight, do: 26

  @spec timely_head_weight() :: integer
  def timely_head_weight, do: 14

  @spec far_future_epoch() :: integer
  def far_future_epoch, do: 2 ** 64 - 1

  @spec intervals_per_slot() :: integer
  def intervals_per_slot, do: 3
end<|MERGE_RESOLUTION|>--- conflicted
+++ resolved
@@ -6,12 +6,9 @@
   @spec genesis_epoch() :: integer
   def genesis_epoch, do: 0
 
-<<<<<<< HEAD
   @spec genesis_slot() :: integer
   def genesis_slot, do: 0
 
-  @spec domain_beacon_attester() :: <<_::32>>
-=======
   @spec bls_withdrawal_prefix() :: <<_::8>>
   def bls_withdrawal_prefix, do: <<0>>
 
@@ -19,7 +16,6 @@
   def eth1_address_withdrawal_prefix, do: <<1>>
 
   @spec domain_beacon_attester() :: SszTypes.domain_type()
->>>>>>> dbb3b2b1
   def domain_beacon_attester, do: <<1, 0, 0, 0>>
 
   @spec domain_beacon_proposer() :: SszTypes.domain_type()
