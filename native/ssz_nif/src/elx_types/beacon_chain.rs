use super::*;
use crate::utils::gen_struct;
use rustler::{Binary, NifStruct};

gen_struct!(
    #[derive(NifStruct)]
    #[module = "SszTypes.Fork"]
    pub(crate) struct Fork<'a> {
        previous_version: Version<'a>,
        current_version: Version<'a>,
        epoch: Epoch,
    }
);

gen_struct!(
    #[derive(NifStruct)]
    #[module = "SszTypes.ForkData"]
    pub(crate) struct ForkData<'a> {
        current_version: Version<'a>,
        genesis_validators_root: Root<'a>,
    }
);

gen_struct!(
    #[derive(NifStruct)]
    #[module = "SszTypes.Checkpoint"]
    pub(crate) struct Checkpoint<'a> {
        epoch: Epoch,
        root: Root<'a>,
    }
);

gen_struct!(
    #[derive(NifStruct)]
    #[module = "SszTypes.Validator"]
    pub(crate) struct Validator<'a> {
        pubkey: BLSPubkey<'a>,
        withdrawal_credentials: Bytes32<'a>,
        effective_balance: Gwei,
        slashed: bool,
        activation_eligibility_epoch: Epoch,
        activation_epoch: Epoch,
        exit_epoch: Epoch,
        withdrawable_epoch: Epoch,
    }
);

gen_struct!(
    #[derive(NifStruct)]
    #[module = "SszTypes.AttestationData"]
    pub(crate) struct AttestationData<'a> {
        slot: Slot,
        index: CommitteeIndex,
        beacon_block_root: Root<'a>,
        source: Checkpoint<'a>,
        target: Checkpoint<'a>,
    }
);

gen_struct!(
    #[derive(NifStruct)]
    #[module = "SszTypes.IndexedAttestation"]
    pub(crate) struct IndexedAttestation<'a> {
        attesting_indices: Vec<ValidatorIndex>, // Max size: MAX_VALIDATORS_PER_COMMITTEE
        data: AttestationData<'a>,
        signature: BLSSignature<'a>,
    }
);

gen_struct!(
    #[derive(NifStruct)]
    #[module = "SszTypes.PendingAttestation"]
    pub(crate) struct PendingAttestation<'a> {
        aggregation_bits: Binary<'a>, // Max size: MAX_VALIDATORS_PER_COMMITTEE
        data: AttestationData<'a>,
        inclusion_delay: Slot,
        proposer_index: ValidatorIndex,
    }
);

gen_struct!(
    #[derive(NifStruct)]
    #[module = "SszTypes.Eth1Data"]
    pub(crate) struct Eth1Data<'a> {
        deposit_root: Root<'a>,
        deposit_count: u64,
        block_hash: Hash32<'a>,
    }
);

gen_struct!(
    #[derive(NifStruct)]
    #[module = "SszTypes.HistoricalBatch"]
    pub(crate) struct HistoricalBatch<'a> {
        block_roots: Vec<Root<'a>>,
        state_roots: Vec<Root<'a>>,
    }
);

gen_struct!(
    #[derive(NifStruct)]
    #[module = "SszTypes.HistoricalBatchMinimal"]
    pub(crate) struct HistoricalBatchMinimal<'a> {
        block_roots: Vec<Root<'a>>,
        state_roots: Vec<Root<'a>>,
    }
);

gen_struct!(
    #[derive(NifStruct)]
    #[module = "SszTypes.DepositMessage"]
    pub(crate) struct DepositMessage<'a> {
        pubkey: BLSPubkey<'a>,
        withdrawal_credentials: Bytes32<'a>,
        amount: Gwei,
    }
);

gen_struct!(
    #[derive(NifStruct)]
    #[module = "SszTypes.DepositData"]
    pub(crate) struct DepositData<'a> {
        pubkey: BLSPubkey<'a>,
        withdrawal_credentials: Bytes32<'a>,
        amount: Gwei,
        signature: BLSSignature<'a>,
    }
);

gen_struct!(
    #[derive(NifStruct)]
    #[module = "SszTypes.HistoricalSummary"]
    pub(crate) struct HistoricalSummary<'a> {
        pub(crate) block_summary_root: Root<'a>,
        pub(crate) state_summary_root: Root<'a>,
    }
);

gen_struct!(
    #[derive(NifStruct)]
    #[module = "SszTypes.Deposit"]
    pub(crate) struct Deposit<'a> {
        proof: Vec<Bytes32<'a>>,
        data: DepositData<'a>,
    }
);

gen_struct!(
    #[derive(NifStruct)]
    #[module = "SszTypes.VoluntaryExit"]
    pub(crate) struct VoluntaryExit {
        epoch: Epoch,
        validator_index: ValidatorIndex,
    }
);

gen_struct!(
    #[derive(NifStruct)]
    #[module = "SszTypes.Attestation"]
    pub(crate) struct Attestation<'a> {
        aggregation_bits: Binary<'a>,
        data: AttestationData<'a>,
        signature: BLSSignature<'a>,
    }
);

gen_struct!(
    #[derive(NifStruct)]
    #[module = "SszTypes.BeaconBlockHeader"]
    pub(crate) struct BeaconBlockHeader<'a> {
        slot: Slot,
        proposer_index: ValidatorIndex,
        parent_root: Root<'a>,
        state_root: Root<'a>,
        body_root: Root<'a>,
    }
);

gen_struct!(
    #[derive(NifStruct)]
    #[module = "SszTypes.AttesterSlashing"]
    pub(crate) struct AttesterSlashing<'a> {
        attestation_1: IndexedAttestation<'a>,
        attestation_2: IndexedAttestation<'a>,
    }
);

gen_struct!(
    #[derive(NifStruct)]
    #[module = "SszTypes.SignedVoluntaryExit"]
    pub(crate) struct SignedVoluntaryExit<'a> {
        message: VoluntaryExit,
        signature: BLSSignature<'a>,
    }
);

gen_struct!(
    #[derive(NifStruct)]
    #[module = "SszTypes.SignedBeaconBlockHeader"]
    pub(crate) struct SignedBeaconBlockHeader<'a> {
        message: BeaconBlockHeader<'a>,
        signature: BLSSignature<'a>,
    }
);

gen_struct!(
    #[derive(NifStruct)]
    #[module = "SszTypes.BLSToExecutionChange"]
    pub(crate) struct BLSToExecutionChange<'a> {
        validator_index: ValidatorIndex,
        from_bls_pubkey: BLSPubkey<'a>,
        to_execution_address: ExecutionAddress<'a>,
    }
);

gen_struct!(
    #[derive(NifStruct)]
    #[module = "SszTypes.SignedBLSToExecutionChange"]
    pub(crate) struct SignedBLSToExecutionChange<'a> {
        message: BLSToExecutionChange<'a>,
        signature: BLSSignature<'a>,
    }
);

gen_struct!(
    #[derive(NifStruct)]
    #[module = "SszTypes.ProposerSlashing"]
    pub(crate) struct ProposerSlashing<'a> {
        signed_header_1: SignedBeaconBlockHeader<'a>,
        signed_header_2: SignedBeaconBlockHeader<'a>,
    }
);

gen_struct!(
    #[derive(NifStruct)]
    #[module = "SszTypes.SigningData"]
    pub(crate) struct SigningData<'a> {
        object_root: Root<'a>,
        domain: Domain<'a>,
    }
);

gen_struct!(
    #[derive(NifStruct)]
    #[module = "SszTypes.SyncAggregate"]
    pub(crate) struct SyncAggregate<'a> {
        sync_committee_bits: Binary<'a>,
        sync_committee_signature: BLSSignature<'a>,
    }
);

gen_struct!(
    #[derive(NifStruct)]
    #[module = "SszTypes.SyncAggregateMinimal"]
    pub(crate) struct SyncAggregateMinimal<'a> {
        sync_committee_bits: Binary<'a>,
        sync_committee_signature: BLSSignature<'a>,
    }
);

gen_struct!(
    #[derive(NifStruct)]
    #[module = "SszTypes.Withdrawal"]
    pub(crate) struct Withdrawal<'a> {
        index: WithdrawalIndex,
        validator_index: ValidatorIndex,
        address: ExecutionAddress<'a>,
        amount: Gwei,
    }
);

gen_struct!(
    #[derive(NifStruct)]
    #[module = "SszTypes.ExecutionPayloadHeader"]
    pub(crate) struct ExecutionPayloadHeader<'a> {
        parent_hash: Hash32<'a>,
        fee_recipient: ExecutionAddress<'a>,
        state_root: Root<'a>,
        receipts_root: Root<'a>,
        logs_bloom: Binary<'a>,
        prev_randao: Bytes32<'a>,
        block_number: u64,
        gas_limit: u64,
        gas_used: u64,
        timestamp: u64,
        extra_data: Binary<'a>,
        base_fee_per_gas: Uint256<'a>,
        block_hash: Hash32<'a>,
        transactions_root: Root<'a>,
        withdrawals_root: Root<'a>,
    }
);

gen_struct!(
    #[derive(NifStruct)]
    #[module = "SszTypes.ExecutionPayload"]
    pub(crate) struct ExecutionPayload<'a> {
        parent_hash: Hash32<'a>,
        fee_recipient: ExecutionAddress<'a>,
        state_root: Root<'a>,
        receipts_root: Root<'a>,
        logs_bloom: Binary<'a>,
        prev_randao: Bytes32<'a>,
        block_number: u64,
        gas_limit: u64,
        gas_used: u64,
        timestamp: u64,
        extra_data: Binary<'a>,
        base_fee_per_gas: Uint256<'a>,
        block_hash: Hash32<'a>,
        transactions: Vec<Transaction<'a>>,
        withdrawals: Vec<Withdrawal<'a>>,
    }
);

gen_struct!(
    #[derive(NifStruct)]
<<<<<<< HEAD
    #[module = "SszTypes.BeaconState"]
    pub(crate) struct BeaconState<'a> {
        // Versioning
        genesis_time: uint64,
        genesis_validators_root: Root,
        slot: Slot,
        fork: Fork,
=======
    #[module = "SszTypes.SyncCommittee"]
    pub(crate) struct SyncCommittee<'a> {
        pubkeys: Vec<BLSPubkey<'a>>,
        aggregate_pubkey: BLSPubkey<'a>,
    }
);

gen_struct!(
    #[derive(NifStruct)]
    #[module = "SszTypes.SyncCommitteeMinimal"]
    pub(crate) struct SyncCommitteeMinimal<'a> {
        pubkeys: Vec<BLSPubkey<'a>>,
        aggregate_pubkey: BLSPubkey<'a>,
>>>>>>> e35d40ec
    }
);<|MERGE_RESOLUTION|>--- conflicted
+++ resolved
@@ -315,7 +315,24 @@
 
 gen_struct!(
     #[derive(NifStruct)]
-<<<<<<< HEAD
+    #[module = "SszTypes.SyncCommittee"]
+    pub(crate) struct SyncCommittee<'a> {
+        pubkeys: Vec<BLSPubkey<'a>>,
+        aggregate_pubkey: BLSPubkey<'a>,
+    }
+);
+
+gen_struct!(
+    #[derive(NifStruct)]
+    #[module = "SszTypes.SyncCommitteeMinimal"]
+    pub(crate) struct SyncCommitteeMinimal<'a> {
+        pubkeys: Vec<BLSPubkey<'a>>,
+        aggregate_pubkey: BLSPubkey<'a>,
+    }
+);
+
+gen_struct!(
+    #[derive(NifStruct)]
     #[module = "SszTypes.BeaconState"]
     pub(crate) struct BeaconState<'a> {
         // Versioning
@@ -323,20 +340,5 @@
         genesis_validators_root: Root,
         slot: Slot,
         fork: Fork,
-=======
-    #[module = "SszTypes.SyncCommittee"]
-    pub(crate) struct SyncCommittee<'a> {
-        pubkeys: Vec<BLSPubkey<'a>>,
-        aggregate_pubkey: BLSPubkey<'a>,
-    }
-);
-
-gen_struct!(
-    #[derive(NifStruct)]
-    #[module = "SszTypes.SyncCommitteeMinimal"]
-    pub(crate) struct SyncCommitteeMinimal<'a> {
-        pubkeys: Vec<BLSPubkey<'a>>,
-        aggregate_pubkey: BLSPubkey<'a>,
->>>>>>> e35d40ec
     }
 );