--- conflicted
+++ resolved
@@ -42,12 +42,9 @@
                 StatusMessage,
                 AggregateAndProof<C>,
                 SignedAggregateAndProof<C>,
-<<<<<<< HEAD
-                Transaction,
-=======
                 BeaconBlocksByRangeRequest,
                 BeaconBlocksByRangeResponse<C>,
->>>>>>> 16f7938a
+                Transaction,
             }
         )
     };
