.PHONY: iex deps test spec-test lint clean compile-native compile-port fmt \
		clean-vectors download-vectors uncompress-vectors proto \
		spec-test-%

# Delete current file when command fails
.DELETE_ON_ERROR:

##### NATIVE COMPILATION #####

### NIF

# magic from sym_num https://elixirforum.com/t/where-is-erl-nif-h-header-file-required-for-nif/27142/5
ERLANG_INCLUDES := $(shell erl -eval 'io:format("~s", \
		[lists:concat([code:root_dir(), "/erts-", erlang:system_info(version), "/include"])] \
		)' -s init stop -noshell)

LIBP2P_DIR = native/libp2p_nif
OUTPUT_DIR = priv/native

# create directories if they don't exist
DIRS=$(OUTPUT_DIR)
$(info $(shell mkdir -p $(DIRS)))

GO_SOURCES := $(LIBP2P_DIR)/go_src/main.go
GO_ARCHIVES := $(patsubst %.go,%.a,$(GO_SOURCES))
GO_HEADERS := $(patsubst %.go,%.h,$(GO_SOURCES))

CFLAGS = -Wall -Werror
CFLAGS += -Wl,-undefined -Wl,dynamic_lookup -fPIC -shared
CFLAGS += -I$(ERLANG_INCLUDES)

$(LIBP2P_DIR)/go_src/%.a $(LIBP2P_DIR)/go_src/%.h: $(LIBP2P_DIR)/go_src/%.go
	cd $(LIBP2P_DIR)/go_src; \
	go build -buildmode=c-archive $*.go

$(OUTPUT_DIR)/libp2p_nif.so: $(GO_ARCHIVES) $(GO_HEADERS) $(LIBP2P_DIR)/libp2p.c $(LIBP2P_DIR)/go_src/utils.c
	gcc $(CFLAGS) -I $(LIBP2P_DIR)/go_src -o $@ \
		$(LIBP2P_DIR)/libp2p.c $(LIBP2P_DIR)/go_src/utils.c $(GO_ARCHIVES)

### PORT

PORT_SOURCES := $(shell find native/libp2p_port -type f)

$(OUTPUT_DIR)/libp2p_port: $(PORT_SOURCES)
	cd native/libp2p_port; go build -o ../../$(OUTPUT_DIR)/libp2p_port


##### SPEC TEST VECTORS #####

SPECTEST_VERSION := $(shell cat .spectest_version)
SPECTEST_CONFIGS = general minimal mainnet

SPECTEST_ROOTDIR = test/spec/vectors
# create directory if it doesn't exist
$(info $(shell mkdir -p $(SPECTEST_ROOTDIR)))

SPECTEST_DIRS := $(patsubst %,$(SPECTEST_ROOTDIR)/tests/%,$(SPECTEST_CONFIGS))
SPECTEST_TARS := $(patsubst %,$(SPECTEST_ROOTDIR)/%_${SPECTEST_VERSION}.tar.gz,$(SPECTEST_CONFIGS))

$(SPECTEST_ROOTDIR)/%_${SPECTEST_VERSION}.tar.gz:
	curl -L -o "$@" \
		"https://github.com/ethereum/consensus-spec-tests/releases/download/${SPECTEST_VERSION}/$*.tar.gz"

$(SPECTEST_ROOTDIR)/tests/%: $(SPECTEST_ROOTDIR)/%_${SPECTEST_VERSION}.tar.gz
	-rm -rf $@
	tar -xzmf "$<" -C $(SPECTEST_ROOTDIR)

download-vectors: $(SPECTEST_TARS)

clean-vectors:
	-rm -rf $(SPECTEST_ROOTDIR)/tests
	-rm $(SPECTEST_ROOTDIR)/*.tar.gz


##### TARGETS #####

clean:
	-rm $(GO_ARCHIVES) $(GO_HEADERS) $(OUTPUT_DIR)/*


# Compile C and Go artifacts.
compile-native: $(OUTPUT_DIR)/libp2p_nif.so

compile-port: $(OUTPUT_DIR)/libp2p_port

<<<<<<< HEAD

# Run an interactive terminal with the main supervisor setup.
=======
# Start application with Beacon API.
>>>>>>> 1d43da00
start: compile-native compile-port
	iex -S mix phx.server

# Run an interactive terminal with the main supervisor setup.
iex: compile-native compile-port
	iex -S mix

# Run an interactive terminal using checkpoint sync.
checkpoint-sync: compile-native compile-port
	iex -S mix run -- --checkpoint-sync https://sync-mainnet.beaconcha.in/

# Install mix dependencies.

deps:
	sh scripts/install_protos.sh
	sh scripts/make_protos.sh

	cd native/libp2p_port; \
	go get && go install
	mix deps.get

# Run tests
test: compile-native compile-port
	mix test --no-start --exclude spectest

spec-test: compile-port $(SPECTEST_DIRS)
	mix test --no-start --only implemented_spectest

spec-test-%: compile-port $(SPECTEST_DIRS)
	mix test --no-start --only runner:$*

lint:
	mix format --check-formatted
	mix credo --strict

fmt:
	mix format
	gofmt -l -w native/libp2p_nif/go_src
	gofmt -l -w native/libp2p_port
	cd native/snappy_nif; cargo fmt
	cd native/ssz_nif; cargo fmt
	cd native/bls_nif; cargo fmt

# Generate protobof code
proto:
	sh scripts/make_protos.sh

nix:
	nix develop

nix-zsh:
	nix develop -c zsh<|MERGE_RESOLUTION|>--- conflicted
+++ resolved
@@ -83,12 +83,8 @@
 
 compile-port: $(OUTPUT_DIR)/libp2p_port
 
-<<<<<<< HEAD
 
-# Run an interactive terminal with the main supervisor setup.
-=======
 # Start application with Beacon API.
->>>>>>> 1d43da00
 start: compile-native compile-port
 	iex -S mix phx.server
 
