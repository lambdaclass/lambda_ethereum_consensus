--- conflicted
+++ resolved
@@ -2,16 +2,4 @@
   @moduledoc """
   Minimal test configuration.
   """
-<<<<<<< HEAD
-
-  @type_equivalence %{
-    "HistoricalBatch" => "HistoricalBatchMinimal",
-    "SyncAggregate" => "SyncAggregateMinimal",
-    "SyncCommittee" => "SyncCommitteeMinimal",
-    "BeaconBlockBody" => "BeaconBlockBodyMinimal"
-  }
-
-  def get_handler_mapping, do: @type_equivalence
-=======
->>>>>>> 60ac42f3
 end