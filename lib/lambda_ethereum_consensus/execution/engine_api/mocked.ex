--- conflicted
+++ resolved
@@ -20,10 +20,6 @@
 
   @spec forkchoice_updated(map, map | any) :: {:ok, any} | {:error, any}
   def forkchoice_updated(_forkchoice_state, _payload_attributes) do
-<<<<<<< HEAD
-    {:ok, %{"payload_id" => nil, payload_status: %{"status" => "VALID"}}}
-=======
-    {:ok, %{"payload_id" => nil, "payload_status" => %{"status" => "SYNCING"}}}
->>>>>>> 98acdd80
+    {:ok, %{"payload_id" => nil, "payload_status" => %{"status" => "VALID"}}}
   end
 end