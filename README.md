# Lambda Ethereum Consensus Client

[![CI](https://github.com/lambdaclass/lambda_ethereum_consensus/actions/workflows/ci.yml/badge.svg)](https://github.com/lambdaclass/lambda_ethereum_consensus/actions/workflows/ci.yml)
[![Telegram chat](https://img.shields.io/endpoint?url=https%3A%2F%2Ftg.sumanjay.workers.dev%2Flambdaconsensus%2F&logo=telegram&label=chat&color=neon)](https://t.me/lambdaconsensus)

## Prerequisites

### Direct Installation

You can install the necessary components directly from official sources:

- [Elixir](https://elixir-lang.org/install.html)
- [Erlang](https://www.erlang.org/downloads)
- [Go](https://go.dev/doc/install)
- [Rust](https://www.rust-lang.org/tools/install)
- [Protoc](https://grpc.io/docs/protoc-installation/)

### Alternative (Recommended) Installation

For precise control over versions, it's recommended to use the **asdf** tool version manager and follow the versions specified in `.tool-versions` in this repository.

- [asdf tool version manager](https://asdf-vm.com/guide/getting-started.html)

After installing **asdf**, add the required plugins for managing the tools:

```shell
asdf plugin add elixir
asdf plugin add erlang
asdf plugin add golang
asdf plugin add rust
asdf plugin add protoc
```

Finally, install the specific versions of these tools as specified in `.tool-versions`:

```shell
asdf install
```

### Alternative (easier) Installation using Nix 
To create a sandbox environment with all the required tool chains, use Nix. Steps to get Nix working are as follows:

1. Install Nix from the official website: https://nixos.org/download.
2. To allow experimental features (nix develop and nix-command) you might need to do the following:

```shell
mkdir ~/.config/nix
echo "experimental-features = nix-command flakes " > ~/.config/nix/nix.conf
```

Alternatively, for a smoother experience you can use the following script from [Determinate Systems](https://zero-to-nix.com/start/install) that takes care of setting up everything for you:

```shell 
curl --proto '=https' --tlsv1.2 -sSf -L https://install.determinate.systems/nix | sh -s -- install
```

- Check if Nix has been successfully installed: `nix --version`.
- To launch the environment: `nix develop`.

## Installing and running

There are Makefile targets for these tasks.

> [!TIP]
> You can list the available targets with `make help`

```shell
make deps # Installs dependencies
make iex  # Runs a terminal with the application started
```

The iex terminal can be closed by pressing ctrl+c two times.

> [!WARNING]
> The node isn't capable of syncing from genesis yet, and so requires using checkpoint-sync to start (see [Checkpoint Sync](#checkpoint-sync)).
> In case checkpoint-sync is needed, `make iex` will end immediately with an error.

### Checkpoint Sync

You can also sync from a checkpoint given by a trusted third-party.
You can specify a URL to fetch it from with the "--checkpoint-sync-url" flag:

```shell
iex -S mix run -- --checkpoint-sync-url <your_url_here>
```

Some public endpoints can be found in [eth-clients.github.io/checkpoint-sync-endpoints](https://eth-clients.github.io/checkpoint-sync-endpoints/).

> [!IMPORTANT]
> The data retrieved from the URL is stored in the DB once the node is initiated (i.e. the iex prompt shows).
> Once this happens, following runs of `make iex` will start the node using that data.

### Beacon API

You can start the application with the Beacon API on the default port `4000` running:
```shell
make start
```

You can also specify a port with the "--beacon-api-port" flag:

```shell
iex -S mix run -- --beacon-api --beacon-api-port <your_port_here>
```
> [!WARNING]
> In case checkpoint-sync is needed, following the instructions above will end immediately with an error (see [Checkpoint Sync](#checkpoint-sync)).
>

### Tests, linting and formatting

Our CI runs tests, linters, and also checks formatting and typing.
To run these checks locally:

```shell
make test      # Runs tests
make spec-test # Runs all spec-tests
make lint      # Runs linter and format-checker
make dialyzer  # Runs type-checker
```

Source code can be formatted using `make fmt`.
This formats not only the Elixir code, but also the code under [`native/`](./native/).

### Consensus spec tests

You can run all of them with:

```shell
make spec-test
```

Or only run those of a specific config with:

```shell
make spec-test-config-`config`

# Some examples
make spec-test-config-mainnet
make spec-test-config-minimal
make spec-test-config-general
```

Or by a single runner in all configs, with:

```shell
make spec-test-runner-`runner`

# Some examples
make spec-test-runner-ssz_static
make spec-test-runner-bls
make spec-test-runner-operations
```

The complete list of test runners can be found [here](https://github.com/ethereum/consensus-specs/tree/dev/tests/formats).

If you want to specify both a config and a runner:

```shell
make spec-test-mainnet-operations
make spec-test-minimal-epoch_processing
make spec-test-general-bls
```

More advanced filtering (e.g. by fork or handler) will be re-added again, but if you want to only run a specific test, you can always do that manually with:

```shell
mix test --no-start test/generated/<config>/<fork>/<runner>.exs:<line_of_your_testcase>
```
You can put a "*" in any directory (e.g. config) you don't want to filter by, although that won't work if adding the line of the testcase.

> [!NOTE]
> We specify the `--no-start` flag to stop *ExUnit* from starting the application, to reduce resource consumption.

### Docker

The repo includes a `Dockerfile` for the consensus client. It can be built with:

```bash
docker build -t consensus .
```

Then you run it with `docker run`, adding CLI flags as needed:

```bash
docker run consensus --checkpoint-sync <url> --network <network> ...
```

## Testing Environment with Kurtosis

To test the node locally, we can simulate other nodes and start from genesis using [`Kurtosis`](https://docs.kurtosis.com/) and the Lambda Class fork of [`ethereum-package`](https://github.com/lambdaclass/ethereum-package.git).

### Why Use Kurtosis
We can test the process and transition of the Beacon state and execution of the consensus rules by connecting the node to Sepolia or even Mainnet. However, testing validators requires at least 32 ETH, which is hard to acquire even in Testnet, and being selected as a block proposer can be a never-ending task. For these reasons, and especially the ability to test multiple validators and completely different scenarios, the best approach currently is to use [`Kurtosis`](https://docs.kurtosis.com/). In combination with the [`ethereum-package`](https://github.com/lambdaclass/ethereum-package.git), kurtosis is a great way to simulate local testnets with a high level of control over the network participants.

### Prerequisites
- [`Docker`](https://docs.docker.com/get-docker/)
- [`Kurtosis`](https://docs.kurtosis.com/install/#ii-install-the-cli)

### Consensus node setup + ethereum-package

As stated in the `ethereum-package` README:
> This is a Kurtosis package that will spin up a private Ethereum testnet over Docker or Kubernetes with multi-client support, Flashbot's mev-boost infrastructure for PBS-related testing/validation, and other useful network tools (transaction spammer, monitoring tools, etc). Kurtosis packages are entirely reproducible and composable, so this will work the same way over Docker or Kubernetes, in the cloud or locally on your machine.

After kurtosis is installed, we need to do three setup steps.

1. Clone the lambdaclass ethereum-package fork and checkout a particular branch
2. Copy our Grafana custom dashboards to be able to look at them
3. Build the Docker image of the service

We can accomplish all the steps with a simple.

```bash
make kurtosis.setup
```

or executed each at a time

```bash 
make kurtosis.setup.ethereum-package
# git clone https://github.com/lambdaclass/ethereum-package.git ../ethereum-package && \
# cd ../ethereum-package && git checkout lecc-integration

make kurtosis.setup.grafana
# cp -r ./metrics/grafana/provisioning/dashboards/* ../ethereum-package/static_files/grafana-config/dashboards/lambdaconsensus

make kurtosis.setup.lambdaconsensus
# docker build --build-arg IEX_ARGS="--sname lambdaconsensus --cookie secret" -t lambda_ethereum_consensus .

# alternatively, you could build the repo without the node config and cookie just by running
# docker build -t lambda_ethereum_consensus .
```

After that, we will be ready to tweak the configuration.

```bash
# assumming you are still in the lambda_ethereum_consensus repo, you can modify the configuration through
vim network_params.yaml
```

We have some sensible defaults for a simple network of 3 clients with 64 Validators each (ethereum-package default) and a slight tweak to the memory limit. Here is an example of the doc; all parameters are explained in [their documentation](https://github.com/ethpandaops/ethereum-package?tab=readme-ov-file#configuration).

```yaml
participants:
 - el_type: geth
    cl_type: lighthouse
    count: 2
 - el_type: geth
    cl_type: lambda
    cl_image: lambda_ethereum_consensus:latest
    use_separate_vc: false
    count: 1
    cl_max_mem: 4096
```

### Kurtosis Execution and Make tasks

For starting the local environment after the setup run:

```bash
# Using the make task
make kurtosis.start

# which executes
kurtosis run --enclave lambdanet ../ethereum-package --args-file network_params.yaml
```

Then, you can connect to the service (running docker instance) with the following:

```bash
# to connect to the instance
make kurtosis.connect

# you can specify the KURTOSIS_SERVICE if the config is different from the default provided:
make kurtosis.connect KURTOSIS_SERVICE=cl-6-lambda-geth
```

Once inside the service, you can connect to the node with a new IEX session running the following.

```bash
make kurtosis.connect.iex

# if you set a specific cookie, you can add it as an argument as before
make kurtosis.connect.iex KURTOSIS_COOKIE=my_secret

# which is just a convenient task over:
iex --sname client --remsh lambdaconsensus --cookie my_secret
```

Now you can check it is working, for example, by examining some constants:

```elixir
#Erlang/OTP 26 [erts-14.2.5] [source] [64-bit] [smp:8:1] [ds:8:1:10] [async-threads:1] [jit]

#Interactive Elixir (1.16.2) - press Ctrl+C to exit (type h() ENTER for help)

Constants.versioned_hash_version_kzg()
# <<1>>
```

### Kurtosis metrics

The [`ethereum-package`](https://github.com/lambdaclass/ethereum-package.git) has prometheus and grafana support built-in. Metrics are being picked up correctly by prometheus, and we have already copied our custom grafana dashboards during the setup step, so you can inspect all of that by accessing the home pages for any of the services (looking for the mapped docker ports). If you want to make changes to the dashboards and see them working with kurtosis afterward, you'll need to update them running again:

```bash
make kurtosis.setup.grafana
```

By default, `ethereum-package` shows it's dashboards in the home page, to see our custom dashboards it's needed to go to `Dashboards` in the left panel and then enter our own `lambdaconsensus` folder.

### Kurtosis cleanup

For a complete cleanup, you could execute the following task.

```bash
# Stop, remove and clean
make kurtosis.purge
```

Suppose the stop was made manually, the purge failed in some step, or the environment was inconsistent for other reasons. In that case, It is also possible to execute every cleanup task individually avoiding the ones not needed:

```bash
# kurtosis enclave stop lambdanet
make kurtosis.stop
# kurtosis enclave rm lambdanet
make kurtosis.remove
# kurtosis clean -a
make kurtosis.clean

# or do it all at once
make kurtosis.purge
```


## Live Metrics

When running the node, metrics are available at [`http://localhost:9568/metrics`](http://localhost:9568/metrics) in Prometheus format.

### Grafana

A docker-compose is available at [`metrics/`](./metrics) with a Grafana-Prometheus setup preloaded with dashboards that disponibilize the data.
To run it, install [Docker Compose](https://docs.docker.com/compose/) and execute:

```shell
make grafana-up
```

After that, open [`http://localhost:3000/`](http://localhost:3000/) in a browser.
The default username and password are both `admin`.

To stop the containers run `make grafana-down`. For cleaning up the metrics data, run `make grafana-clean`.

## Benchmarks

Several benchmarks are provided in the `/bench` directory. They are all standard elixir scripts, so they can be run as such. For example:

```bash
mix run bench/byte_reversal.exs
```

Some of the benchmarks require a state or blocks to be available in the db. For this, the easiest thing is to run `make checkpoint-sync` so an anchor state and block are downloaded for mainnet, and optimistic sync starts. If the benchmark requires additional blocks, maybe wait until the first chunk is downloaded.

Some need to be executed with `--mode db` in order to not have the store replaced by the application. This needs to be added at the end, like so:

```bash
mix run <script> --mode db
```

A quick summary of the available benchmarks:

- `deposit_tree`: measures the time of saving and loading an the "execution chain" state, mainly to test how much it costs to save and load a realistic deposit tree. Uses benchee. The conclusion was very low (the order of μs).
- `byte_reversal`: compares three different methods for byte reversal as a bitlist/bitvector operation. This concludes that using numbers as internal representation for those types would be the most efficient. If we ever need to improve them, that would be a good starting point. 
- `shuffling_bench`: compares different methods for shuffling: shuffling a list in one go vs computing each shuffle one by one. Shuffling the full list was proved to be 10x faster.
- `block_processing`: Builds a fork choice store with an anchor block and state. Uses the next block available to apply `on_block`, `on_attestation` and `on_attester_slashing` handlers. Runs these handlers 30 times. To run this, at least 2 blocks and a state must be available in the db.
- `multiple_block_processing`:
- `SSZ benchmarks`: they compare between our own library and the rust nif ssz library. To run any of these two benchmarks you previously need to have a BeaconState in the database.
  - `encode_decode_bench`: compares the libraries at encoding and decoding a Checkpoint and a BeaconState container. 
  - `hash_tree_root_bench`: compares the libraries at performing the hash tree root of a Beacon State and packed list of numbers.

## Profiling

### QCachegrind

To install [QCachegrind](https://github.com/KDE/kcachegrind) via [Homebrew](https://formulae.brew.sh/formula/qcachegrind), run:

```sh
brew install qcachegrind
```

To build a qcachegrind profile, run, inside iex:

```elixir
LambdaEthereumConsensus.Profile.build()
```

Options and details are in the `Profile` package. After the profile trace is generated, you open it in qcachegrind with:

```shell
qcachegrind callgrind.out.<trace_name>
```

If you want to group the traces by function instead of process, you can use the following before viewing it in qcachegrind:

```shell
grep -v "^ob=" callgrind.out.trace_name > callgrind.out.merged.trace_name
```

### etop

Another useful tool to quickly diagnose processes taking too much CPU is `:etop`, similar to UNIX `top` command. This is installed by default in erlang, and included in the `:observer` extra application in `mix.exs`. You can run it with:

```elixir
:etop.start()
```

In particular, the `reds` metric symbolizes `reductions`, which can roughly be interpreted as the number of calls a function got.
This can be used to identify infinite loops or busy waits.

Also of note is the `:sort` option, that allows sorting the list by, for example, message queue size:

```elixir
:etop.start(sort: :msg_q)
```

### eFlambè

When optimizing code, it might be useful to have a graphic way to determine bottlenecks in the system.
In that case, you can use [eFlambè](https://github.com/Stratus3D/eflambe) to generate flamegraphs of specific functions.
The following code will capture information from 10 calls to `Handlers.on_block/2`, dumping it in different files named \<timestamp\>-eflambe-output.bggg.

```elixir
:eflambe.capture({LambdaEthereumConsensus.ForkChoice.Handlers, :has_block?, 2}, 10)
```

The files generated can be processed via common flamegraph tools.
For example, using [Brendan Gregg's stack](https://github.com/brendangregg/FlameGraph):

```shell
cat *-eflambe-output.bggg | flamegraph.pl - > flamegraph.svg
```

## Why Elixir?

Elixir is a functional programming language that runs atop the Erlang Virtual Machine (BEAM). It offers enhanced readability, syntactic sugar, and reduced boilerplate, enabling developers to achieve more with fewer lines of code compared to Erlang. Like Erlang, Elixir compiles to bytecode that is interpreted by the VM. As a result, it inherits several notable properties, including:

- Fault tolerance for increased reliability
- High availability
- Simplified construction of complex distributed systems
- Predictable latency

[Erlang](https://www.erlang.org/) and its VM were originally developed in 1986 for telecommunication systems that demanded unparalleled uptime and reliability. We recognize that these attributes could be immensely beneficial for an Ethereum client, particularly in the realm of consensus. This is why our current focus is on building a consensus layer (CL) rather than an execution layer (EL). Elixir may not be tailored for sheer performance, but it excels in delivering predictable latency and creating systems designed for continuous operation—qualities essential for the CL.

Our aim is to infuse these strengths into the Ethereum consensus client ecosystem with our offering.

We also have for objective to bootstart an Ethereum Elixir community, and to make Elixir a first-class citizen in the Ethereum ecosystem.

## Contributor Package

Dream of becoming an Ethereum core developer? Eager to shape the protocol that will underpin tomorrow's world? Want to collaborate with a passionate team, learn, grow, and be a pivotal part of the Ethereum Elixir community?

**Then you're in the right place! 🚀**

### Getting Started

#### 1. **Installation**

- **Prerequisites**: Before diving in, ensure you have the necessary tools installed. Check out the [Prerequisites](#prerequisites) section for guidance.
  
- **Clone the Repository**:

  ```shell
  git clone [REPO_URL]
  cd lambda_ethereum_consensus
  ```

- **Setup**: Once you've cloned the repository, follow the steps in the [Installing and running](#installing-and-running) section to set up your environment.

#### 2. **Prerequisite Knowledge**

To contribute effectively, you'll need a foundational understanding of both the Ethereum protocol and the Elixir language, including the Erlang VM (BEAM). If you're new to these areas, we've curated a list of resources to get you started:

**Learning Elixir**:

- **Videos**:
  - [Intro to Elixir](https://youtube.com/playlist?list=PLJbE2Yu2zumA-p21bEQB6nsYABAO-HtF2)
  - [Hitchhiker's tour of the BEAM](https://www.youtube.com/watch?v=_Pwlvy3zz9M)
- **Blogs**:
  - [Zen of Erlang](https://ferd.ca/the-zen-of-erlang.html)
  - [Where Erlang Blooms](https://ferd.ca/rtb-where-erlang-blooms.html)
  - [What can I only do in Erlang](https://erlang.org/pipermail/erlang-questions/2014-November/081570.html)
  - [Stacking theory for systems design](https://medium.com/@jlouis666/stacking-theory-for-systems-design-2450e6300689)
  - [On Erlang States and Crashes](http://jlouisramblings.blogspot.com/2010/11/on-erlang-state-and-crashes.html)
  - [How Erlang does scheduling](http://jlouisramblings.blogspot.com/2013/01/how-erlang-does-scheduling.html)
- **Books**:
  - [Elixir in Action](https://www.manning.com/books/elixir-in-action-third-edition)
  - [Learn You Some Erlang](https://learnyousomeerlang.com/)

With this foundation you should have a basic understanding of the Elixir language and the Erlang VM. You can then start (or in parallel) learning about the Ethereum protocol.

**Learning Ethereum**:

- **Videos**:
  - [Basic technical details of Ethereum](https://youtu.be/gjwr-7PgpN8)
  - [Ethereum in 30 minutes](https://youtu.be/UihMqcj-cqc)
  - [Foundations of Blockchains](https://www.youtube.com/playlist?list=PLEGCF-WLh2RLOHv_xUGLqRts_9JxrckiA)
  - [Ethereum Foundation youtube channel](https://www.youtube.com/@EthereumFoundation)
  - [Ethereum youtube channel](https://www.youtube.com/@EthereumProtocol)
- **Posts**
  - [What happens when you send 1 DAI](https://www.notonlyowner.com/learn/what-happens-when-you-send-one-dai)
- **Books**:
  - [Inevitable Ethereum](https://inevitableeth.com/site/content)
- **Blogs**:
  - [Vitalik Buterin's blog](https://vitalik.ca/)
  - [Ethereum Foundation blog](https://blog.ethereum.org/)
  - [Ethereum Magicians forum](https://ethereum-magicians.org/)
  - [Ethresear.ch forum](https://ethresear.ch/)
  - [EIP's](https://eips.ethereum.org/)
  - [ACD & Related meetings](https://github.com/ethereum/pm)
- **Papers**:
  - [Ethereum Whitepaper](https://ethereum.org/en/whitepaper/)
  - [Ethereum Yellowpaper](https://ethereum.github.io/yellowpaper/paper.pdf)
    - [Yellow paper discussion](https://www.youtube.com/watch?v=e84V1MxRlYs)
    - [Yellow paper walkthrough](https://www.lucassaldanha.com/ethereum-yellow-paper-walkthrough-1/)
  - [Ethereum Beige Paper](https://github.com/chronaeon/beigepaper/blob/master/beigepaper.pdf)
  - [Ethereum Mauve Paper](https://cdn.hackaday.io/files/10879465447136/Mauve%20Paper%20Vitalik.pdf)

**Learning Ethereum Consensus**:

- **Books**:
  - [Eth2Book by Ben Edgington](https://eth2book.info). This book is indispensable for understanding the Ethereum consensus protocol. If you can read only one thing, read this.
- **Specifications**:
  - [Consensus specs](https://github.com/ethereum/consensus-specs)
  - [Vitalik Buterin's annotated specs](https://github.com/ethereum/annotated-spec)
  - [Eth2Book annotated specs](https://eth2book.info/capella/part3/)

While some of the resources listed might appear outdated, it's important to understand that the Ethereum protocol is continuously evolving. As such, there isn't a definitive, unchanging source of information. However, these resources, even if older, provide foundational knowledge that remains pertinent to understanding the protocol's core concepts.

Truly mastering the Ethereum protocol is a complex endeavor. The list provided here is just a starting point, and delving deeper will necessitate exploring a broader range of readings and resources. As you immerse yourself in the project, continuous learning and adaptation will be key.

If you come across any resource that you find invaluable and believe should be added to this list, please don't hesitate to suggest its inclusion.

#### 3. **Dive In**

With your newfound knowledge, explore the various areas of our project. Whether you're interested in the core consensus layer, networking, CLI, documentation, testing, or tooling, there's a place for you.

Start by browsing our [issues](https://github.com/lambdaclass/lambda_ethereum_consensus/issues), especially those tagged as `good first issue`. These are beginner-friendly and a great way to familiarize yourself with our codebase.

### How to contribute

Found an issue you're passionate about? Comment with `"I'd like to tackle this!"` to claim it. Once assigned, you can begin your work. After completing your contribution, submit a pull request for review. Our team and other contributors will be able to provide feedback, and once approved, your contribution will be merged.

Please adhere to the [Conventional Commits](https://www.conventionalcommits.org/en/v1.0.0/) specification when crafting PR titles. Also, run `make fmt` to format source code according to the configured style guide. The repo enforces these automatically via GitHub Actions.

> [!IMPORTANT]  
> We believe in fostering an inclusive, welcoming, and respectful community. All contributors are expected to adhere to our [Code of Conduct](#code-of-conduct). Please familiarize yourself with its contents before participating.

### Communication

**Open communication** is key to the success of any project. We encourage all contributors to join our [Telegram chat](https://t.me/lambdaconsensus) for real-time discussions, updates, and collaboration.

**For more structured discussions or proposals**, consider opening an issue or a discussion on the GitHub repository.

### Recognition

We value every contribution, no matter how small. All contributors will be recognized in our project's documentation. Additionally, consistent and significant contributors may be offered more formal roles within the project over time.

### Support

If you encounter any issues or have questions, don't hesitate to reach out. Our team and the community are here to help. You can ask questions in our Telegram chat or open an issue on GitHub for technical challenges.

### Conclusion

Lambda Ethereum Consensus is more than just a project; it's a community-driven initiative to bring the power and reliability of Elixir to the Ethereum ecosystem. With your help, we can make this vision a reality. Dive in, contribute, learn, and let's shape the future of Ethereum together!

---

**Thank you for being a part of our journey. Let's build an amazing future for Ethereum together! 🚀🌍**

<<<<<<< HEAD
=======
## Metrics

When running the node, metrics are available at [`http://localhost:9568/metrics`](http://localhost:9568/metrics) in Prometheus format.

### Grafana

A docker-compose is available at [`metrics/`](./metrics) with a Grafana-Prometheus setup preloaded with dashboards that disponibilize the data.
To run it, install [Docker Compose](https://docs.docker.com/compose/) and execute:

```shell
make grafana-up
```

After that, open [`http://localhost:3000/`](http://localhost:3000/) in a browser.
The default username and password are both `admin`.

To stop the containers run `make grafana-down`. For cleaning up the metrics data, run `make grafana-clean`.

## Profiling

### QCachegrind

To install [QCachegrind](https://github.com/KDE/kcachegrind) via [Homebrew](https://formulae.brew.sh/formula/qcachegrind), run:

```sh
brew install qcachegrind
```

To build a qcachegrind profile, run, inside iex:

```elixir
LambdaEthereumConsensus.Profile.build()
```

Options and details are in the `Profile` package. After the profile trace is generated, you open it in qcachegrind with:

```shell
qcachegrind callgrind.out.<trace_name>
```

If you want to group the traces by function instead of process, you can use the following before viewing it in qcachegrind:

```shell
grep -v "^ob=" callgrind.out.trace_name > callgrind.out.merged.trace_name
```

### etop

Another useful tool to quickly diagnose processes taking too much CPU is `:etop`, similar to UNIX `top` command. This is installed by default in erlang, and included in the `:observer` extra application in `mix.exs`. You can run it with:

```elixir
:etop.start()
```

In particular, the `reds` metric symbolizes `reductions`, which can roughly be interpreted as the number of calls a function got.
This can be used to identify infinite loops or busy waits.

Also of note is the `:sort` option, that allows sorting the list by, for example, message queue size:

```elixir
:etop.start(sort: :msg_q)
```

_Note: If you want to use the `:observer` GUI and not just `etop`, you'll probably need `:wx` also set in your extra applications, there is an easy way to do this, just set the `EXTRA_APPLICATIONS` environment variable to `WX` (`export EXTRA_APPLICATIONS=WX`) before starting the node_

### eFlambè

When optimizing code, it might be useful to have a graphic way to determine bottlenecks in the system.
In that case, you can use [eFlambè](https://github.com/Stratus3D/eflambe) to generate flamegraphs of specific functions.
The following code will capture information from 10 calls to `Handlers.on_block/2`, dumping it in different files named \<timestamp\>-eflambe-output.bggg.

```elixir
:eflambe.capture({LambdaEthereumConsensus.ForkChoice.Handlers, :has_block?, 2}, 10)
```

The files generated can be processed via common flamegraph tools.
For example, using [Brendan Gregg's stack](https://github.com/brendangregg/FlameGraph):

```shell
cat *-eflambe-output.bggg | flamegraph.pl - > flamegraph.svg
```

>>>>>>> 111036d2
## Code of Conduct

### Our Pledge

We, as members, contributors, and leaders of open source communities and projects pledge to make participation in our community a harassment-free experience for everyone, regardless of age, body size, visible or invisible disability, ethnicity, sex characteristics, gender identity and expression, level of experience, education, socio-economic status, nationality, personal appearance, race, religion, or sexual identity and orientation.

We pledge to act and interact in ways that contribute to an open, welcoming, diverse, inclusive, and healthy community and project.

### Our Standards

Examples of behavior that contributes to a positive environment for our community include:

- Demonstrating empathy and kindness toward other people.
- Being respectful of differing opinions, viewpoints, and experiences.
- Giving and gracefully accepting constructive feedback.
- Accepting responsibility and apologizing to those affected by our mistakes, and learning from the experience.
- Focusing on what is best not just for us as individuals, but for the overall community and project.

Examples of unacceptable behavior include:

- The use of sexualized language or imagery, and sexual attention or advances of any kind.
- Trolling, insulting or derogatory comments, and personal or political attacks.
- Public or private harassment.
- Publishing others' private information, such as a physical or electronic address, without their explicit permission.
- Other conduct which could reasonably be considered inappropriate in a professional setting.

## Enforcement Responsibilities

Maintainers are responsible for clarifying and enforcing standards of acceptable behavior and will take appropriate and fair corrective action.

Project maintainers have the right and responsibility to remove, edit, or reject comments, commits, code, wiki edits, issues, and other contributions that are not aligned to this Code of Conduct, or to ban temporarily or permanently any contributor for behaviors that they deem inappropriate, threatening, offensive, or harmful.

## Enforcement

Instances of abusive, harassing, or otherwise unacceptable behavior may be reported with proof to the maintainers through Telegram. All complaints will be reviewed and investigated promptly, fairly and anonymously.

## Attribution

This Code of Conduct is adapted from the [Contributor Covenant](https://www.contributor-covenant.org/version/2/1/code_of_conduct.html), version 2.1.

## Contributors

<!-- ALL-CONTRIBUTORS-LIST:START - Do not remove or modify this section -->
<!-- prettier-ignore-start -->
<!-- markdownlint-disable -->
<table>
  <tbody>
    <tr>
      <td align="center" valign="top" width="14.28%"><a href="https://www.linkedin.com/in/paul-henrykajfasz/"><img src="https://avatars.githubusercontent.com/u/42912740?v=4?s=100" width="100px;" alt="Paul-Henry Kajfasz"/><br /><sub><b>Paul-Henry Kajfasz</b></sub></a><br /><a href="https://github.com/lambdaclass/lambda_ethereum_consensus/commits?author=phklive" title="Code">💻</a> <a href="https://github.com/lambdaclass/lambda_ethereum_consensus/commits?author=phklive" title="Documentation">📖</a></td>
      <td align="center" valign="top" width="14.28%"><a href="https://github.com/MegaRedHand"><img src="https://avatars.githubusercontent.com/u/47506558?v=4?s=100" width="100px;" alt="Tomás"/><br /><sub><b>Tomás</b></sub></a><br /><a href="https://github.com/lambdaclass/lambda_ethereum_consensus/commits?author=MegaRedHand" title="Code">💻</a></td>
      <td align="center" valign="top" width="14.28%"><a href="https://github.com/mpaulucci"><img src="https://avatars.githubusercontent.com/u/1040971?v=4?s=100" width="100px;" alt="Martin Paulucci"/><br /><sub><b>Martin Paulucci</b></sub></a><br /><a href="https://github.com/lambdaclass/lambda_ethereum_consensus/commits?author=mpaulucci" title="Code">💻</a></td>
      <td align="center" valign="top" width="14.28%"><a href="https://github.com/Arkenan"><img src="https://avatars.githubusercontent.com/u/6244161?v=4?s=100" width="100px;" alt="Tomás Arjovsky"/><br /><sub><b>Tomás Arjovsky</b></sub></a><br /><a href="https://github.com/lambdaclass/lambda_ethereum_consensus/commits?author=Arkenan" title="Code">💻</a></td>
      <td align="center" valign="top" width="14.28%"><a href="https://github.com/h3lio5"><img src="https://avatars.githubusercontent.com/u/47632450?v=4?s=100" width="100px;" alt="Akash S M"/><br /><sub><b>Akash S M</b></sub></a><br /><a href="https://github.com/lambdaclass/lambda_ethereum_consensus/commits?author=h3lio5" title="Code">💻</a></td>
      <td align="center" valign="top" width="14.28%"><a href="https://github.com/berwingan"><img src="https://avatars.githubusercontent.com/u/45144467?v=4?s=100" width="100px;" alt="berwin"/><br /><sub><b>berwin</b></sub></a><br /><a href="https://github.com/lambdaclass/lambda_ethereum_consensus/commits?author=berwingan" title="Code">💻</a> <a href="https://github.com/lambdaclass/lambda_ethereum_consensus/commits?author=berwingan" title="Documentation">📖</a></td>
      <td align="center" valign="top" width="14.28%"><a href="https://f3r10.github.io/#/all-pages"><img src="https://avatars.githubusercontent.com/u/4682815?v=4?s=100" width="100px;" alt="Fernando Ledesma"/><br /><sub><b>Fernando Ledesma</b></sub></a><br /><a href="https://github.com/lambdaclass/lambda_ethereum_consensus/commits?author=f3r10" title="Code">💻</a></td>
    </tr>
    <tr>
      <td align="center" valign="top" width="14.28%"><a href="https://github.com/karasakalmt"><img src="https://avatars.githubusercontent.com/u/32202283?v=4?s=100" width="100px;" alt="Mete Karasakal"/><br /><sub><b>Mete Karasakal</b></sub></a><br /><a href="https://github.com/lambdaclass/lambda_ethereum_consensus/commits?author=karasakalmt" title="Code">💻</a></td>
      <td align="center" valign="top" width="14.28%"><a href="https://federicocarrone.com/"><img src="https://avatars.githubusercontent.com/u/569014?v=4?s=100" width="100px;" alt="Federico Carrone"/><br /><sub><b>Federico Carrone</b></sub></a><br /><a href="https://github.com/lambdaclass/lambda_ethereum_consensus/commits?author=unbalancedparentheses" title="Code">💻</a></td>
      <td align="center" valign="top" width="14.28%"><a href="http://godspowereze.com"><img src="https://avatars.githubusercontent.com/u/61994334?v=4?s=100" width="100px;" alt="Godspower Eze"/><br /><sub><b>Godspower Eze</b></sub></a><br /><a href="https://github.com/lambdaclass/lambda_ethereum_consensus/commits?author=Godspower-Eze" title="Code">💻</a></td>
      <td align="center" valign="top" width="14.28%"><a href="https://github.com/namn-grg"><img src="https://avatars.githubusercontent.com/u/97289118?v=4?s=100" width="100px;" alt="Naman Garg"/><br /><sub><b>Naman Garg</b></sub></a><br /><a href="https://github.com/lambdaclass/lambda_ethereum_consensus/commits?author=namn-grg" title="Code">💻</a></td>
      <td align="center" valign="top" width="14.28%"><a href="https://github.com/ayushm2003"><img src="https://avatars.githubusercontent.com/u/62571011?v=4?s=100" width="100px;" alt="Ayush"/><br /><sub><b>Ayush</b></sub></a><br /><a href="https://github.com/lambdaclass/lambda_ethereum_consensus/commits?author=ayushm2003" title="Documentation">📖</a> <a href="https://github.com/lambdaclass/lambda_ethereum_consensus/commits?author=ayushm2003" title="Code">💻</a></td>
      <td align="center" valign="top" width="14.28%"><a href="https://github.com/sm-stack"><img src="https://avatars.githubusercontent.com/u/94497407?v=4?s=100" width="100px;" alt="Seungmin Jeon"/><br /><sub><b>Seungmin Jeon</b></sub></a><br /><a href="https://github.com/lambdaclass/lambda_ethereum_consensus/commits?author=sm-stack" title="Code">💻</a></td>
      <td align="center" valign="top" width="14.28%"><a href="https://github.com/manojkgorle"><img src="https://avatars.githubusercontent.com/u/65953961?v=4?s=100" width="100px;" alt="Manoj"/><br /><sub><b>Manoj</b></sub></a><br /><a href="https://github.com/lambdaclass/lambda_ethereum_consensus/commits?author=manojkgorle" title="Code">💻</a></td>
    </tr>
    <tr>
      <td align="center" valign="top" width="14.28%"><a href="https://github.com/avilagaston9"><img src="https://avatars.githubusercontent.com/u/72628438?v=4?s=100" width="100px;" alt="Avila Gastón"/><br /><sub><b>Avila Gastón</b></sub></a><br /><a href="https://github.com/lambdaclass/lambda_ethereum_consensus/commits?author=avilagaston9" title="Code">💻</a></td>
      <td align="center" valign="top" width="14.28%"><a href="https://github.com/guha-rahul"><img src="https://avatars.githubusercontent.com/u/52607971?v=4?s=100" width="100px;" alt="guha-rahul"/><br /><sub><b>guha-rahul</b></sub></a><br /><a href="https://github.com/lambdaclass/lambda_ethereum_consensus/commits?author=guha-rahul" title="Code">💻</a></td>
      <td align="center" valign="top" width="14.28%"><a href="https://github.com/artemd24"><img src="https://avatars.githubusercontent.com/u/19683603?v=4?s=100" width="100px;" alt="Artem"/><br /><sub><b>Artem</b></sub></a><br /><a href="https://github.com/lambdaclass/lambda_ethereum_consensus/commits?author=artemd24" title="Code">💻</a></td>
    </tr>
  </tbody>
</table>

<!-- markdownlint-restore -->
<!-- prettier-ignore-end -->

<!-- ALL-CONTRIBUTORS-LIST:END --><|MERGE_RESOLUTION|>--- conflicted
+++ resolved
@@ -420,6 +420,8 @@
 ```elixir
 :etop.start(sort: :msg_q)
 ```
+
+_Note: If you want to use the `:observer` GUI and not just `etop`, you'll probably need `:wx` also set in your extra applications, there is an easy way to do this, just set the `EXTRA_APPLICATIONS` environment variable to `WX` (`export EXTRA_APPLICATIONS=WX`) before starting the node_
 
 ### eFlambè
 
@@ -575,91 +577,6 @@
 
 **Thank you for being a part of our journey. Let's build an amazing future for Ethereum together! 🚀🌍**
 
-<<<<<<< HEAD
-=======
-## Metrics
-
-When running the node, metrics are available at [`http://localhost:9568/metrics`](http://localhost:9568/metrics) in Prometheus format.
-
-### Grafana
-
-A docker-compose is available at [`metrics/`](./metrics) with a Grafana-Prometheus setup preloaded with dashboards that disponibilize the data.
-To run it, install [Docker Compose](https://docs.docker.com/compose/) and execute:
-
-```shell
-make grafana-up
-```
-
-After that, open [`http://localhost:3000/`](http://localhost:3000/) in a browser.
-The default username and password are both `admin`.
-
-To stop the containers run `make grafana-down`. For cleaning up the metrics data, run `make grafana-clean`.
-
-## Profiling
-
-### QCachegrind
-
-To install [QCachegrind](https://github.com/KDE/kcachegrind) via [Homebrew](https://formulae.brew.sh/formula/qcachegrind), run:
-
-```sh
-brew install qcachegrind
-```
-
-To build a qcachegrind profile, run, inside iex:
-
-```elixir
-LambdaEthereumConsensus.Profile.build()
-```
-
-Options and details are in the `Profile` package. After the profile trace is generated, you open it in qcachegrind with:
-
-```shell
-qcachegrind callgrind.out.<trace_name>
-```
-
-If you want to group the traces by function instead of process, you can use the following before viewing it in qcachegrind:
-
-```shell
-grep -v "^ob=" callgrind.out.trace_name > callgrind.out.merged.trace_name
-```
-
-### etop
-
-Another useful tool to quickly diagnose processes taking too much CPU is `:etop`, similar to UNIX `top` command. This is installed by default in erlang, and included in the `:observer` extra application in `mix.exs`. You can run it with:
-
-```elixir
-:etop.start()
-```
-
-In particular, the `reds` metric symbolizes `reductions`, which can roughly be interpreted as the number of calls a function got.
-This can be used to identify infinite loops or busy waits.
-
-Also of note is the `:sort` option, that allows sorting the list by, for example, message queue size:
-
-```elixir
-:etop.start(sort: :msg_q)
-```
-
-_Note: If you want to use the `:observer` GUI and not just `etop`, you'll probably need `:wx` also set in your extra applications, there is an easy way to do this, just set the `EXTRA_APPLICATIONS` environment variable to `WX` (`export EXTRA_APPLICATIONS=WX`) before starting the node_
-
-### eFlambè
-
-When optimizing code, it might be useful to have a graphic way to determine bottlenecks in the system.
-In that case, you can use [eFlambè](https://github.com/Stratus3D/eflambe) to generate flamegraphs of specific functions.
-The following code will capture information from 10 calls to `Handlers.on_block/2`, dumping it in different files named \<timestamp\>-eflambe-output.bggg.
-
-```elixir
-:eflambe.capture({LambdaEthereumConsensus.ForkChoice.Handlers, :has_block?, 2}, 10)
-```
-
-The files generated can be processed via common flamegraph tools.
-For example, using [Brendan Gregg's stack](https://github.com/brendangregg/FlameGraph):
-
-```shell
-cat *-eflambe-output.bggg | flamegraph.pl - > flamegraph.svg
-```
-
->>>>>>> 111036d2
 ## Code of Conduct
 
 ### Our Pledge
