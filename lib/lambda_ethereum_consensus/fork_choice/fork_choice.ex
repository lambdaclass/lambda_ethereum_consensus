--- conflicted
+++ resolved
@@ -212,26 +212,29 @@
         attestations
         |> Enum.map(& &1.data.target)
         |> Enum.uniq()
-        |> Enum.flat_map(&fetch_checkpoint_state/1)
-        |> Map.new()
+        |> Enum.flat_map(fn ch -> fetch_checkpoint_state(store, ch) end)
       end)
 
     # Prefetch committees for all relevant epochs.
     Metrics.span_operation(:prefetch_committees, nil, nil, fn ->
-      Enum.each(states, fn {ch, state} -> Accessors.maybe_prefetch_committees(state, ch.epoch) end)
-    end)
-
-    with {:ok, new_store} <- apply_on_block(store, block_info),
-         {:ok, new_store} <- process_attestations(new_store, attestations, states),
+      for {checkpoint, state} <- states do
+        Accessors.maybe_prefetch_committees(state, checkpoint.epoch)
+      end
+    end)
+
+    new_store = update_in(store.checkpoint_states, fn cs -> Map.merge(cs, Map.new(states)) end)
+
+    with {:ok, new_store} <- apply_on_block(new_store, block_info),
+         {:ok, new_store} <- process_attestations(new_store, attestations),
          {:ok, new_store} <- process_attester_slashings(new_store, attester_slashings) do
       {:ok, new_store}
     end
   end
 
-  def fetch_checkpoint_state(checkpoint) do
-    case CheckpointStates.get_checkpoint_state(checkpoint) do
-      {:ok, state} -> [{checkpoint, state}]
-      _other -> []
+  def fetch_checkpoint_state(store, checkpoint) do
+    case Store.get_checkpoint_state(store, checkpoint) do
+      {_store, nil} -> []
+      {_store, state} -> [{checkpoint, state}]
     end
   end
 
@@ -245,29 +248,20 @@
     end)
   end
 
-  defp process_attestations(store, attestations, states) do
+  defp process_attestations(store, attestations) do
     Metrics.span_operation(:attestations, nil, nil, fn ->
       apply_handler(
         attestations,
         store,
-<<<<<<< HEAD
         &Handlers.on_attestation(&1, &2, true)
-=======
-        &Handlers.on_attestation(&1, &2, true, states)
->>>>>>> d643d2d1
-      )
-    end)
-  end
-
-<<<<<<< HEAD
+      )
+    end)
+  end
+
   # Recomputes the head in the store and sends the new head to others (libP2P,
   # operations collector db, execution chain db).
   @spec recompute_head(Store.t()) :: Store.t()
   defp recompute_head(store) do
-=======
-  @spec recompute_head(Store.t()) :: :ok
-  def recompute_head(store) do
->>>>>>> d643d2d1
     {:ok, head_root} = Head.get_head(store)
     head_block = Blocks.get_block!(head_root)
 
