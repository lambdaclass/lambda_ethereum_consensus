--- conflicted
+++ resolved
@@ -13,13 +13,10 @@
   alias LambdaEthereumConsensus.Utils.BitList
   alias LambdaEthereumConsensus.Utils.BitVector
   alias LambdaEthereumConsensus.Utils.Randao
-<<<<<<< HEAD
+
   alias Types.PendingConsolidation
   alias Types.PendingDeposit
   alias Types.PendingPartialWithdrawal
-=======
-  alias Types.PendingDeposit
->>>>>>> c4bec8f5
 
   alias Types.Attestation
   alias Types.BeaconBlock
@@ -968,14 +965,11 @@
 
   @spec process_deposit_request(BeaconState.t(), DepositRequest.t()) :: {:ok, BeaconState.t()}
   def process_deposit_request(state, deposit_request) do
-<<<<<<< HEAD
-=======
     start_index =
       if state.deposit_requests_start_index == Constants.unset_deposit_requests_start_index(),
         do: deposit_request.index,
         else: state.deposit_requests_start_index
 
->>>>>>> c4bec8f5
     deposit = %PendingDeposit{
       pubkey: deposit_request.pubkey,
       withdrawal_credentials: deposit_request.withdrawal_credentials,
@@ -984,23 +978,12 @@
       slot: state.slot
     }
 
-<<<<<<< HEAD
-    updated_state = %BeaconState{
-      state
-      | pending_deposits: state.pending_deposits ++ [deposit]
-    }
-
-    updated_state =
-      if state.deposit_requests_start_index == Constants.unset_deposit_requests_start_index() do
-        %BeaconState{
-          updated_state
-          | deposit_requests_start_index: deposit_request.index
-        }
-      else
-        updated_state
-      end
-
-    {:ok, updated_state}
+    {:ok,
+     %BeaconState{
+       state
+       | deposit_requests_start_index: start_index,
+         pending_deposits: state.pending_deposits ++ [deposit]
+     }}
   end
 
   @spec process_withdrawal_request(BeaconState.t(), WithdrawalRequest.t()) ::
@@ -1139,26 +1122,11 @@
     else
       {:ok, state}
     end
-=======
-    {:ok,
-     %BeaconState{
-       state
-       | deposit_requests_start_index: start_index,
-         pending_deposits: state.pending_deposits ++ [deposit]
-     }}
-  end
-
-  @spec process_withdrawal_request(BeaconState.t(), WithdrawalRequest.t()) ::
-          {:ok, BeaconState.t()}
-  def process_withdrawal_request(state, _withdrawal_request) do
-    # TODO: Not implemented yet
-    {:ok, state}
->>>>>>> c4bec8f5
   end
 
   @spec process_consolidation_request(BeaconState.t(), ConsolidationRequest.t()) ::
           {:ok, BeaconState.t()}
-<<<<<<< HEAD
+
   def process_consolidation_request(state, consolidation_request) do
     request_type =
       if valid_switch_to_compounding_request?(state, consolidation_request),
@@ -1331,11 +1299,6 @@
       true ->
         true
     end
-=======
-  def process_consolidation_request(state, _consolidation_request) do
-    # TODO: Not implemented yet
-    {:ok, state}
->>>>>>> c4bec8f5
   end
 
   @spec process_operations(BeaconState.t(), BeaconBlockBody.t()) ::
