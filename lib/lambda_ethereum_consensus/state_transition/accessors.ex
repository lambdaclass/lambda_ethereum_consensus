--- conflicted
+++ resolved
@@ -3,10 +3,7 @@
   Functions accessing the current `BeaconState`
   """
 
-<<<<<<< HEAD
-=======
   alias ChainSpec
->>>>>>> a848ee9c
   alias LambdaEthereumConsensus.StateTransition.Math
   alias LambdaEthereumConsensus.StateTransition.Misc
   alias LambdaEthereumConsensus.StateTransition.Predicates
