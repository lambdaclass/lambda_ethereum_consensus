defmodule Constants do
  @moduledoc """
  Constants module with 0-arity functions.
  """

  @spec genesis_epoch() :: integer
  def genesis_epoch, do: 0

  @spec domain_beacon_attester() :: <<_::32>>
  def domain_beacon_attester, do: <<1, 0, 0, 0>>

  @spec domain_beacon_proposer() :: <<_::32>>
  def domain_beacon_proposer, do: <<0, 0, 0, 0>>

  @spec timely_source_flag_index() :: integer
  def timely_source_flag_index, do: 0

  @spec timely_target_flag_index() :: integer
  def timely_target_flag_index, do: 1

<<<<<<< HEAD
  @spec timely_head_flag_index() :: integer
  def timely_head_flag_index, do: 2

  @spec proposer_weight() :: integer
  def proposer_weight, do: 8

  @spec weight_denominator() :: integer
  def weight_denominator, do: 64

  @spec participation_flag_weights() :: list(integer)
  def participation_flag_weights,
    do: [timely_source_weight(), timely_target_weight(), timely_head_weight()]

  @spec base_reward_factor() :: integer
  def base_reward_factor, do: 64

  @spec timely_source_weight() :: integer
  def timely_source_weight, do: 14

  @spec timely_target_weight() :: integer
  def timely_target_weight, do: 26

  @spec timely_head_weight() :: integer
  def timely_head_weight, do: 14
=======
  @spec far_future_epoch() :: integer
  def far_future_epoch, do: 2 ** 64 - 1
>>>>>>> cbb9dc20
end<|MERGE_RESOLUTION|>--- conflicted
+++ resolved
@@ -18,7 +18,6 @@
   @spec timely_target_flag_index() :: integer
   def timely_target_flag_index, do: 1
 
-<<<<<<< HEAD
   @spec timely_head_flag_index() :: integer
   def timely_head_flag_index, do: 2
 
@@ -43,8 +42,7 @@
 
   @spec timely_head_weight() :: integer
   def timely_head_weight, do: 14
-=======
+
   @spec far_future_epoch() :: integer
   def far_future_epoch, do: 2 ** 64 - 1
->>>>>>> cbb9dc20
 end