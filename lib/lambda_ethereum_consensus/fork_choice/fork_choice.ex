--- conflicted
+++ resolved
@@ -259,11 +259,7 @@
     %{slot: slot, body: body} = head_block
 
     OperationsCollector.notify_new_block(head_block)
-<<<<<<< HEAD
-    Libp2pPort.notify_new_block(slot, head_root)
-=======
     Libp2pPort.notify_new_head(slot, head_root)
->>>>>>> 4c814a35
     ExecutionChain.notify_new_block(slot, body.eth1_data, body.execution_payload)
 
     update_fork_choice_data(
