defmodule LambdaEthereumConsensus.ValidatorSet do
  @moduledoc """
  Module that holds the set of validators and their states,
  it also manages the validator's duties as bitmaps to
  simplify the delegation of work.
  """

  defstruct head_root: nil, duties: %{}, validators: %{}

  require Logger

  alias LambdaEthereumConsensus.StateTransition
  alias LambdaEthereumConsensus.StateTransition.Misc
  alias LambdaEthereumConsensus.Store.CheckpointStates
  alias LambdaEthereumConsensus.Validator
  alias LambdaEthereumConsensus.Validator.Duties

  @type validators :: %{Validator.index() => Validator.t()}

  @type t :: %__MODULE__{
          head_root: Types.root() | nil,
          duties: %{Types.epoch() => Duties.duties()},
          validators: validators()
        }

  @doc "Check if the duties for the given epoch are already computed."
  defguard is_duties_computed(set, epoch)
           when is_map(set.duties) and not is_nil(:erlang.map_get(epoch, set.duties))

  @doc """
  Initiate the set of validators, given the slot and head root.
  """
  @spec init(Types.slot(), Types.root()) :: t()
  def init(slot, head_root) do
    config = Application.get_env(:lambda_ethereum_consensus, __MODULE__, [])
    keystore_dir = Keyword.get(config, :keystore_dir)
    keystore_pass_dir = Keyword.get(config, :keystore_pass_dir)

    setup_validators(slot, head_root, keystore_dir, keystore_pass_dir)
  end

  defp setup_validators(_s, _r, keystore_dir, keystore_pass_dir)
       when is_nil(keystore_dir) or is_nil(keystore_pass_dir) do
    Logger.warning(
      "[Validator] No keystore_dir or keystore_pass_dir provided. Validators won't start."
    )

    %__MODULE__{}
  end

  defp setup_validators(slot, head_root, keystore_dir, keystore_pass_dir) do
    validator_keystores = decode_validator_keystores(keystore_dir, keystore_pass_dir)
    epoch = Misc.compute_epoch_at_slot(slot)
    beacon = fetch_target_state_and_go_to_slot(epoch, slot, head_root)

    validators =
      Map.new(validator_keystores, fn keystore ->
        validator = Validator.new(keystore, beacon)
        {validator.index, validator}
      end)

    Logger.info("[Validator] Initialized #{Enum.count(validators)} validators")

    %__MODULE__{validators: validators}
    |> update_state(epoch, slot, head_root)
  end

  @doc """
  Notify all validators of a new head.
  """
  @spec notify_head(t(), Types.slot(), Types.root()) :: t()
  def notify_head(%{validators: validators} = state, _slot, _head_root) when validators == %{},
    do: state

  def notify_head(set, slot, head_root) do
    Logger.debug("[ValidatorSet] New Head", root: head_root, slot: slot)
    epoch = Misc.compute_epoch_at_slot(slot)

    # TODO: this doesn't take into account reorgs
    set
    |> update_state(epoch, slot, head_root)
    |> maybe_attests(epoch, slot, head_root)
    |> maybe_build_payload(slot + 1, head_root)
    |> maybe_sync_committee_broadcasts(slot, head_root)
  end

  @doc """
  Notify all validators of a new tick.
  """
  @spec notify_tick(t(), tuple()) :: t()
  def notify_tick(%{validators: validators} = state, _slot_data) when validators == %{},
    do: state

  def notify_tick(%{head_root: head_root} = set, {slot, third} = slot_data) do
    Logger.debug("[ValidatorSet] Tick #{inspect(third)}", root: head_root, slot: slot)
    epoch = Misc.compute_epoch_at_slot(slot)

    set
    |> update_state(epoch, slot, head_root)
    |> process_tick(epoch, slot_data)
  end

  defp process_tick(%{head_root: head_root} = set, epoch, {slot, :first_third}) do
    maybe_propose(set, epoch, slot, head_root)
  end

  defp process_tick(%{head_root: head_root} = set, epoch, {slot, :second_third}) do
    set
    |> maybe_attests(epoch, slot, head_root)
    |> maybe_build_payload(slot + 1, head_root)
    |> maybe_sync_committee_broadcasts(slot, head_root)
  end

  defp process_tick(set, epoch, {slot, :last_third}) do
    set
    |> maybe_publish_attestation_aggregates(epoch, slot)
    |> maybe_publish_sync_aggregates(slot)
  end

  ##############################
  # State update

  defp update_state(set, epoch, slot, head_root) do
    set
    |> update_head(head_root)
    |> compute_duties(epoch, slot, head_root)
  end

  defp update_head(%{head_root: head_root} = set, head_root), do: set
  defp update_head(set, head_root), do: %{set | head_root: head_root}

  defp compute_duties(set, epoch, _slot, _head_root)
       when is_duties_computed(set, epoch) and is_duties_computed(set, epoch + 1),
       do: set

  defp compute_duties(set, epoch, slot, head_root) do
    epochs_to_calculate =
      [{epoch, slot}, {epoch + 1, Misc.compute_start_slot_at_epoch(epoch + 1)}]
      |> Enum.reject(&Map.has_key?(set.duties, elem(&1, 0)))

    set.duties
    |> Duties.compute_duties_for_epochs(epochs_to_calculate, head_root, set.validators)
    |> merge_duties_and_prune(epoch, set)
  end

  defp merge_duties_and_prune(new_duties, current_epoch, set) do
    set.duties
    # Remove duties from epoch - 2 or older
    |> Map.reject(fn {old_epoch, _} -> old_epoch < current_epoch - 1 end)
    |> Map.merge(new_duties)
    |> then(fn current_duties -> %{set | duties: current_duties} end)
  end

  ##############################
  # Block proposal

  defp maybe_build_payload(%{validators: validators} = set, slot, head_root) do
    # We calculate payloads from a previous slot, we need to recompute the epoch
    epoch = Misc.compute_epoch_at_slot(slot)

    case Duties.current_proposer(set.duties, epoch, slot) do
      nil ->
        set

      validator_index ->
        validators
        |> Map.update!(validator_index, &Validator.start_payload_builder(&1, slot, head_root))
        |> update_validators(set)
    end
  end

  defp maybe_propose(%{validators: validators} = set, epoch, slot, head_root) do
    case Duties.current_proposer(set.duties, epoch, slot) do
      nil ->
        set

      validator_index ->
        validators
        |> Map.update!(validator_index, &Validator.propose(&1, slot, head_root))
        |> update_validators(set)
    end
  end

  defp update_validators(new_validators, set), do: %{set | validators: new_validators}

  ##############################
  # Sync committee

  defp maybe_sync_committee_broadcasts(set, slot, head_root) do
    # Sync committee is broadcasted for the next slot, so we take the duties for the correct epoch.
    epoch = Misc.compute_epoch_at_slot(slot + 1)

    case Duties.current_sync_committee(set.duties, epoch, slot) do
      [] ->
        set

      sync_committee_duties ->
        sync_committee_duties
        |> Enum.map(&sync_committee_broadcast(&1, slot, head_root, set.validators))
        |> update_duties(set, epoch, :sync_committees, slot)
    end
  end

  defp maybe_publish_sync_aggregates(set, slot) do
    # Sync committee is broadcasted for the next slot, so we take the duties for the correct epoch.
    epoch = Misc.compute_epoch_at_slot(slot + 1)
<<<<<<< HEAD
    %{sync_subcommittee_participants: participants} = Duties.misc_data(set.duties, epoch)
=======
>>>>>>> 2cf6ef52

    case Duties.current_sync_aggregators(set.duties, epoch, slot) do
      [] ->
        set

      aggregator_duties ->
<<<<<<< HEAD
=======
        participants = Duties.sync_subcommittee_participants(set.duties, epoch)

>>>>>>> 2cf6ef52
        aggregator_duties
        |> Enum.map(&publish_sync_aggregate(&1, participants, slot, set.validators))
        |> update_duties(set, epoch, :sync_committees, slot)
    end
  end

  defp sync_committee_broadcast(duty, slot, head_root, validators) do
    validators
    |> Map.get(duty.validator_index)
    |> Validator.sync_committee_message_broadcast(duty, slot, head_root)

    Duties.sync_committee_broadcasted(duty)
  end

  defp publish_sync_aggregate(duty, participants, slot, validators) do
    validators
    |> Map.get(duty.validator_index)
    |> Validator.publish_sync_aggregate(duty, participants, slot)

    Duties.sync_committee_aggregated(duty)
  end

  ##############################
  # Attestation

  defp maybe_attests(set, epoch, slot, head_root) do
    case Duties.current_attesters(set.duties, epoch, slot) do
      [] ->
        set

      attester_duties ->
        head_state = fetch_target_state_and_go_to_slot(epoch, slot, head_root)

        attester_duties
        |> Enum.map(&attest(&1, head_state, slot, head_root, set.validators))
        |> update_duties(set, epoch, :attesters, slot)
    end
  end

  defp maybe_publish_attestation_aggregates(set, epoch, slot) do
    case Duties.current_aggregators(set.duties, epoch, slot) do
      [] ->
        set

      aggregator_duties ->
        aggregator_duties
        |> Enum.map(&publish_aggregate(&1, slot, set.validators))
        |> update_duties(set, epoch, :attesters, slot)
    end
  end

  defp attest(duty, head_state, slot, head_root, validators) do
    validators
    |> Map.get(duty.validator_index)
    |> Validator.attest(duty, head_state, slot, head_root)

    Duties.attested(duty)
  end

  defp publish_aggregate(duty, slot, validators) do
    validators
    |> Map.get(duty.validator_index)
    |> Validator.publish_aggregate(duty, slot)

    Duties.aggregated(duty)
  end

  defp update_duties(new_duties, set, epoch, kind, slot) do
    set.duties
    |> Duties.update_duties!(kind, epoch, slot, new_duties)
    |> then(&%{set | duties: &1})
  end

  ##########################
  # Target State
<<<<<<< HEAD

=======
  # TODO: (#1278) This should be taken from the store as noted by arkenan.
>>>>>>> 2cf6ef52
  @spec fetch_target_state_and_go_to_slot(Types.epoch(), Types.slot(), Types.root()) ::
          Types.BeaconState.t()
  def fetch_target_state_and_go_to_slot(epoch, slot, root) do
    {time, result} =
      :timer.tc(fn ->
        epoch |> fetch_target_state(root) |> go_to_slot(slot)
      end)

    Logger.debug("[Validator] Fetched target state in #{time / 1_000}ms",
      epoch: epoch,
      slot: slot
    )

    result
  end

  defp fetch_target_state(epoch, root) do
    {:ok, state} = CheckpointStates.compute_target_checkpoint_state(epoch, root)
    state
  end

  defp go_to_slot(%{slot: old_slot} = state, slot) when old_slot == slot, do: state

  defp go_to_slot(%{slot: old_slot} = state, slot) when old_slot < slot do
    {:ok, st} = StateTransition.process_slots(state, slot)
    st
  end

  ##############################
  # Key management

  @doc """
    Get validator keystores from the keystore directory.
    This function expects two files for each validator:
      - <keystore_dir>/<public_key>.json
      - <keystore_pass_dir>/<public_key>.txt
  """
  @spec decode_validator_keystores(binary(), binary()) ::
          list(Keystore.t())
  def decode_validator_keystores(keystore_dir, keystore_pass_dir)
      when is_binary(keystore_dir) and is_binary(keystore_pass_dir) do
    keystore_dir
    |> File.ls!()
    |> Enum.flat_map(&paths_from_filename(keystore_dir, keystore_pass_dir, &1, Path.extname(&1)))
    |> Enum.flat_map(&decode_key/1)
  end

  defp paths_from_filename(keystore_dir, keystore_pass_dir, filename, ".json") do
    basename = Path.basename(filename, ".json")

    keystore_file = Path.join(keystore_dir, "#{basename}.json")
    keystore_pass_file = Path.join(keystore_pass_dir, "#{basename}.txt")

    [{keystore_file, keystore_pass_file}]
  end

  defp paths_from_filename(_keystore_dir, _keystore_pass_dir, basename, _ext) do
    Logger.warning("[Validator] Skipping file: #{basename}. Not a json keystore file.")
    []
  end

  defp decode_key({keystore_file, keystore_pass_file}) do
    # TODO: remove `try` and handle errors properly
    [Keystore.decode_from_files!(keystore_file, keystore_pass_file)]
  rescue
    error ->
      Logger.error(
        "[Validator] Failed to decode keystore file: #{keystore_file}. Pass file: #{keystore_pass_file} Error: #{inspect(error)}"
      )

      []
  end
end<|MERGE_RESOLUTION|>--- conflicted
+++ resolved
@@ -204,21 +204,14 @@
   defp maybe_publish_sync_aggregates(set, slot) do
     # Sync committee is broadcasted for the next slot, so we take the duties for the correct epoch.
     epoch = Misc.compute_epoch_at_slot(slot + 1)
-<<<<<<< HEAD
-    %{sync_subcommittee_participants: participants} = Duties.misc_data(set.duties, epoch)
-=======
->>>>>>> 2cf6ef52
 
     case Duties.current_sync_aggregators(set.duties, epoch, slot) do
       [] ->
         set
 
       aggregator_duties ->
-<<<<<<< HEAD
-=======
         participants = Duties.sync_subcommittee_participants(set.duties, epoch)
 
->>>>>>> 2cf6ef52
         aggregator_duties
         |> Enum.map(&publish_sync_aggregate(&1, participants, slot, set.validators))
         |> update_duties(set, epoch, :sync_committees, slot)
@@ -294,11 +287,7 @@
 
   ##########################
   # Target State
-<<<<<<< HEAD
-
-=======
   # TODO: (#1278) This should be taken from the store as noted by arkenan.
->>>>>>> 2cf6ef52
   @spec fetch_target_state_and_go_to_slot(Types.epoch(), Types.slot(), Types.root()) ::
           Types.BeaconState.t()
   def fetch_target_state_and_go_to_slot(epoch, slot, root) do
