defmodule LambdaEthereumConsensus.StateTransition.Operations do
  @moduledoc """
  This module contains functions for handling state transition
  """

  alias LambdaEthereumConsensus.StateTransition.{Accessors, Misc, Mutators, Predicates}
  alias LambdaEthereumConsensus.Utils.BitVector

  alias SszTypes.{
    Attestation,
    BeaconState,
    ExecutionPayload,
    SyncAggregate,
    Validator,
    Withdrawal
  }

  @spec process_sync_aggregate(BeaconState.t(), SyncAggregate.t()) ::
          {:ok, BeaconState.t()} | {:error, String.t()}
  def process_sync_aggregate(
        %BeaconState{
          slot: slot,
          current_sync_committee: current_sync_committee,
          validators: validators
        } = state,
        %SyncAggregate{
          sync_committee_bits: sync_committee_bits,
          sync_committee_signature: sync_committee_signature
        }
      ) do
    # Verify sync committee aggregate signature signing over the previous slot block root
    committee_pubkeys = current_sync_committee.pubkeys

    # TODO: Change bitvectors to be in little-endian instead of converting manually
    sync_committee_bits_as_num = sync_committee_bits |> :binary.decode_unsigned()

    sync_committee_bits =
      <<sync_committee_bits_as_num::unsigned-integer-little-size(bit_size(sync_committee_bits))>>

    participant_pubkeys =
      Enum.with_index(committee_pubkeys)
      |> Enum.filter(fn {_, index} -> BitVector.set?(sync_committee_bits, index) end)
      |> Enum.map(fn {public_key, _} -> public_key end)

    previous_slot = max(slot, 1) - 1
    epoch = Misc.compute_epoch_at_slot(previous_slot)
    domain = Accessors.get_domain(state, Constants.domain_sync_committee(), epoch)

    with {:ok, block_root} <- Accessors.get_block_root_at_slot(state, previous_slot),
         signing_root <- Misc.compute_signing_root(block_root, domain),
         {:ok, true} <-
           Bls.eth_fast_aggregate_verify(
             participant_pubkeys,
             signing_root,
             sync_committee_signature
           ) do
      # Compute participant and proposer rewards
      {participant_reward, proposer_reward} = compute_sync_aggregate_rewards(state)

      # Apply participant and proposer rewards
      committee_indices = get_sync_committee_indices(validators, committee_pubkeys)

      Stream.with_index(committee_indices)
      |> Enum.reduce_while({:ok, state}, fn {participant_index, index}, {_, state} ->
        if BitVector.set?(sync_committee_bits, index) do
          state
          |> increase_balance_or_return_error(
            participant_index,
            participant_reward,
            proposer_reward
          )
        else
          {:cont,
           {:ok, state |> Mutators.decrease_balance(participant_index, participant_reward)}}
        end
      end)
    else
      {:ok, false} -> {:error, "Signature verification failed"}
      {:error, message} -> {:error, message}
    end
  end

  @spec compute_sync_aggregate_rewards(BeaconState.t()) :: {SszTypes.gwei(), SszTypes.gwei()}
  defp compute_sync_aggregate_rewards(state) do
    # Compute participant and proposer rewards
    total_active_increments =
      div(
        Accessors.get_total_active_balance(state),
        ChainSpec.get("EFFECTIVE_BALANCE_INCREMENT")
      )

    total_base_rewards =
      Accessors.get_base_reward_per_increment(state) * total_active_increments

    max_participant_rewards =
      (total_base_rewards * Constants.sync_reward_weight())
      |> div(Constants.weight_denominator())
      |> div(ChainSpec.get("SLOTS_PER_EPOCH"))

    participant_reward = div(max_participant_rewards, ChainSpec.get("SYNC_COMMITTEE_SIZE"))

    proposer_reward =
      (participant_reward * Constants.proposer_weight())
      |> div(Constants.weight_denominator() - Constants.proposer_weight())

    {participant_reward, proposer_reward}
  end

  @spec get_sync_committee_indices(list(Validator.t()), list(SszTypes.bls_pubkey())) ::
          list(integer)
  defp get_sync_committee_indices(validators, committee_pubkeys) do
    # Apply participant and proposer rewards
    all_pubkeys =
      validators
      |> Enum.map(fn %Validator{pubkey: pubkey} -> pubkey end)

    committee_pubkeys
    |> Enum.with_index()
    |> Enum.map(fn {public_key, _} ->
      Enum.find_index(all_pubkeys, fn x -> x == public_key end)
    end)
  end

  @spec increase_balance_or_return_error(
          BeaconState.t(),
          SszTypes.validator_index(),
          SszTypes.gwei(),
          SszTypes.gwei()
        ) :: {:cont, {:ok, BeaconState.t()}} | {:halt, {:error, String.t()}}
  defp increase_balance_or_return_error(
         %BeaconState{} = state,
         participant_index,
         participant_reward,
         proposer_reward
       ) do
    case Accessors.get_beacon_proposer_index(state) do
      {:ok, proposer_index} ->
        {:cont,
         {:ok,
          state
          |> Mutators.increase_balance(participant_index, participant_reward)
          |> Mutators.increase_balance(proposer_index, proposer_reward)}}

      {:error, _} ->
        {:halt, {:error, "Error getting beacon proposer index"}}
    end
  end

  @doc """
  Apply withdrawals to the state.
  """
  @spec process_withdrawals(BeaconState.t(), ExecutionPayload.t()) ::
          {:ok, BeaconState.t()} | {:error, String.t()}
  def process_withdrawals(
        %BeaconState{
          validators: validators
        } = state,
        %ExecutionPayload{withdrawals: withdrawals}
      ) do
    expected_withdrawals = get_expected_withdrawals(state)

    length_of_validators = length(validators)

    with {:ok, state} <- decrease_balances(state, withdrawals, expected_withdrawals) do
      {:ok,
       state
       |> update_next_withdrawal_index(expected_withdrawals)
       |> update_next_withdrawal_validator_index(expected_withdrawals, length_of_validators)}
    end
  end

  @spec update_next_withdrawal_index(BeaconState.t(), list(Withdrawal.t())) :: BeaconState.t()
  defp update_next_withdrawal_index(state, expected_withdrawals) do
    # Update the next withdrawal index if this block contained withdrawals
    length_of_expected_withdrawals = length(expected_withdrawals)

    case length_of_expected_withdrawals != 0 do
      true ->
        latest_withdrawal = List.last(expected_withdrawals)
        %BeaconState{state | next_withdrawal_index: latest_withdrawal.index + 1}

      false ->
        state
    end
  end

  @spec update_next_withdrawal_validator_index(BeaconState.t(), list(Withdrawal.t()), integer) ::
          BeaconState.t()
  defp update_next_withdrawal_validator_index(state, expected_withdrawals, length_of_validators) do
    length_of_expected_withdrawals = length(expected_withdrawals)

    case length_of_expected_withdrawals == ChainSpec.get("MAX_WITHDRAWALS_PER_PAYLOAD") do
      # Update the next validator index to start the next withdrawal sweep
      true ->
        latest_withdrawal = List.last(expected_withdrawals)
        next_validator_index = rem(latest_withdrawal.validator_index + 1, length_of_validators)
        %BeaconState{state | next_withdrawal_validator_index: next_validator_index}

      # Advance sweep by the max length of the sweep if there was not a full set of withdrawals
      false ->
        next_index =
          state.next_withdrawal_validator_index +
            ChainSpec.get("MAX_VALIDATORS_PER_WITHDRAWALS_SWEEP")

        next_validator_index = rem(next_index, length_of_validators)
        %BeaconState{state | next_withdrawal_validator_index: next_validator_index}
    end
  end

  @spec decrease_balances(BeaconState.t(), list(Withdrawal.t()), list(Withdrawal.t())) ::
          {:ok, BeaconState.t()} | {:error, String.t()}
  defp decrease_balances(_state, withdrawals, expected_withdrawals)
       when length(withdrawals) !== length(expected_withdrawals) do
    {:error, "expected withdrawals don't match the state withdrawals in length"}
  end

  @spec decrease_balances(BeaconState.t(), list(Withdrawal.t()), list(Withdrawal.t())) ::
          {:ok, BeaconState.t()} | {:error, String.t()}
  defp decrease_balances(state, withdrawals, expected_withdrawals) do
    Enum.zip(expected_withdrawals, withdrawals)
    |> Enum.reduce_while({:ok, state}, &decrease_or_halt/2)
  end

  defp decrease_or_halt({expected_withdrawal, withdrawal}, _)
       when expected_withdrawal !== withdrawal do
    {:halt, {:error, "withdrawal != expected_withdrawal"}}
  end

  defp decrease_or_halt({_, withdrawal}, {:ok, state}) do
    {:cont,
     {:ok, BeaconState.decrease_balance(state, withdrawal.validator_index, withdrawal.amount)}}
  end

  @spec get_expected_withdrawals(BeaconState.t()) :: list(Withdrawal.t())
  defp get_expected_withdrawals(
         %BeaconState{
           next_withdrawal_index: next_withdrawal_index,
           next_withdrawal_validator_index: next_withdrawal_validator_index,
           validators: validators,
           balances: balances
         } = state
       ) do
    # Compute the next batch of withdrawals which should be included in a block.
    epoch = Accessors.get_current_epoch(state)
    withdrawal_index = next_withdrawal_index
    validator_index = next_withdrawal_validator_index
    max_validators_per_withdrawals_sweep = ChainSpec.get("MAX_VALIDATORS_PER_WITHDRAWALS_SWEEP")
    bound = min(length(validators), max_validators_per_withdrawals_sweep)

    {withdrawals, _, _} =
      Enum.reduce_while(0..(bound - 1), {[], validator_index, withdrawal_index}, fn _,
                                                                                    {withdrawals,
                                                                                     validator_index,
                                                                                     withdrawal_index} ->
        validator = Enum.fetch!(validators, validator_index)
        balance = Enum.fetch!(balances, validator_index)
        %Validator{withdrawal_credentials: withdrawal_credentials} = validator

        {withdrawals, withdrawal_index} =
          cond do
            Validator.is_fully_withdrawable_validator(validator, balance, epoch) ->
              <<_::binary-size(12), execution_address::binary>> = withdrawal_credentials

              withdrawal = %Withdrawal{
                index: withdrawal_index,
                validator_index: validator_index,
                address: execution_address,
                amount: balance
              }

              withdrawals = [withdrawal | withdrawals]
              withdrawal_index = withdrawal_index + 1

              {withdrawals, withdrawal_index}

            Validator.is_partially_withdrawable_validator(validator, balance) ->
              <<_::binary-size(12), execution_address::binary>> = withdrawal_credentials
              max_effective_balance = ChainSpec.get("MAX_EFFECTIVE_BALANCE")

              withdrawal = %Withdrawal{
                index: withdrawal_index,
                validator_index: validator_index,
                address: execution_address,
                amount: balance - max_effective_balance
              }

              withdrawals = [withdrawal | withdrawals]
              withdrawal_index = withdrawal_index + 1

              {withdrawals, withdrawal_index}

            true ->
              {withdrawals, withdrawal_index}
          end

        max_withdrawals_per_payload = ChainSpec.get("MAX_WITHDRAWALS_PER_PAYLOAD")

        if length(withdrawals) == max_withdrawals_per_payload do
          {:halt, {withdrawals, validator_index, withdrawal_index}}
        else
          validator_index = rem(validator_index + 1, length(validators))
          {:cont, {withdrawals, validator_index, withdrawal_index}}
        end
      end)

    Enum.reverse(withdrawals)
  end

  @spec process_proposer_slashing(BeaconState.t(), SszTypes.ProposerSlashing.t()) ::
          {:ok, BeaconState.t()} | {:error, String.t()}
  def process_proposer_slashing(state, proposer_slashing) do
    header_1 = proposer_slashing.signed_header_1.message
    header_2 = proposer_slashing.signed_header_2.message
    proposer = Enum.at(state.validators, header_1.proposer_index)

    cond do
      not Predicates.is_indices_available(
        length(state.validators),
        [header_1.proposer_index]
      ) ->
        {:error, "Too high index"}

      not (header_1.slot == header_2.slot) ->
        {:error, "Slots don't match"}

      not (header_1.proposer_index == header_2.proposer_index) ->
        {:error, "Proposer indices don't match"}

      not (header_1 != header_2) ->
        {:error, "Headers are same"}

      not Predicates.is_slashable_validator(proposer, Accessors.get_current_epoch(state)) ->
        {:error, "Proposer is not slashable"}

      true ->
        is_verified =
          [proposer_slashing.signed_header_1, proposer_slashing.signed_header_2]
          |> Enum.all?(&verify_proposer_slashing(&1, state, proposer))

        if is_verified do
          Mutators.slash_validator(state, header_1.proposer_index)
        else
          {:error, "Signed header 1 or 2 signature is not verified"}
        end
    end
  end

  defp verify_proposer_slashing(signed_header, state, proposer) do
    domain =
      Accessors.get_domain(
        state,
        Constants.domain_beacon_proposer(),
        Misc.compute_epoch_at_slot(signed_header.message.slot)
      )

    signing_root =
      Misc.compute_signing_root(signed_header.message, domain)

    bls_verify_proposer_slashing(
      proposer.pubkey,
      signing_root,
      signed_header.signature
    )
  end

  defp bls_verify_proposer_slashing(pubkey, signing_root, signature) do
    verification = Bls.verify(pubkey, signing_root, signature)

    case verification do
      {:ok, bool} ->
        bool

      {:error, _msg} ->
        true
    end
  end

<<<<<<< HEAD
  @spec process_deposit(BeaconState.t(), SszTypes.Deposit.t()) ::
          {:ok, BeaconState.t()} | {:error, String.t()}
  def process_deposit(state, deposit) do
    is_valid =
      Predicates.is_valid_merkle_branch(
        Ssz.hash_tree_root(deposit.data),
        deposit.proof,
        Constants.deposit_contract_tree_depth() + 1,
        state.eth1_deposit_index,
        state.eth1_data.deposit_root
      )

    if is_valid do
      state = %BeaconState{
        state
        | eth1_deposit_index: state.eth1_deposit_index + 1
      }

      res =
        Mutators.apply_deposit(
          state,
          deposit.data.pubkey,
          deposit.data.withdrawal_credentials,
          deposit.data.amount,
          deposit.data.signature
        )

      case res do
        {:ok, state} -> {:ok, state}
        {:error, msg} -> {:error, msg}
      end
    else
      {:error, "Merkle branch is not valid"}
    end
  end

=======
>>>>>>> 6d2a76f7
  @spec process_attester_slashing(BeaconState.t(), SszTypes.AttesterSlashing.t()) ::
          {:ok, BeaconState.t()} | {:error, String.t()}
  def process_attester_slashing(state, attester_slashing) do
    attestation_1 = attester_slashing.attestation_1
    attestation_2 = attester_slashing.attestation_2

    cond do
      not Predicates.is_slashable_attestation_data(attestation_1.data, attestation_2.data) ->
        {:error, "Attestation data is not slashable"}

      not Predicates.is_valid_indexed_attestation(state, attestation_1) ->
        {:error, "Attestation 1 is not valid"}

      not Predicates.is_valid_indexed_attestation(state, attestation_2) ->
        {:error, "Attestation 2 is not valid"}

      not Predicates.is_indices_available(
        length(state.validators),
        attestation_1.attesting_indices
      ) ->
        {:error, "Index too high attestation 1"}

      not Predicates.is_indices_available(
        length(state.validators),
        attestation_2.attesting_indices
      ) ->
        {:error, "Index too high attestation 2"}

      true ->
        {slashed_any, state} =
          Enum.uniq(attestation_1.attesting_indices)
          |> Enum.filter(fn i -> Enum.member?(attestation_2.attesting_indices, i) end)
          |> Enum.sort()
          |> Enum.reduce_while({false, state}, fn i, {slashed_any, state} ->
            slash_validator(slashed_any, state, i)
          end)

        if slashed_any do
          {:ok, state}
        else
          {:error, "Didn't slash any"}
        end
    end
  end

  defp slash_validator(slashed_any, state, i) do
    if Predicates.is_slashable_validator(
         Enum.at(state.validators, i),
         Accessors.get_current_epoch(state)
       ) do
      case Mutators.slash_validator(state, i) do
        {:ok, state} -> {:cont, {true, state}}
        {:error, _msg} -> {:halt, {false, nil}}
      end
    else
      {:cont, {slashed_any, state}}
    end
  end

  @doc """
  Process voluntary exit.
  """
  @spec process_voluntary_exit(BeaconState.t(), SszTypes.SignedVoluntaryExit.t()) ::
          {:ok, BeaconState.t()} | {:error, binary()}
  def process_voluntary_exit(state, signed_voluntary_exit) do
    voluntary_exit = signed_voluntary_exit.message
    validator = Enum.at(state.validators, voluntary_exit.validator_index)

    res =
      cond do
        not Predicates.is_indices_available(
          length(state.validators),
          [voluntary_exit.validator_index]
        ) ->
          {:error, "Too high index"}

        not Predicates.is_active_validator(validator, Accessors.get_current_epoch(state)) ->
          {:error, "Validator isn't active"}

        validator.exit_epoch != Constants.far_future_epoch() ->
          {:error, "Validator has already initiated exit"}

        Accessors.get_current_epoch(state) < voluntary_exit.epoch ->
          {:error, "Exit must specify an epoch when they become valid"}

        Accessors.get_current_epoch(state) <
            validator.activation_epoch + ChainSpec.get("SHARD_COMMITTEE_PERIOD") ->
          {:error, "Exit must specify an epoch when they become valid"}

        true ->
          Accessors.get_domain(state, Constants.domain_voluntary_exit(), voluntary_exit.epoch)
          |> then(&Misc.compute_signing_root(voluntary_exit, &1))
          |> then(&Bls.verify(validator.pubkey, &1, signed_voluntary_exit.signature))
          |> handle_verification_error()
      end

    case res do
      :ok -> initiate_validator_exit(state, voluntary_exit.validator_index)
      {:error, msg} -> {:error, msg}
    end
  end

  defp initiate_validator_exit(state, validator_index) do
    case Mutators.initiate_validator_exit(state, validator_index) do
      {:ok, validator} ->
        state = %BeaconState{
          state
          | validators: List.replace_at(state.validators, validator_index, validator)
        }

        {:ok, state}

      {:error, msg} ->
        {:error, msg}
    end
  end

  defp handle_verification_error(is_verified) do
    case is_verified do
      {:ok, valid} when valid ->
        :ok

      {:ok, _valid} ->
        {:error, "Signature is not valid"}

      {:error, msg} ->
        {:error, msg}
    end
  end

  @doc """
  Process attestations during state transition.
  """
  @spec process_attestation(BeaconState.t(), Attestation.t()) ::
          {:ok, BeaconState.t()} | {:error, binary()}
  def process_attestation(state, attestation) do
    case verify_attestation_for_process(state, attestation) do
      {:ok, _} ->
        data = attestation.data
        aggregation_bits = attestation.aggregation_bits

        case process_attestation(state, data, aggregation_bits) do
          {:ok, updated_state} -> {:ok, updated_state}
          {:error, reason} -> {:error, reason}
        end

      {:error, reason} ->
        {:error, reason}
    end
  end

  defp process_attestation(state, data, aggregation_bits) do
    with {:ok, participation_flag_indices} <-
           Accessors.get_attestation_participation_flag_indices(
             state,
             data,
             state.slot - data.slot
           ),
         {:ok, attesting_indices} <-
           Accessors.get_attesting_indices(state, data, aggregation_bits) do
      is_current_epoch = data.target.epoch == Accessors.get_current_epoch(state)
      initial_epoch_participation = get_initial_epoch_participation(state, is_current_epoch)

      {proposer_reward_numerator, updated_epoch_participation} =
        update_epoch_participation(
          state,
          attesting_indices,
          initial_epoch_participation,
          participation_flag_indices
        )

      proposer_reward = compute_proposer_reward(proposer_reward_numerator)

      {:ok, proposer_index} = Accessors.get_beacon_proposer_index(state)

      bal_updated_state =
        Mutators.increase_balance(
          state,
          proposer_index,
          proposer_reward
        )

      updated_state =
        update_state(bal_updated_state, is_current_epoch, updated_epoch_participation)

      {:ok, updated_state}
    else
      {:error, reason} -> {:error, reason}
    end
  end

  defp get_initial_epoch_participation(state, true), do: state.current_epoch_participation
  defp get_initial_epoch_participation(state, false), do: state.previous_epoch_participation

  defp update_epoch_participation(
         state,
         attesting_indices,
         initial_epoch_participation,
         participation_flag_indices
       ) do
    Enum.reduce(attesting_indices, {0, initial_epoch_participation}, fn index, {acc, ep} ->
      update_participation_for_index(state, index, acc, ep, participation_flag_indices)
    end)
  end

  defp update_participation_for_index(state, index, acc, ep, participation_flag_indices) do
    Enum.reduce_while(
      0..(length(Constants.participation_flag_weights()) - 1),
      {acc, ep},
      fn flag_index, {inner_acc, inner_ep} ->
        if flag_index in participation_flag_indices &&
             not Predicates.has_flag(Enum.at(inner_ep, index), flag_index) do
          updated_ep =
            List.replace_at(inner_ep, index, Misc.add_flag(Enum.at(inner_ep, index), flag_index))

          acc_delta =
            Accessors.get_base_reward(state, index) *
              Enum.at(Constants.participation_flag_weights(), flag_index)

          {:cont, {inner_acc + acc_delta, updated_ep}}
        else
          {:cont, {inner_acc, inner_ep}}
        end
      end
    )
  end

  defp compute_proposer_reward(proposer_reward_numerator) do
    proposer_reward_denominator =
      ((Constants.weight_denominator() - Constants.proposer_weight()) *
         Constants.weight_denominator())
      |> div(Constants.proposer_weight())

    div(proposer_reward_numerator, proposer_reward_denominator)
  end

  defp update_state(state, true, updated_epoch_participation),
    do: %{state | current_epoch_participation: updated_epoch_participation}

  defp update_state(state, false, updated_epoch_participation),
    do: %{state | previous_epoch_participation: updated_epoch_participation}

  def verify_attestation_for_process(state, attestation) do
    data = attestation.data

    beacon_committee = fetch_beacon_committee(state, data)
    indexed_attestation = fetch_indexed_attestation(state, attestation)

    if has_invalid_conditions?(data, state, beacon_committee, indexed_attestation, attestation) do
      {:error, get_error_message(data, state, beacon_committee, indexed_attestation, attestation)}
    else
      {:ok, "Valid"}
    end
  end

  defp has_invalid_conditions?(data, state, beacon_committee, indexed_attestation, attestation) do
    invalid_target_epoch?(data, state) ||
      epoch_mismatch?(data) ||
      invalid_slot_range?(data, state) ||
      exceeds_committee_count?(data, state) ||
      !beacon_committee || !indexed_attestation ||
      mismatched_aggregation_bits_length?(attestation, beacon_committee) ||
      invalid_signature?(state, indexed_attestation)
  end

  defp get_error_message(data, state, beacon_committee, indexed_attestation, attestation) do
    cond do
      invalid_target_epoch?(data, state) ->
        "Invalid target epoch"

      epoch_mismatch?(data) ->
        "Epoch mismatch"

      invalid_slot_range?(data, state) ->
        "Invalid slot range"

      exceeds_committee_count?(data, state) ->
        "Index exceeds committee count"

      !beacon_committee || !indexed_attestation ->
        "Indexing error at beacon committee"

      mismatched_aggregation_bits_length?(attestation, beacon_committee) ->
        "Mismatched aggregation bits length"

      invalid_signature?(state, indexed_attestation) ->
        "Invalid signature"
    end
  end

  defp fetch_beacon_committee(state, data) do
    case Accessors.get_beacon_committee(state, data.slot, data.index) do
      {:ok, committee} -> committee
      {:error, _reason} -> nil
    end
  end

  defp fetch_indexed_attestation(state, attestation) do
    case Accessors.get_indexed_attestation(state, attestation) do
      {:ok, indexed_attestation} -> indexed_attestation
      {:error, _reason} -> nil
    end
  end

  defp invalid_target_epoch?(data, state) do
    data.target.epoch < Accessors.get_previous_epoch(state) ||
      data.target.epoch > Accessors.get_current_epoch(state)
  end

  defp epoch_mismatch?(data) do
    data.target.epoch != Misc.compute_epoch_at_slot(data.slot)
  end

  defp invalid_slot_range?(data, state) do
    state.slot < data.slot + ChainSpec.get("MIN_ATTESTATION_INCLUSION_DELAY") ||
      state.slot > data.slot + ChainSpec.get("SLOTS_PER_EPOCH")
  end

  defp exceeds_committee_count?(data, state) do
    data.index >= Accessors.get_committee_count_per_slot(state, data.target.epoch)
  end

  defp mismatched_aggregation_bits_length?(attestation, beacon_committee) do
    length_of_bitstring(attestation.aggregation_bits) - 1 != length(beacon_committee)
  end

  defp invalid_signature?(state, indexed_attestation) do
    not Predicates.is_valid_indexed_attestation(state, indexed_attestation)
  end

  defp length_of_bitstring(binary) when is_binary(binary) do
    binary
    |> :binary.bin_to_list()
    |> Enum.reduce("", fn byte, acc ->
      acc <> Integer.to_string(byte, 2)
    end)
    |> String.length()
  end
end<|MERGE_RESOLUTION|>--- conflicted
+++ resolved
@@ -375,7 +375,6 @@
     end
   end
 
-<<<<<<< HEAD
   @spec process_deposit(BeaconState.t(), SszTypes.Deposit.t()) ::
           {:ok, BeaconState.t()} | {:error, String.t()}
   def process_deposit(state, deposit) do
@@ -412,8 +411,6 @@
     end
   end
 
-=======
->>>>>>> 6d2a76f7
   @spec process_attester_slashing(BeaconState.t(), SszTypes.AttesterSlashing.t()) ::
           {:ok, BeaconState.t()} | {:error, String.t()}
   def process_attester_slashing(state, attester_slashing) do
