defmodule LambdaEthereumConsensus.SszEx do
  @moduledoc """
    SSZ library in Elixir
  """
  alias LambdaEthereumConsensus.Utils.BitList
  alias LambdaEthereumConsensus.Utils.BitVector
  import alias LambdaEthereumConsensus.Utils.BitVector
<<<<<<< HEAD
  import Bitwise
=======
  alias LambdaEthereumConsensus.Utils.ZeroHashes
>>>>>>> 181ac771

  #################
  ### Public API
  #################
  import Bitwise

  @bytes_per_chunk 32
  @bits_per_byte 8
  @bits_per_chunk @bytes_per_chunk * @bits_per_byte
  @zero_chunk <<0::size(@bits_per_chunk)>>
  @zero_hashes ZeroHashes.compute_zero_hashes()

  @spec hash(iodata()) :: binary()
  def hash(data), do: :crypto.hash(:sha256, data)

  @spec hash_nodes(binary(), binary()) :: binary()
  def hash_nodes(left, right), do: :crypto.hash(:sha256, left <> right)

  def encode(value, {:int, size}), do: encode_int(value, size)
  def encode(value, :bool), do: encode_bool(value)
  def encode(value, {:bytes, _}), do: {:ok, value}

  def encode(list, {:list, basic_type, size}) do
    if variable_size?(basic_type),
      do: encode_variable_size_list(list, basic_type, size),
      else: encode_fixed_size_list(list, basic_type, size)
  end

  def encode(list, {:vector, basic_type, size}) do
    if variable_size?(basic_type),
      do: encode_variable_size_list(list, basic_type, size),
      else: encode_fixed_size_list(list, basic_type, size)
  end

  def encode(value, {:bitlist, max_size}) when is_bitstring(value),
    do: encode_bitlist(value, max_size)

  def encode(value, {:bitlist, max_size}) when is_integer(value),
    do: encode_bitlist(:binary.encode_unsigned(value), max_size)

  def encode(value, {:bitvector, size}) when is_bitvector(value),
    do: encode_bitvector(value, size)

  def encode(container, module) when is_map(container),
    do: encode_container(container, module.schema())

  def decode(binary, :bool), do: decode_bool(binary)
  def decode(binary, {:int, size}), do: decode_uint(binary, size)
  def decode(value, {:bytes, _}), do: {:ok, value}

  def decode(binary, {:list, basic_type, size} = schema) do
    if variable_size?(basic_type),
      do: decode_variable_list(binary, basic_type, size),
      else: decode_list(binary, basic_type, size, schema)
  end

  def decode(binary, {:vector, basic_type, size} = schema) do
    if variable_size?(basic_type),
      do: decode_variable_list(binary, basic_type, size),
      else: decode_list(binary, basic_type, size, schema)
  end

  def decode(value, {:bitlist, max_size}) when is_bitstring(value),
    do: decode_bitlist(value, max_size)

  def decode(value, {:bitvector, size}) when is_bitstring(value),
    do: decode_bitvector(value, size)

  def decode(binary, module) when is_atom(module), do: decode_container(binary, module)

  @spec hash_tree_root!(boolean, atom) :: Types.root()
  def hash_tree_root!(value, :bool), do: pack(value, :bool)

  @spec hash_tree_root!(non_neg_integer, {:int, non_neg_integer}) :: Types.root()
  def hash_tree_root!(value, {:int, size}), do: pack(value, {:int, size})

  @spec hash_tree_root(list(), {:list, any, non_neg_integer}) ::
          {:ok, Types.root()} | {:error, String.t()}
  def hash_tree_root(list, {:list, type, size}) do
    if variable_size?(type) do
      # TODO
      # hash_tree_root_list_complex_type(list, {:list, type, size}, limit)
      {:error, "Not implemented"}
    else
      packed_chunks = pack(list, {:list, type, size})
      limit = chunk_count({:list, type, size})
      len = length(list)
      hash_tree_root_list_basic_type(packed_chunks, limit, len)
    end
  end

  @spec hash_tree_root(list(), {:vector, any, non_neg_integer}) ::
          {:ok, Types.root()} | {:error, String.t()}
  def hash_tree_root(vector, {:vector, type, size}) do
    if variable_size?(type) do
      # TODO
      # hash_tree_root_vector_complex_type(vector, {:vector, type, size}, limit)
      {:error, "Not implemented"}
    else
      packed_chunks = pack(vector, {:list, type, size})
      hash_tree_root_vector_basic_type(packed_chunks)
    end
  end

  @spec hash_tree_root_list_basic_type(binary(), non_neg_integer, non_neg_integer) ::
          {:ok, Types.root()} | {:error, String.t()}
  def hash_tree_root_list_basic_type(chunks, limit, len) do
    chunks_len = chunks |> get_chunks_len()

    if chunks_len > limit do
      {:error, "chunk size exceeds limit"}
    else
      root = merkleize_chunks_with_virtual_padding(chunks, limit) |> mix_in_length(len)
      {:ok, root}
    end
  end

  @spec hash_tree_root_vector_basic_type(binary()) ::
          {:ok, Types.root()} | {:error, String.t()}
  def hash_tree_root_vector_basic_type(chunks) do
    leaf_count = chunks |> get_chunks_len() |> next_pow_of_two()
    root = merkleize_chunks_with_virtual_padding(chunks, leaf_count)
    {:ok, root}
  end

  @spec mix_in_length(Types.root(), non_neg_integer) :: Types.root()
  def mix_in_length(root, len) do
    {:ok, serialized_len} = encode_int(len, @bits_per_chunk)
    root |> hash_nodes(serialized_len)
  end

  def merkleize_chunks(chunks, leaf_count \\ nil) do
    chunks_len = chunks |> get_chunks_len()

    if chunks_len == 1 and leaf_count == nil do
      chunks
    else
      node_count = 2 * leaf_count - 1
      interior_count = node_count - leaf_count
      leaf_start = interior_count * @bytes_per_chunk
      padded_chunks = chunks |> convert_to_next_pow_of_two(leaf_count)
      buffer = <<0::size(leaf_start * @bits_per_byte), padded_chunks::bitstring>>

      new_buffer =
        1..node_count
        |> Enum.filter(fn x -> rem(x, 2) == 0 end)
        |> Enum.reverse()
        |> Enum.reduce(buffer, fn index, acc_buffer ->
          parent_index = (index - 1) |> div(2)
          start = parent_index * @bytes_per_chunk
          stop = (index + 1) * @bytes_per_chunk
          focus = acc_buffer |> :binary.part(start, stop - start)
          focus_len = focus |> byte_size()
          children_index = focus_len - 2 * @bytes_per_chunk
          children = focus |> :binary.part(children_index, focus_len - children_index)

          <<left::binary-size(@bytes_per_chunk), right::binary-size(@bytes_per_chunk)>> = children

          parent = hash_nodes(left, right)
          replace_chunk(acc_buffer, start, parent)
        end)

      <<root::binary-size(@bytes_per_chunk), _::binary>> = new_buffer
      root
    end
  end

  def merkleize_chunks_with_virtual_padding(chunks, leaf_count) do
    chunks_len = chunks |> get_chunks_len()
    power = leaf_count |> compute_pow()
    height = power + 1

    cond do
      chunks_len == 0 ->
        depth = height - 1
        get_zero_hash(depth)

      chunks_len == 1 and leaf_count == 1 ->
        chunks

      true ->
        power = leaf_count |> compute_pow()
        height = power + 1
        layers = chunks
        last_index = chunks_len - 1

        {_, final_layer} =
          1..(height - 1)
          |> Enum.reverse()
          |> Enum.reduce({last_index, layers}, fn i, {acc_last_index, acc_layers} ->
            updated_layers = update_layers(i, height, acc_layers, acc_last_index)
            {acc_last_index |> div(2), updated_layers}
          end)

        <<root::binary-size(@bytes_per_chunk), _::binary>> = final_layer
        root
    end
  end

  @spec pack(boolean, :bool) :: binary()
  def pack(true, :bool), do: <<1::@bits_per_chunk-little>>
  def pack(false, :bool), do: @zero_chunk

  @spec pack(non_neg_integer, {:int, non_neg_integer}) :: binary()
  def pack(value, {:int, size}) do
    <<value::size(size)-little>> |> pack_bytes()
  end

  @spec pack(list(), {:list | :vector, any, non_neg_integer}) :: binary() | :error
  def pack(list, {type, schema, _}) when type in [:vector, :list] do
    if variable_size?(schema) do
      # TODO
      # pack_complex_type_list(list)
      :error
    else
      pack_basic_type_list(list, schema)
    end
  end

  def chunk_count({:list, type, max_size}) do
    size = size_of(type)
    (max_size * size + 31) |> div(32)
  end

  #################
  ### Private functions
  #################
  @bytes_per_boolean 4
  @bytes_per_length_offset 4
  @offset_bits 32

  defp encode_int(value, size) when is_integer(value), do: {:ok, <<value::size(size)-little>>}
  defp encode_bool(true), do: {:ok, "\x01"}
  defp encode_bool(false), do: {:ok, "\x00"}

  defp decode_uint(binary, size) when bit_size(binary) == size do
    <<element::integer-size(size)-little, _rest::bitstring>> = binary
    {:ok, element}
  end

  defp decode_uint(_binary, size), do: {:error, "invalid byte size #{inspect(size)}"}

  defp decode_bool("\x01"), do: {:ok, true}
  defp decode_bool("\x00"), do: {:ok, false}
  defp decode_bool(_), do: {:error, "invalid bool value"}

  defp encode_fixed_size_list(list, _basic_type, max_size) when length(list) > max_size,
    do: {:error, "invalid max_size of list"}

  defp encode_fixed_size_list(list, basic_type, _size) when is_list(list) do
    list
    |> Enum.map(&encode(&1, basic_type))
    |> flatten_results_by(&Enum.join/1)
  end

  defp encode_bitlist(bit_list, max_size) do
    len = bit_size(bit_list)

    if len > max_size do
      {:error, "excess bits"}
    else
      {:ok, BitList.to_bytes({bit_list, len})}
    end
  end

  defp encode_bitvector(bit_vector, size) when bit_vector_size(bit_vector) == size,
    do: {:ok, BitVector.to_bytes(bit_vector)}

  defp encode_bitvector(_bit_vector, _size), do: {:error, "invalid bit_vector length"}

  defp encode_variable_size_list(list, _basic_type, max_size) when length(list) > max_size,
    do: {:error, "invalid max_size of list"}

  defp encode_variable_size_list(list, basic_type, _size) when is_list(list) do
    fixed_lengths = @bytes_per_length_offset * length(list)

    with {:ok, {encoded_variable_parts, variable_offsets_list, total_byte_size}} <-
           encode_variable_parts(list, basic_type),
         :ok <- check_length(fixed_lengths, total_byte_size),
         {variable_offsets, _} =
           Enum.reduce(variable_offsets_list, {[], 0}, fn element, {res, acc} ->
             sum = fixed_lengths + acc
             {[sum | res], element + acc}
           end),
         {:ok, encoded_variable_offsets} <-
           variable_offsets
           |> Enum.reverse()
           |> Enum.map(&encode(&1, {:int, 32}))
           |> flatten_results() do
      (encoded_variable_offsets ++ encoded_variable_parts)
      |> :binary.list_to_bin()
      |> then(&{:ok, &1})
    end
  end

  defp encode_variable_parts(list, basic_type) do
    with {:ok, {encoded_list, byte_size_list, total_byte_size}} <-
           Enum.reduce_while(list, {:ok, {[], [], 0}}, fn value,
                                                          {:ok, {res_encoded, res_size, acc}} ->
             case encode(value, basic_type) do
               {:ok, encoded} ->
                 size = byte_size(encoded)
                 {:cont, {:ok, {[encoded | res_encoded], [size | res_size], size + acc}}}

               error ->
                 {:halt, {:error, error}}
             end
           end) do
      {:ok, {Enum.reverse(encoded_list), Enum.reverse(byte_size_list), total_byte_size}}
    end
  end

  defp decode_bitlist(bit_list, max_size) when bit_size(bit_list) > 0 do
    num_bytes = byte_size(bit_list)
    {decoded, len} = BitList.new(bit_list)

    cond do
      len < 0 ->
        {:error, "missing length information"}

      div(len, @bits_per_byte) + 1 != num_bytes ->
        {:error, "invalid byte count"}

      len > max_size ->
        {:error, "out of bounds"}

      true ->
        {:ok, decoded}
    end
  end

  defp decode_bitlist(_bit_list, _max_size), do: {:error, "invalid bitlist"}

  defp decode_bitvector(bit_vector, size) do
    mask = 255 >>> (8 - rem(size, 8) &&& 7)
    num_bytes = byte_size(bit_vector)

    cond do
      size == 0 and num_bytes == 1 ->
        <<bit::integer-size(1), _rest::bitstring>> = bit_vector

        if bit == 0 do
          {:ok, BitVector.new(bit_vector, size)}
        else
          {:error, "ExcessBits"}
        end

      size == 0 and num_bytes == 0 ->
        {:error, "ExcessBits"}

      num_bytes != max(1, div(size + 7, 8)) ->
        {:error, "InvalidByteCount"}

      true ->
        <<_first::binary-size(num_bytes - 1), last::binary-size(1)>> = bit_vector

        if Bitwise.band(:binary.decode_unsigned(last), Bitwise.bnot(mask)) === 0 do
          {:ok, BitVector.new(bit_vector, size)}
        else
          {:error, "ExcessBits"}
        end
    end
  end

  defp decode_list(binary, basic_type, size, schema) do
    fixed_size = get_fixed_size(basic_type)

    if check_valid_list_size_prev_decode(schema, fixed_size, size, binary) do
      with {:ok, decoded_list} = result <-
             binary
             |> decode_chunk(fixed_size, basic_type)
             |> flatten_results(),
           :ok <- check_valid_list_size(schema, size, length(decoded_list)) do
        result
      end
    else
      {:error, "invalid list binary size"}
    end
  end

  def check_valid_list_size_prev_decode({:vector, _, _}, fixed_size, size, binary)
      when fixed_size * size == byte_size(binary),
      do: true

  def check_valid_list_size_prev_decode({:vector, _, _}, _fixed_size, _size, _binary), do: false

  def check_valid_list_size_prev_decode({:list, _, _}, _fixed_size, _size, _binary), do: true

  def check_valid_list_size({:vector, _, _}, size, decoded_size)
      when decoded_size == size and decoded_size > 0,
      do: :ok

  def check_valid_list_size({:vector, _, _}, _size, _decoded_size),
    do: {:error, "invalid vector decoded size"}

  def check_valid_list_size({:list, _, _}, size, decoded_size) when decoded_size <= size, do: :ok

  def check_valid_list_size({:list, _, _}, _size, _decoded_size),
    do: {:error, "invalid max_size of list"}

  defp decode_variable_list(binary, _, _) when byte_size(binary) == 0 do
    {:ok, []}
  end

  defp decode_variable_list(
         <<first_offset::integer-32-little, _rest_bytes::bitstring>>,
         _basic_type,
         size
       )
       when div(first_offset, @bytes_per_length_offset) > size,
       do: {:error, "invalid length list"}

  defp decode_variable_list(binary, basic_type, _size) do
    <<first_offset::integer-32-little, rest_bytes::bitstring>> = binary
    num_elements = div(first_offset, @bytes_per_length_offset)

    if Integer.mod(first_offset, @bytes_per_length_offset) != 0 ||
         first_offset < @bytes_per_length_offset do
      {:error, "InvalidListFixedBytesLen"}
    else
      with {:ok, first_offset} <-
             sanitize_offset(first_offset, nil, byte_size(binary), first_offset) do
        decode_variable_list_elements(
          num_elements,
          rest_bytes,
          basic_type,
          first_offset,
          binary,
          first_offset,
          []
        )
        |> Enum.reverse()
        |> flatten_results()
      end
    end
  end

  defp decode_variable_list_elements(
         1 = _num_elements,
         _acc_rest_bytes,
         basic_type,
         offset,
         binary,
         _first_offset,
         results
       ) do
    part = :binary.part(binary, offset, byte_size(binary) - offset)
    [decode(part, basic_type) | results]
  end

  defp decode_variable_list_elements(
         num_elements,
         acc_rest_bytes,
         basic_type,
         offset,
         binary,
         first_offset,
         results
       ) do
    <<next_offset::integer-32-little, rest_bytes::bitstring>> = acc_rest_bytes

    with {:ok, next_offset} <-
           sanitize_offset(next_offset, offset, byte_size(binary), first_offset) do
      part = :binary.part(binary, offset, next_offset - offset)

      decode_variable_list_elements(
        num_elements - 1,
        rest_bytes,
        basic_type,
        next_offset,
        binary,
        first_offset,
        [decode(part, basic_type) | results]
      )
    end
  end

  defp encode_container(container, schemas) do
    {fixed_size_values, fixed_length, variable_values} = analyze_schemas(container, schemas)

    with {:ok, variable_parts} <- encode_schemas(Enum.reverse(variable_values)),
         offsets = calculate_offsets(variable_parts, fixed_length),
         variable_length =
           Enum.reduce(variable_parts, 0, fn part, acc -> byte_size(part) + acc end),
         :ok <- check_length(fixed_length, variable_length),
         {:ok, fixed_parts} <-
           replace_offsets(fixed_size_values, offsets)
           |> encode_schemas do
      (fixed_parts ++ variable_parts)
      |> Enum.join()
      |> then(&{:ok, &1})
    end
  end

  defp analyze_schemas(container, schemas) do
    schemas
    |> Enum.reduce({[], 0, []}, fn {key, schema},
                                   {acc_fixed_size_values, acc_fixed_length, acc_variable_values} ->
      value = Map.fetch!(container, key)

      if variable_size?(schema) do
        {[:offset | acc_fixed_size_values], @bytes_per_length_offset + acc_fixed_length,
         [{value, schema} | acc_variable_values]}
      else
        {[{value, schema} | acc_fixed_size_values], acc_fixed_length + get_fixed_size(schema),
         acc_variable_values}
      end
    end)
  end

  defp encode_schemas(tuple_values) do
    Enum.map(tuple_values, fn {value, schema} -> encode(value, schema) end)
    |> flatten_results()
  end

  defp calculate_offsets(variable_parts, fixed_length) do
    {offsets, _} =
      Enum.reduce(variable_parts, {[], fixed_length}, fn element, {res, acc} ->
        {[{acc, {:int, 32}} | res], byte_size(element) + acc}
      end)

    offsets
  end

  defp replace_offsets(fixed_size_values, offsets) do
    {fixed_size_values, _} =
      Enum.reduce(fixed_size_values, {[], offsets}, &replace_offset/2)

    fixed_size_values
  end

  defp replace_offset(:offset, {acc_fixed_list, [offset | rest_offsets]}),
    do: {[offset | acc_fixed_list], rest_offsets}

  defp replace_offset(element, {acc_fixed_list, acc_offsets_list}),
    do: {[element | acc_fixed_list], acc_offsets_list}

  defp decode_container(binary, module) do
    schemas = module.schema()
    fixed_length = get_fixed_length(schemas)

    if variable_size?(module) do
      with {:ok, fixed_length} <- sanitize_offset(fixed_length, nil, byte_size(binary), nil),
           <<fixed_binary::binary-size(fixed_length), variable_binary::bitstring>> = binary,
           {:ok, fixed_parts, offsets, items_index} <-
             decode_fixed_section(fixed_binary, schemas, fixed_length),
           :ok <- check_first_offset_or_byte_len_valid(offsets, items_index, byte_size(binary)),
           {:ok, variable_parts} <- decode_variable_section(binary, variable_binary, offsets) do
        {:ok, struct!(module, fixed_parts ++ variable_parts)}
      end
    else
      with {:ok, fixed_parts, _offsets, items_index} <-
             decode_fixed_section(binary, schemas, fixed_length),
           :ok <- check_first_offset_or_byte_len_valid([], items_index, byte_size(binary)) do
        {:ok, struct!(module, fixed_parts)}
      end
    end
  end

  defp check_first_offset_or_byte_len_valid([{offset, _}], items_index, _binary_size) do
    cond do
      offset < items_index -> {:error, "OffsetIntoFixedPortion"}
      offset > items_index -> {:error, "OffsetSkipsVariableBytes"}
      true -> :ok
    end
  end

  defp check_first_offset_or_byte_len_valid([{offset, _} | _rest], items_index, _binary_size) do
    cond do
      offset < items_index -> {:error, "OffsetIntoFixedPortion"}
      offset > items_index -> {:error, "OffsetSkipsVariableBytes"}
      true -> :ok
    end
  end

  defp check_first_offset_or_byte_len_valid([], items_index, binary_size)
       when items_index == binary_size,
       do: :ok

  defp check_first_offset_or_byte_len_valid([], _items_index, _binary_size),
    do: {:error, "InvalidByteLength"}

  defp decode_variable_section(full_binary, binary, offsets) do
    offsets
    |> Enum.chunk_every(2, 1)
    |> Enum.reduce_while({binary, []}, fn
      [{offset, {key, schema}}, {next_offset, _}], {rest_bytes, acc_variable_parts} ->
        case sanitize_offset(next_offset, offset, byte_size(full_binary), nil) do
          {:ok, next_offset} ->
            size = next_offset - offset
            <<chunk::binary-size(size), rest::bitstring>> = rest_bytes
            {:cont, {rest, [{key, decode(chunk, schema)} | acc_variable_parts]}}

          error ->
            {:halt, {<<>>, [{key, error} | acc_variable_parts]}}
        end

      [{_offset, {key, schema}}], {rest_bytes, acc_variable_parts} ->
        {:cont, {<<>>, [{key, decode(rest_bytes, schema)} | acc_variable_parts]}}
    end)
    |> then(fn {<<>>, variable_parts} ->
      flatten_container_results(variable_parts)
    end)
  end

  defp decode_fixed_section(binary, schemas, _fixed_length) do
    schemas
    |> Enum.reduce({binary, [], [], 0}, fn {key, schema},
                                           {binary, fixed_parts, offsets, items_index} ->
      if variable_size?(schema) do
        <<offset::integer-size(@offset_bits)-little, rest::bitstring>> = binary

        {rest, fixed_parts, [{offset, {key, schema}} | offsets],
         items_index + @bytes_per_length_offset}
      else
        ssz_fixed_len = get_fixed_size(schema)
        <<chunk::binary-size(ssz_fixed_len), rest::bitstring>> = binary
        {rest, [{key, decode(chunk, schema)} | fixed_parts], offsets, items_index + ssz_fixed_len}
      end
    end)
    |> then(fn {_rest_bytes, fixed_parts, offsets, items_index} ->
      Tuple.append(flatten_container_results(fixed_parts), Enum.reverse(offsets))
      |> Tuple.append(items_index)
    end)
  end

  defp get_fixed_length(schemas) do
    schemas
    |> Stream.map(fn {_key, schema} ->
      if variable_size?(schema) do
        @bytes_per_length_offset
      else
        get_fixed_size(schema)
      end
    end)
    |> Enum.sum()
  end

  # https://notes.ethereum.org/ruKvDXl6QOW3gnqVYb8ezA?view
  defp sanitize_offset(offset, previous_offset, _num_bytes, num_fixed_bytes)
       when num_fixed_bytes != nil do
    cond do
      offset < num_fixed_bytes ->
        {:error, "OffsetIntoFixedPortion"}

      previous_offset == nil && offset != num_fixed_bytes ->
        {:error, "OffsetSkipsVariableBytes"}

      true ->
        {:ok, offset}
    end
  end

  defp sanitize_offset(offset, previous_offset, num_bytes, _num_fixed_bytes) do
    cond do
      offset > num_bytes ->
        {:error, "OffsetOutOfBounds"}

      previous_offset != nil && previous_offset > offset ->
        {:error, "OffsetsAreDecreasing"}

      true ->
        {:ok, offset}
    end
  end

  defp decode_chunk(binary, chunk_size, basic_type) do
    decode_chunk(binary, chunk_size, basic_type, [])
    |> Enum.reverse()
  end

  defp decode_chunk(<<>>, _chunk_size, _basic_type, results), do: results

  defp decode_chunk(binary, chunk_size, _basic_type, results) when byte_size(binary) < chunk_size,
    do: [{:error, "InvalidByteLength"} | results]

  defp decode_chunk(binary, chunk_size, basic_type, results) do
    <<element::binary-size(chunk_size), rest::bitstring>> = binary
    decode_chunk(rest, chunk_size, basic_type, [decode(element, basic_type) | results])
  end

  defp flatten_results(results) do
    flatten_results_by(results, &Function.identity/1)
  end

  defp flatten_results_by(results, fun) do
    case Enum.group_by(results, fn {type, _} -> type end, fn {_, result} -> result end) do
      %{error: errors} -> {:error, errors}
      summary -> {:ok, fun.(Map.get(summary, :ok, []))}
    end
  end

  defp flatten_container_results(results) do
    case Enum.group_by(results, fn {_, {type, _}} -> type end, fn {key, {_, result}} ->
           {key, result}
         end) do
      %{error: errors} -> {:error, errors}
      summary -> {:ok, Map.get(summary, :ok, [])}
    end
  end

  defp check_length(fixed_lengths, total_byte_size) do
    if fixed_lengths + total_byte_size <
         2 ** (@bytes_per_length_offset * @bits_per_byte) do
      :ok
    else
      {:error, "invalid lengths"}
    end
  end

  defp get_fixed_size(:bool), do: 1
  defp get_fixed_size({:int, size}), do: div(size, @bits_per_byte)
  defp get_fixed_size({:bytes, size}), do: size
  defp get_fixed_size({:vector, basic_type, size}), do: size * get_fixed_size(basic_type)
  defp get_fixed_size({:bitvector, _}), do: 1

  defp get_fixed_size(module) when is_atom(module) do
    schemas = module.schema()

    schemas
    |> Enum.map(fn {_, schema} -> get_fixed_size(schema) end)
    |> Enum.sum()
  end

  defp variable_size?({:list, _, _}), do: true
  defp variable_size?(:bool), do: false
  defp variable_size?({:int, _}), do: false
  defp variable_size?({:bytes, _}), do: false
  defp variable_size?({:bitlist, _}), do: true
  defp variable_size?({:bitvector, _}), do: false
  defp variable_size?({:vector, basic_type, _}), do: variable_size?(basic_type)

  defp variable_size?(module) when is_atom(module) do
    module.schema()
    |> Enum.map(fn {_, schema} -> variable_size?(schema) end)
    |> Enum.any?()
  end

  defp size_of(:bool), do: @bytes_per_boolean

  defp size_of({:int, size}), do: size |> div(@bits_per_byte)

  defp pack_basic_type_list(list, schema) do
    list
    |> Enum.reduce(<<>>, fn x, acc ->
      {:ok, encoded} = encode(x, schema)
      acc <> encoded
    end)
    |> pack_bytes()
  end

  defp pack_bytes(value) when is_binary(value) do
    incomplete_chunk_len = value |> bit_size() |> rem(@bits_per_chunk)

    if incomplete_chunk_len != 0 do
      pad = @bits_per_chunk - incomplete_chunk_len
      <<value::binary, 0::size(pad)>>
    else
      value
    end
  end

  defp convert_to_next_pow_of_two(chunks, leaf_count) do
    size = chunks |> byte_size() |> div(@bytes_per_chunk)
    next_pow = leaf_count |> next_pow_of_two()

    if size == next_pow do
      chunks
    else
      diff = next_pow - size
      zero_chunks = 0..(diff - 1) |> Enum.reduce(<<>>, fn _, acc -> <<0::256>> <> acc end)
      chunks <> zero_chunks
    end
  end

  defp next_pow_of_two(0), do: 0

  defp next_pow_of_two(len) when is_integer(len) and len > 0 do
    n = ((len <<< 1) - 1) |> compute_pow()
    2 ** n
  end

  defp get_chunks_len(chunks) do
    chunks |> byte_size() |> div(@bytes_per_chunk)
  end

  defp compute_pow(value) do
    :math.log2(value) |> trunc()
  end

  defp update_layers(i, height, acc_layers, acc_last_index) do
    0..(2 ** i - 1)
    |> Enum.filter(fn x -> rem(x, 2) == 0 end)
    |> Enum.reduce_while(acc_layers, fn j, acc_layers ->
      parent_index = j |> div(2)
      nodes = get_nodes(parent_index, i, j, height, acc_layers, acc_last_index)
      hash_nodes_and_replace(nodes, acc_layers)
    end)
  end

  defp get_nodes(parent_index, _i, j, _height, acc_layers, acc_last_index)
       when j < acc_last_index do
    start = parent_index * @bytes_per_chunk
    stop = (j + 2) * @bytes_per_chunk
    focus = acc_layers |> :binary.part(start, stop - start)
    focus_len = focus |> byte_size()
    children_index = focus_len - 2 * @bytes_per_chunk
    <<_::binary-size(children_index), children::binary>> = focus

    <<left::binary-size(@bytes_per_chunk), right::binary-size(@bytes_per_chunk)>> =
      children

    {children_index, left, right}
  end

  defp get_nodes(parent_index, i, j, height, acc_layers, acc_last_index)
       when j == acc_last_index do
    start = parent_index * @bytes_per_chunk
    stop = (j + 1) * @bytes_per_chunk
    focus = acc_layers |> :binary.part(start, stop - start)
    focus_len = focus |> byte_size()
    children_index = focus_len - @bytes_per_chunk
    <<_::binary-size(children_index), left::binary>> = focus
    depth = height - i - 1
    right = get_zero_hash(depth)
    {children_index, left, right}
  end

  defp get_nodes(_, _, _, _, _, _), do: :error

  defp hash_nodes_and_replace(nodes, layers) do
    case nodes do
      :error ->
        {:halt, layers}

      {index, left, right} ->
        hash = hash_nodes(left, right)
        {:cont, replace_chunk(layers, index, hash)}
    end
  end

  defp replace_chunk(chunks, start, new_chunk) do
    <<left::binary-size(start), _::size(@bits_per_chunk), right::binary>> =
      chunks

    <<left::binary, new_chunk::binary, right::binary>>
  end

  defp get_zero_hash(depth) do
    offset = (depth + 1) * @bytes_per_chunk - @bytes_per_chunk
    <<_::binary-size(offset), hash::binary-size(@bytes_per_chunk), _::binary>> = @zero_hashes
    hash
  end
end<|MERGE_RESOLUTION|>--- conflicted
+++ resolved
@@ -5,11 +5,8 @@
   alias LambdaEthereumConsensus.Utils.BitList
   alias LambdaEthereumConsensus.Utils.BitVector
   import alias LambdaEthereumConsensus.Utils.BitVector
-<<<<<<< HEAD
   import Bitwise
-=======
   alias LambdaEthereumConsensus.Utils.ZeroHashes
->>>>>>> 181ac771
 
   #################
   ### Public API
