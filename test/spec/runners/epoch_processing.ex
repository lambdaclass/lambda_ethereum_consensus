--- conflicted
+++ resolved
@@ -17,13 +17,10 @@
     "slashings",
     # "eth1_data_reset",
     "effective_balance_updates",
-<<<<<<< HEAD
     # "slashings_reset",
     "randao_mixes_reset",
-=======
     "slashings_reset",
     # "randao_mixes_reset",
->>>>>>> d4c6c4c4
     "historical_summaries_update",
     "participation_record_updates",
     "participation_flag_updates",
@@ -63,13 +60,11 @@
     assert {:ok, post_state} == result
   end
 
-<<<<<<< HEAD
   def handle_case("slashings_reset", pre_state, post_state) do
     result = EpochProcessing.process_slashings_reset(pre_state)
-=======
+
   def handle_case("randao_mixes_reset", pre_state, post_state) do
     result = EpochProcessing.process_randao_mixes_reset(pre_state)
->>>>>>> d4c6c4c4
     assert {:ok, post_state} == result
   end
 end