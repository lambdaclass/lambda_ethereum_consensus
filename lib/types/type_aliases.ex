--- conflicted
+++ resolved
@@ -16,14 +16,12 @@
   def execution_address, do: {:bytes, 20}
   def version, do: {:bytes, 4}
   def domain, do: {:bytes, 32}
-  def transaction, do: byte_list(ChainSpec.get("MAX_BYTES_PER_TRANSACTION"))
   def domain_type, do: {:bytes, 4}
   def fork_digest, do: {:bytes, 4}
   def blob_index, do: uint64()
 
-  def blob do
-    byte_vector(Constants.bytes_per_field_element() * ChainSpec.get("FIELD_ELEMENTS_PER_BLOB"))
-  end
+  def blob,
+    do: {:bytes, Constants.bytes_per_field_element() * ChainSpec.get("FIELD_ELEMENTS_PER_BLOB")}
 
   def kzg_commitment, do: {:bytes, 48}
   def kzg_proof, do: {:bytes, 48}
@@ -33,16 +31,8 @@
   def hash32, do: {:bytes, 32}
   def uint256, do: {:int, 256}
 
-<<<<<<< HEAD
-  def byte_list(n), do: {:list, {:int, 8}, n}
-  def byte_vector(n), do: {:list, {:int, 8}, n}
-=======
-  def transactions,
-    do:
-      {:list, {:byte_list, ChainSpec.get("MAX_BYTES_PER_TRANSACTION")},
-       ChainSpec.get("MAX_TRANSACTIONS_PER_PAYLOAD")}
-
-  def domain_type, do: {:bytes, 4}
-  def fork_digest, do: {:bytes, 4}
->>>>>>> faf3a30f
+  def transactions do
+    transaction = {:byte_list, ChainSpec.get("MAX_BYTES_PER_TRANSACTION")}
+    {:list, transaction, ChainSpec.get("MAX_TRANSACTIONS_PER_PAYLOAD")}
+  end
 end