defmodule LambdaEthereumConsensus.ForkChoice do
  @moduledoc """
    The Store is responsible for tracking information required for the fork choice algorithm.
  """

  require Logger

  alias LambdaEthereumConsensus.Beacon.BeaconChain
  alias LambdaEthereumConsensus.Execution.ExecutionChain
  alias LambdaEthereumConsensus.ForkChoice.Handlers
  alias LambdaEthereumConsensus.ForkChoice.Head
  alias LambdaEthereumConsensus.P2P.Gossip.OperationsCollector
  alias LambdaEthereumConsensus.Store.BlockDb
  alias LambdaEthereumConsensus.Store.BlockDb.BlockInfo
  alias LambdaEthereumConsensus.Store.Blocks
  alias LambdaEthereumConsensus.Store.StateDb
  alias LambdaEthereumConsensus.Store.StoreDb
  alias LambdaEthereumConsensus.Validator.ValidatorManager
  alias Types.Attestation
  alias Types.SignedBeaconBlock
  alias Types.Store

  ##########################
  ### Public API
  ##########################

<<<<<<< HEAD
  @spec init_store(Store.t(), Types.slot(), Types.uint64()) :: :ok | :error
  def init_store(%Store{} = store, head_slot, time) do
=======
  @spec start_link({BeaconState.t(), SignedBeaconBlock.t(), Types.uint64()}) ::
          :ignore | {:error, any} | {:ok, pid}
  def start_link(opts) do
    GenServer.start_link(__MODULE__, opts, name: __MODULE__)
  end

  @spec on_tick(Types.uint64()) :: :ok
  def on_tick(time) do
    GenServer.cast(__MODULE__, {:on_tick, time})
  end

  @spec on_block(BlockInfo.t()) :: :ok | :error
  def on_block(block_info) do
    GenServer.cast(__MODULE__, {:on_block, block_info, self()})
  end

  @spec on_attestation(Types.Attestation.t()) :: :ok
  def on_attestation(%Attestation{} = attestation) do
    GenServer.cast(__MODULE__, {:on_attestation, attestation})
  end

  @spec notify_attester_slashing(Types.AttesterSlashing.t()) :: :ok
  def notify_attester_slashing(attester_slashing) do
    GenServer.cast(__MODULE__, {:attester_slashing, attester_slashing})
  end

  ##########################
  ### GenServer Callbacks
  ##########################

  @impl GenServer
  @spec init({Store.t(), Types.slot(), Types.uint64()}) :: {:ok, Store.t()} | {:stop, any}
  def init({%Store{} = store, head_slot, time}) do
>>>>>>> b469fd80
    Logger.info("[Fork choice] Initialized store.", slot: head_slot)

    store = Handlers.on_tick(store, time)

    :telemetry.execute([:sync, :store], %{slot: Store.get_current_slot(store)})
    :telemetry.execute([:sync, :on_block], %{slot: head_slot})

<<<<<<< HEAD
    persist_fork_choice_store(store)
  end

  @spec on_block(SignedBeaconBlock.t(), Types.root(), pid()) :: :ok | :error
  def on_block(%SignedBeaconBlock{} = signed_block, block_root, from \\ self()) do
    store = fetch_fork_choice_store!()
    slot = signed_block.message.slot
=======
    persist_store(store)
    {:ok, store}
  end

  @impl GenServer
  def handle_cast({:on_block, %BlockInfo{} = block_info, from}, _store) do
    store = fetch_store!()
    slot = block_info.signed_block.message.slot
    block_root = block_info.root
>>>>>>> b469fd80

    Logger.info("[Fork choice] Adding new block", root: block_info.root, slot: slot)

    %Store{finalized_checkpoint: last_finalized_checkpoint} = store

    result =
      :telemetry.span([:sync, :on_block], %{}, fn ->
        {process_block(block_info, store), %{}}
      end)

    case result do
      {:ok, new_store} ->
        :telemetry.execute([:sync, :on_block], %{slot: slot})
        Logger.info("[Fork choice] Added new block", slot: slot, root: block_root)

        Task.start_link(__MODULE__, :recompute_head, [new_store])

        %Store{finalized_checkpoint: new_finalized_checkpoint} = new_store

        prune_old_states(last_finalized_checkpoint.epoch, new_finalized_checkpoint.epoch)

        persist_store(new_store)
        GenServer.cast(from, {:block_processed, block_root, true})
        persist_fork_choice_store(new_store)

      {:error, reason} ->
        Logger.error("[Fork choice] Failed to add block: #{reason}", slot: slot, root: block_root)
        GenServer.cast(from, {:block_processed, block_root, false})
    end
  end

<<<<<<< HEAD
  @spec on_attestation(Types.Attestation.t()) :: :ok
  def on_attestation(%Attestation{} = attestation) do
    state = fetch_fork_choice_store!()
=======
  @impl GenServer
  def handle_cast({:on_attestation, %Attestation{} = attestation}, %Store{} = _state) do
    state = fetch_store!()
>>>>>>> b469fd80
    id = attestation.signature |> Base.encode16() |> String.slice(0, 8)
    Logger.debug("[Fork choice] Adding attestation #{id} to the store")

    state =
      case Handlers.on_attestation(state, attestation, false) do
        {:ok, new_state} -> new_state
        _ -> state
      end

<<<<<<< HEAD
    persist_fork_choice_store(state)
  end

  @spec notify_attester_slashing(Types.AttesterSlashing.t()) :: :ok
  def notify_attester_slashing(attester_slashing) do
    Logger.info("[Fork choice] Adding attester slashing to the store")
    state = fetch_fork_choice_store!()
=======
    persist_store(state)
    {:noreply, state}
  end

  @impl GenServer
  def handle_cast({:attester_slashing, attester_slashing}, _state) do
    Logger.info("[Fork choice] Adding attester slashing to the store")
    state = fetch_store!()
>>>>>>> b469fd80

    state =
      case Handlers.on_attester_slashing(state, attester_slashing) do
        {:ok, new_state} ->
          new_state

        _ ->
          Logger.error("[Fork choice] Failed to add attester slashing to the store")
          state
      end

<<<<<<< HEAD
    persist_fork_choice_store(state)
  end

  @spec on_tick(Types.uint64()) :: :ok
  def on_tick(time) do
    Logger.info("[ForkChoice] On tick!")
    store = fetch_fork_choice_store!()
=======
    persist_store(state)
    {:noreply, state}
  end

  @impl GenServer
  def handle_cast({:on_tick, time}, _store) do
    store = fetch_store!()
>>>>>>> b469fd80
    %Store{finalized_checkpoint: last_finalized_checkpoint} = store

    new_store = Handlers.on_tick(store, time)
    %Store{finalized_checkpoint: new_finalized_checkpoint} = new_store
    prune_old_states(last_finalized_checkpoint.epoch, new_finalized_checkpoint.epoch)
<<<<<<< HEAD
    persist_fork_choice_store(new_store)
=======
    persist_store(new_store)
    {:noreply, new_store}
  end

  @impl GenServer
  def handle_info(_msg, state) do
    {:noreply, state}
>>>>>>> b469fd80
  end

  ##########################
  ### Private Functions
  ##########################

  defp prune_old_states(last_finalized_epoch, new_finalized_epoch) do
    if last_finalized_epoch < new_finalized_epoch do
      new_finalized_slot =
        new_finalized_epoch * ChainSpec.get("SLOTS_PER_EPOCH")

      Task.start_link(StateDb, :prune_states_older_than, [new_finalized_slot])
      Task.start_link(BlockDb, :prune_blocks_older_than, [new_finalized_slot])
    end
  end

  @spec apply_handler(any(), any(), any()) :: any()
  defp apply_handler(iter, state, handler) do
    iter
    |> Enum.reduce_while({:ok, state}, fn
      x, {:ok, st} -> {:cont, handler.(st, x)}
      _, {:error, _} = err -> {:halt, err}
    end)
  end

  @spec process_block(BlockInfo.t(), Store.t()) :: Store.t()
  defp process_block(%BlockInfo{signed_block: signed_block} = block_info, store) do
    with {:ok, new_store} <- Handlers.on_block(store, block_info),
         # process block attestations
         {:ok, new_store} <-
           signed_block.message.body.attestations
           |> apply_handler(new_store, &Handlers.on_attestation(&1, &2, true)),
         # process block attester slashings
         {:ok, new_store} <-
           signed_block.message.body.attester_slashings
           |> apply_handler(new_store, &Handlers.on_attester_slashing/2) do
      {:ok, Handlers.prune_checkpoint_states(new_store)}
    end
  end

  @spec recompute_head(Store.t()) :: :ok
  def recompute_head(store) do
    {:ok, head_root} = Head.get_head(store)
    head_block = Blocks.get_block!(head_root)

    Handlers.notify_forkchoice_update(store, head_block)

    %{slot: slot, body: body} = head_block

    OperationsCollector.notify_new_block(head_block)
    ValidatorManager.notify_new_block(slot, head_root)
    ExecutionChain.notify_new_block(slot, body.eth1_data, body.execution_payload)

    BeaconChain.update_fork_choice_cache(
      head_root,
      slot,
      store.justified_checkpoint,
      store.finalized_checkpoint
    )

    Logger.debug("[Fork choice] Updated fork choice cache", slot: slot)

    :ok
  end

  defp persist_store(store) do
    StoreDb.persist_store(store)
    Logger.debug("[Fork choice] Store persisted")
  end

<<<<<<< HEAD
    Task.start_link(fn ->
      StoreDb.persist_store(pruned_store)
      Logger.debug("[Fork choice] Store persisted")
    end)
=======
  defp fetch_store!() do
    {:ok, store} = StoreDb.fetch_store()
    store
>>>>>>> b469fd80
  end

  defp persist_fork_choice_store(store) do
    :telemetry.span([:fork_choice, :persist], %{}, fn ->
      {StoreDb.persist_fork_choice_store(store), %{}}
    end)
  end

  defp fetch_fork_choice_store!() do
    {:ok, store} =
      :telemetry.span([:fork_choice, :fetch], %{}, fn ->
        {StoreDb.fetch_fork_choice_store(), %{}}
      end)

    store
  end
end<|MERGE_RESOLUTION|>--- conflicted
+++ resolved
@@ -24,44 +24,8 @@
   ### Public API
   ##########################
 
-<<<<<<< HEAD
   @spec init_store(Store.t(), Types.slot(), Types.uint64()) :: :ok | :error
   def init_store(%Store{} = store, head_slot, time) do
-=======
-  @spec start_link({BeaconState.t(), SignedBeaconBlock.t(), Types.uint64()}) ::
-          :ignore | {:error, any} | {:ok, pid}
-  def start_link(opts) do
-    GenServer.start_link(__MODULE__, opts, name: __MODULE__)
-  end
-
-  @spec on_tick(Types.uint64()) :: :ok
-  def on_tick(time) do
-    GenServer.cast(__MODULE__, {:on_tick, time})
-  end
-
-  @spec on_block(BlockInfo.t()) :: :ok | :error
-  def on_block(block_info) do
-    GenServer.cast(__MODULE__, {:on_block, block_info, self()})
-  end
-
-  @spec on_attestation(Types.Attestation.t()) :: :ok
-  def on_attestation(%Attestation{} = attestation) do
-    GenServer.cast(__MODULE__, {:on_attestation, attestation})
-  end
-
-  @spec notify_attester_slashing(Types.AttesterSlashing.t()) :: :ok
-  def notify_attester_slashing(attester_slashing) do
-    GenServer.cast(__MODULE__, {:attester_slashing, attester_slashing})
-  end
-
-  ##########################
-  ### GenServer Callbacks
-  ##########################
-
-  @impl GenServer
-  @spec init({Store.t(), Types.slot(), Types.uint64()}) :: {:ok, Store.t()} | {:stop, any}
-  def init({%Store{} = store, head_slot, time}) do
->>>>>>> b469fd80
     Logger.info("[Fork choice] Initialized store.", slot: head_slot)
 
     store = Handlers.on_tick(store, time)
@@ -69,25 +33,14 @@
     :telemetry.execute([:sync, :store], %{slot: Store.get_current_slot(store)})
     :telemetry.execute([:sync, :on_block], %{slot: head_slot})
 
-<<<<<<< HEAD
-    persist_fork_choice_store(store)
-  end
-
-  @spec on_block(SignedBeaconBlock.t(), Types.root(), pid()) :: :ok | :error
-  def on_block(%SignedBeaconBlock{} = signed_block, block_root, from \\ self()) do
-    store = fetch_fork_choice_store!()
-    slot = signed_block.message.slot
-=======
     persist_store(store)
-    {:ok, store}
-  end
-
-  @impl GenServer
-  def handle_cast({:on_block, %BlockInfo{} = block_info, from}, _store) do
+  end
+
+  @spec on_block(BlockInfo.t(), pid()) :: :ok | :error
+  def on_block(%BlockInfo{} = block_info, from \\ self()) do
     store = fetch_store!()
     slot = block_info.signed_block.message.slot
     block_root = block_info.root
->>>>>>> b469fd80
 
     Logger.info("[Fork choice] Adding new block", root: block_info.root, slot: slot)
 
@@ -119,15 +72,9 @@
     end
   end
 
-<<<<<<< HEAD
   @spec on_attestation(Types.Attestation.t()) :: :ok
   def on_attestation(%Attestation{} = attestation) do
-    state = fetch_fork_choice_store!()
-=======
-  @impl GenServer
-  def handle_cast({:on_attestation, %Attestation{} = attestation}, %Store{} = _state) do
     state = fetch_store!()
->>>>>>> b469fd80
     id = attestation.signature |> Base.encode16() |> String.slice(0, 8)
     Logger.debug("[Fork choice] Adding attestation #{id} to the store")
 
@@ -137,24 +84,13 @@
         _ -> state
       end
 
-<<<<<<< HEAD
-    persist_fork_choice_store(state)
+    persist_store(state)
   end
 
   @spec notify_attester_slashing(Types.AttesterSlashing.t()) :: :ok
   def notify_attester_slashing(attester_slashing) do
     Logger.info("[Fork choice] Adding attester slashing to the store")
-    state = fetch_fork_choice_store!()
-=======
-    persist_store(state)
-    {:noreply, state}
-  end
-
-  @impl GenServer
-  def handle_cast({:attester_slashing, attester_slashing}, _state) do
-    Logger.info("[Fork choice] Adding attester slashing to the store")
     state = fetch_store!()
->>>>>>> b469fd80
 
     state =
       case Handlers.on_attester_slashing(state, attester_slashing) do
@@ -166,39 +102,19 @@
           state
       end
 
-<<<<<<< HEAD
-    persist_fork_choice_store(state)
+    persist_store(state)
   end
 
   @spec on_tick(Types.uint64()) :: :ok
   def on_tick(time) do
     Logger.info("[ForkChoice] On tick!")
-    store = fetch_fork_choice_store!()
-=======
-    persist_store(state)
-    {:noreply, state}
-  end
-
-  @impl GenServer
-  def handle_cast({:on_tick, time}, _store) do
     store = fetch_store!()
->>>>>>> b469fd80
     %Store{finalized_checkpoint: last_finalized_checkpoint} = store
 
     new_store = Handlers.on_tick(store, time)
     %Store{finalized_checkpoint: new_finalized_checkpoint} = new_store
     prune_old_states(last_finalized_checkpoint.epoch, new_finalized_checkpoint.epoch)
-<<<<<<< HEAD
-    persist_fork_choice_store(new_store)
-=======
     persist_store(new_store)
-    {:noreply, new_store}
-  end
-
-  @impl GenServer
-  def handle_info(_msg, state) do
-    {:noreply, state}
->>>>>>> b469fd80
   end
 
   ##########################
@@ -269,16 +185,9 @@
     Logger.debug("[Fork choice] Store persisted")
   end
 
-<<<<<<< HEAD
-    Task.start_link(fn ->
-      StoreDb.persist_store(pruned_store)
-      Logger.debug("[Fork choice] Store persisted")
-    end)
-=======
   defp fetch_store!() do
     {:ok, store} = StoreDb.fetch_store()
     store
->>>>>>> b469fd80
   end
 
   defp persist_fork_choice_store(store) do
