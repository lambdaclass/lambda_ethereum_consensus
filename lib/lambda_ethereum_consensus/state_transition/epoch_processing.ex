defmodule LambdaEthereumConsensus.StateTransition.EpochProcessing do
  @moduledoc """
  This module contains utility functions for handling epoch processing
  """

  alias LambdaEthereumConsensus.StateTransition.Accessors
  alias LambdaEthereumConsensus.StateTransition.Predicates
  alias SszTypes.BeaconState
  alias SszTypes.Validator
  alias SszTypes.participation_flags

  @spec process_effective_balance_updates(BeaconState.t()) ::
          {:ok, BeaconState.t()}
  def process_effective_balance_updates(
        %BeaconState{validators: validators, balances: balances} = state
      ) do
    effective_balance_increment = ChainSpec.get("EFFECTIVE_BALANCE_INCREMENT")
    hysteresis_quotient = ChainSpec.get("HYSTERESIS_QUOTIENT")
    hysteresis_downward_multiplier = ChainSpec.get("HYSTERESIS_DOWNWARD_MULTIPLIER")
    hysteresis_upward_multiplier = ChainSpec.get("HYSTERESIS_UPWARD_MULTIPLIER")
    max_effective_balance = ChainSpec.get("MAX_EFFECTIVE_BALANCE")

    hysteresis_increment = div(effective_balance_increment, hysteresis_quotient)
    downward_threshold = hysteresis_increment * hysteresis_downward_multiplier
    upward_threshold = hysteresis_increment * hysteresis_upward_multiplier

    new_validators =
      validators
      |> Stream.zip(balances)
      |> Enum.map(fn {%Validator{effective_balance: effective_balance} = validator, balance} ->
        if balance + downward_threshold < effective_balance or
             effective_balance + upward_threshold < balance do
          new_effective_balance =
            min(balance - rem(balance, effective_balance_increment), max_effective_balance)

          %{validator | effective_balance: new_effective_balance}
        else
          validator
        end
      end)

    {:ok, %BeaconState{state | validators: new_validators}}
  end

  @spec process_eth1_data_reset(BeaconState.t()) :: {:ok, BeaconState.t()}
  def process_eth1_data_reset(state) do
    next_epoch = Accessors.get_current_epoch(state) + 1
    epochs_per_eth1_voting_period = ChainSpec.get("EPOCHS_PER_ETH1_VOTING_PERIOD")

    new_state =
      if rem(next_epoch, epochs_per_eth1_voting_period) == 0 do
        %BeaconState{state | eth1_data_votes: []}
      else
        state
      end

    {:ok, new_state}
  end

  @doc """
  Process total slashing balances updates during epoch processing
  """
  @spec process_slashings_reset(BeaconState.t()) :: {:ok, BeaconState.t()}
  def process_slashings_reset(state) do
    next_epoch = Accessors.get_current_epoch(state) + 1
    slashed_exit_length = ChainSpec.get("EPOCHS_PER_SLASHINGS_VECTOR")
    slashed_epoch = rem(next_epoch, slashed_exit_length)

    new_slashings = List.replace_at(state.slashings, slashed_epoch, 0)
    new_state = %{state | slashings: new_slashings}
    {:ok, new_state}
  end

  @spec process_randao_mixes_reset(BeaconState.t()) :: {:ok, BeaconState.t()}
  def process_randao_mixes_reset(%BeaconState{randao_mixes: randao_mixes} = state) do
    current_epoch = Accessors.get_current_epoch(state)
    next_epoch = current_epoch + 1
    epochs_per_historical_vector = ChainSpec.get("EPOCHS_PER_HISTORICAL_VECTOR")
    random_mix = Accessors.get_randao_mix(state, current_epoch)
    index = rem(next_epoch, epochs_per_historical_vector)
    new_randao_mixes = List.replace_at(randao_mixes, index, random_mix)
    new_state = %BeaconState{state | randao_mixes: new_randao_mixes}
    {:ok, new_state}
  end

<<<<<<< HEAD
  @spec process_slashings_reset(BeaconState.t()) :: {:ok, BeaconState.t()}
  def process_participation_flag_updates(state) do
    %BeaconState{current_epoch_participation:current_epoch_participation , validators: validators} = state
    new_state = %BeaconState{state | previous_epoch_participation:current_epoch_participation, current_epoch_participation: for _ <- validators, do: 0}
    {:ok, new_state}
=======
  @spec process_inactivity_updates(BeaconState.t()) :: {:ok, BeaconState.t()} | {:error, binary()}
  def process_inactivity_updates(%BeaconState{} = state) do
    genesis_epoch = Constants.genesis_epoch()
    timely_target_index = Constants.timely_target_flag_index()
    inactivity_score_bias = ChainSpec.get("INACTIVITY_SCORE_BIAS")
    inactivity_score_recovery_rate = ChainSpec.get("INACTIVITY_SCORE_RECOVERY_RATE")

    if Accessors.get_current_epoch(state) == genesis_epoch do
      {:ok, state}
    else
      {:ok, unslashed_participating_indices} =
        Accessors.get_unslashed_participating_indices(
          state,
          timely_target_index,
          Accessors.get_previous_epoch(state)
        )

      state_is_in_inactivity_leak = is_in_inactivity_leak(state)

      updated_eligible_validator_indices =
        get_eligible_validator_indices(state)
        |> Enum.map(fn index ->
          inactivity_score = Enum.at(state.inactivity_scores, index)

          new_inactivity_score =
            increase_inactivity_score(
              inactivity_score,
              index,
              unslashed_participating_indices,
              inactivity_score_bias
            )
            |> decrease_inactivity_score(
              state_is_in_inactivity_leak,
              inactivity_score_recovery_rate
            )

          {index, new_inactivity_score}
        end)
        |> Enum.into(%{})

      updated_inactive_scores =
        state.inactivity_scores
        |> Stream.with_index()
        |> Stream.map(fn {inactivity_score, index} ->
          update_inactivity_score(updated_eligible_validator_indices, index, inactivity_score)
        end)
        |> Enum.to_list()

      {:ok, %{state | inactivity_scores: updated_inactive_scores}}
    end
  end

  @spec increase_inactivity_score(SszTypes.uint64(), integer, MapSet.t(), SszTypes.uint64()) ::
          SszTypes.uint64()
  defp increase_inactivity_score(
         inactivity_score,
         index,
         unslashed_participating_indices,
         inactivity_score_bias
       ) do
    if MapSet.member?(unslashed_participating_indices, index) do
      inactivity_score - min(1, inactivity_score)
    else
      inactivity_score + inactivity_score_bias
    end
  end

  @spec decrease_inactivity_score(SszTypes.uint64(), boolean, SszTypes.uint64()) ::
          SszTypes.uint64()
  defp decrease_inactivity_score(
         inactivity_score,
         state_is_in_inactivity_leak,
         inactivity_score_recovery_rate
       ) do
    if state_is_in_inactivity_leak do
      inactivity_score
    else
      inactivity_score - min(inactivity_score_recovery_rate, inactivity_score)
    end
  end

  @spec update_inactivity_score(%{integer => SszTypes.uint64()}, integer, {SszTypes.uint64()}) ::
          SszTypes.uint64()
  defp update_inactivity_score(updated_eligible_validator_indices, index, inactivity_score) do
    case Map.fetch(updated_eligible_validator_indices, index) do
      {:ok, new_eligible_validator_index} -> new_eligible_validator_index
      :error -> inactivity_score
    end
  end

  @spec is_in_inactivity_leak(BeaconState.t()) :: boolean
  def is_in_inactivity_leak(%BeaconState{} = state) do
    min_epochs_to_inactivity_penalty = ChainSpec.get("MIN_EPOCHS_TO_INACTIVITY_PENALTY")

    get_finality_delay(state) > min_epochs_to_inactivity_penalty
  end

  @spec get_finality_delay(BeaconState.t()) :: SszTypes.uint64()
  def get_finality_delay(%BeaconState{} = state) do
    Accessors.get_previous_epoch(state) - state.finalized_checkpoint.epoch
  end

  @spec get_eligible_validator_indices(BeaconState.t()) :: list(SszTypes.validator_index())
  def get_eligible_validator_indices(%BeaconState{validators: validators} = state) do
    previous_epoch = Accessors.get_previous_epoch(state)

    validators
    |> Stream.with_index()
    |> Stream.filter(fn {validator, _index} ->
      Predicates.is_active_validator(validator, previous_epoch) ||
        (validator.slashed && previous_epoch + 1 < validator.withdrawable_epoch)
    end)
    |> Stream.map(fn {_validator, index} -> index end)
    |> Enum.to_list()
>>>>>>> 23a7c321
  end
end<|MERGE_RESOLUTION|>--- conflicted
+++ resolved
@@ -83,13 +83,12 @@
     {:ok, new_state}
   end
 
-<<<<<<< HEAD
   @spec process_slashings_reset(BeaconState.t()) :: {:ok, BeaconState.t()}
   def process_participation_flag_updates(state) do
     %BeaconState{current_epoch_participation:current_epoch_participation , validators: validators} = state
     new_state = %BeaconState{state | previous_epoch_participation:current_epoch_participation, current_epoch_participation: for _ <- validators, do: 0}
     {:ok, new_state}
-=======
+  end
   @spec process_inactivity_updates(BeaconState.t()) :: {:ok, BeaconState.t()} | {:error, binary()}
   def process_inactivity_updates(%BeaconState{} = state) do
     genesis_epoch = Constants.genesis_epoch()
@@ -204,6 +203,5 @@
     end)
     |> Stream.map(fn {_validator, index} -> index end)
     |> Enum.to_list()
->>>>>>> 23a7c321
   end
 end