defmodule LambdaEthereumConsensus.Validator.Duties do
  @moduledoc """
  Module to handle validator duties.
  """
  alias LambdaEthereumConsensus.StateTransition.Accessors
  alias LambdaEthereumConsensus.StateTransition.Misc
  alias LambdaEthereumConsensus.Validator
  alias LambdaEthereumConsensus.Validator.Utils
  alias LambdaEthereumConsensus.ValidatorSet
  alias Types.BeaconState

  require Logger

  @type attester_duty :: %{
          attested?: boolean(),
          # should_aggregate? is used to check if aggregation is needed for this attestation.
          # and also to avoid double aggregation.
          should_aggregate?: boolean(),
          selection_proof: Bls.signature(),
          signing_domain: Types.domain(),
          subnet_id: Types.uint64(),
          validator_index: Types.validator_index(),
          committee_index: Types.uint64(),
          committee_length: Types.uint64(),
          index_in_committee: Types.uint64()
        }
<<<<<<< HEAD

  @type proposer_duty :: Types.validator_index()

  @type sync_committee_duty :: %{
          last_slot_broadcasted: Types.slot(),
          subnet_ids: [Types.uint64()],
          validator_index: Types.validator_index()
        }

  @type attester_duties :: [attester_duty()]
  @type proposer_duties :: [proposer_duty()]
  @type sync_committee_duties :: [sync_committee_duty()]

  @type attester_duties_per_slot :: %{Types.slot() => attester_duties()}
  @type proposer_duties_per_slot :: %{Types.slot() => proposer_duties()}

  @type kind :: :proposers | :attesters | :sync_committees
  @type duties :: %{
          kind() =>
            attester_duties_per_slot() | proposer_duties_per_slot() | sync_committee_duties()
        }

  ############################
  # Main Compute functions

  @spec compute_duties_for_epochs(
          %{Types.epoch() => duties()},
          [{Types.epoch(), Types.slot()}],
          Types.root(),
          ValidatorSet.validators()
        ) :: duties()
  def compute_duties_for_epochs(duties_map, epochs_and_start_slots, head_root, validators) do
    Logger.info("[Duties] Computing duties for epochs: #{inspect(epochs_and_start_slots)}")

    for {epoch, slot} <- epochs_and_start_slots, reduce: duties_map do
      duties_map ->
        beacon = Validator.fetch_target_state_and_go_to_slot(slot, head_root)
        last_epoch = Map.keys(duties_map) |> Enum.max(fn -> 0 end)

        {time_p, new_proposers} =
          :timer.tc(fn -> compute_proposers_for_epoch(beacon, epoch, validators) end)

        Logger.info("[Duties] Time to compute proposers for epoch #{epoch}: #{time_p / 1_000}ms")
        # new_proposers = compute_proposers_for_epoch(beacon, epoch, validators)
        {time_a, new_attesters} =
          :timer.tc(fn -> compute_attesters_for_epoch(beacon, epoch, validators) end)

        Logger.info("[Duties] Time to compute attesters for epoch #{epoch}: #{time_a / 1_000}ms")
        # new_attesters = compute_attesters_for_epoch(beacon, epoch, validators)

        # new_sync_committees =
        #   case sync_committee_compute_check(epoch, {last_epoch, Map.get(duties_map, last_epoch)}) do
        #     {:already_computed, sync_committees} -> sync_committees
        #     :not_computed -> compute_current_sync_committees(beacon, validators)
        #   end
        {time_sc, new_sync_committees} =
          :timer.tc(fn ->
            case sync_committee_compute_check(
                   epoch,
                   {last_epoch, Map.get(duties_map, last_epoch)}
                 ) do
              {:already_computed, sync_committees} ->
                Logger.info("[Duties] Sync committees already computed for epoch #{epoch}.")
                sync_committees

              :not_computed ->
                Logger.info("[Duties] Sync committees not computed for epoch #{epoch}.")

                compute_current_sync_committees(beacon, validators)
            end
          end)

        Logger.info(
          "[Duties] Time to compute sync committees for epoch #{epoch}: #{time_sc / 1_000}ms, #{inspect(new_sync_committees, pretty: true)}"
        )

        new_duties = %{
          proposers: new_proposers,
          attesters: new_attesters,
          sync_committees: new_sync_committees
        }

        Map.put(duties_map, epoch, new_duties)
    end
  end

  @spec compute_proposers_for_epoch(BeaconState.t(), Types.epoch(), ValidatorSet.validators()) ::
          proposer_duties_per_slot()
  defp compute_proposers_for_epoch(%BeaconState{} = state, epoch, validators) do
    with {:ok, epoch} <- check_valid_epoch(state, epoch),
         {start_slot, end_slot} <- boundary_slots(epoch) do
      for slot <- start_slot..end_slot,
          {:ok, proposer_index} = Accessors.get_beacon_proposer_index(state, slot),
          Map.has_key?(validators, proposer_index),
          into: %{} do
        {slot, proposer_index}
      end
    end
  end

  @spec compute_current_sync_committees(BeaconState.t(), ValidatorSet.validators()) ::
          sync_committee_duties()
  defp compute_current_sync_committees(%BeaconState{} = state, validators) do
    for validator_index <- Map.keys(validators),
        subnet_ids = Utils.compute_subnets_for_sync_committee(state, validator_index),
        length(subnet_ids) > 0 do
      %{
        last_slot_broadcasted: -1,
        subnet_ids: subnet_ids,
        validator_index: validator_index
      }
    end
  end

  defp sync_committee_compute_check(_epoch, {_last_epoch, nil}), do: :not_computed

  defp sync_committee_compute_check(epoch, {last_epoch, last_duties}) do
    last_period = Misc.compute_sync_committee_period(last_epoch)
    current_period = Misc.compute_sync_committee_period(epoch)

    if last_period == current_period,
      do: {:already_computed, last_duties.sync_committees},
      else: :not_computed
=======

  @type proposer_duty :: Types.slot()

  @type attester_duties :: [attester_duty()]
  @type proposer_duties :: [proposer_duty()]

  @type attester_duties_per_slot :: %{Types.slot() => attester_duties()}
  @type proposer_duties_per_slot :: %{Types.slot() => proposer_duties()}

  @type kind :: :proposers | :attesters
  @type duties :: %{kind() => attester_duties_per_slot() | proposer_duties_per_slot()}

  ############################
  # Accessors

  @spec current_proposer(duties(), Types.epoch(), Types.slot()) :: proposer_duty() | nil
  def current_proposer(duties, epoch, slot),
    do: get_in(duties, [epoch, :proposers, slot])

  @spec current_attesters(duties(), Types.epoch(), Types.slot()) :: attester_duties()
  def current_attesters(duties, epoch, slot) do
    for %{attested?: false} = duty <- attesters(duties, epoch, slot) do
      duty
    end
  end

  @spec current_aggregators(duties(), Types.epoch(), Types.slot()) :: attester_duties()
  def current_aggregators(duties, epoch, slot) do
    for %{should_aggregate?: true} = duty <- attesters(duties, epoch, slot) do
      duty
    end
  end

  defp attesters(duties, epoch, slot), do: get_in(duties, [epoch, :attesters, slot]) || []

  ############################
  # Update functions

  @spec update_duties!(
          duties(),
          kind(),
          Types.epoch(),
          Types.slot(),
          attester_duties() | proposer_duties()
        ) :: duties()
  def update_duties!(duties, kind, epoch, slot, updated),
    do: put_in(duties, [epoch, kind, slot], updated)

  @spec attested(attester_duty()) :: attester_duty()
  def attested(duty), do: Map.put(duty, :attested?, true)

  @spec aggregated(attester_duty()) :: attester_duty()
  # should_aggregate? is set to false to avoid double aggregation.
  def aggregated(duty), do: Map.put(duty, :should_aggregate?, false)

  ############################
  # Main functions

  @spec compute_proposers_for_epoch(BeaconState.t(), Types.epoch(), ValidatorSet.validators()) ::
          proposer_duties_per_slot()
  def compute_proposers_for_epoch(%BeaconState{} = state, epoch, validators) do
    with {:ok, epoch} <- check_valid_epoch(state, epoch),
         {start_slot, end_slot} <- boundary_slots(epoch) do
      for slot <- start_slot..end_slot,
          {:ok, proposer_index} = Accessors.get_beacon_proposer_index(state, slot),
          Map.has_key?(validators, proposer_index),
          into: %{} do
        {slot, proposer_index}
      end
    end
>>>>>>> 98353803
  end

  @spec compute_attesters_for_epoch(BeaconState.t(), Types.epoch(), ValidatorSet.validators()) ::
          attester_duties_per_slot()
<<<<<<< HEAD
  defp compute_attesters_for_epoch(%BeaconState{} = state, epoch, validators) do
=======
  def compute_attesters_for_epoch(%BeaconState{} = state, epoch, validators) do
>>>>>>> 98353803
    with {:ok, epoch} <- check_valid_epoch(state, epoch),
         {start_slot, end_slot} <- boundary_slots(epoch) do
      committee_count_per_slot = Accessors.get_committee_count_per_slot(state, epoch)

      for slot <- start_slot..end_slot,
          committee_i <- 0..(committee_count_per_slot - 1),
          reduce: %{} do
        acc ->
          new_duties = compute_duties_per_committee(state, epoch, slot, validators, committee_i)
          Map.update(acc, slot, new_duties, &(new_duties ++ &1))
      end
    end
  end

  defp compute_duties_per_committee(state, epoch, slot, validators, committee_index) do
    case Accessors.get_beacon_committee(state, slot, committee_index) do
      {:ok, committee} ->
        for {validator_index, index_in_committee} <- Enum.with_index(committee),
            validator = Map.get(validators, validator_index) do
          %{
            validator_index: validator_index,
            index_in_committee: index_in_committee,
            committee_length: length(committee),
            committee_index: committee_index,
            attested?: false
          }
          |> update_with_aggregation_duty(state, slot, validator.keystore.privkey)
          |> update_with_subnet_id(state, epoch, slot)
        end

      {:error, _} ->
        []
    end
  end

  defp update_with_aggregation_duty(duty, beacon_state, slot, privkey) do
    proof = Utils.get_slot_signature(beacon_state, slot, privkey)

    if Utils.aggregator?(proof, duty.committee_length) do
      epoch = Misc.compute_epoch_at_slot(slot)
      domain = Accessors.get_domain(beacon_state, Constants.domain_aggregate_and_proof(), epoch)

      Map.put(duty, :should_aggregate?, true)
      |> Map.put(:selection_proof, proof)
      |> Map.put(:signing_domain, domain)
    else
      Map.put(duty, :should_aggregate?, false)
    end
  end

  defp update_with_subnet_id(duty, beacon_state, epoch, slot) do
    committees_per_slot = Accessors.get_committee_count_per_slot(beacon_state, epoch)

    subnet_id =
      Utils.compute_subnet_for_attestation(committees_per_slot, slot, duty.committee_index)

    Map.put(duty, :subnet_id, subnet_id)
  end

  ############################
<<<<<<< HEAD
  # Accessors

  @spec current_proposer(duties(), Types.epoch(), Types.slot()) :: proposer_duty() | nil
  def current_proposer(duties, epoch, slot),
    do: get_in(duties, [epoch, :proposers, slot])

  @spec current_sync_committee(duties(), Types.epoch(), Types.slot()) ::
          sync_committee_duties()
  def current_sync_committee(duties, epoch, slot) do
    for %{last_slot_broadcasted: last_slot} = duty <- sync_committee(duties, epoch),
        last_slot < slot do
      duty
    end
  end

  @spec current_attesters(duties(), Types.epoch(), Types.slot()) :: attester_duties()
  def current_attesters(duties, epoch, slot) do
    for %{attested?: false} = duty <- attesters(duties, epoch, slot) do
      duty
    end
  end

  @spec current_aggregators(duties(), Types.epoch(), Types.slot()) :: attester_duties()
  def current_aggregators(duties, epoch, slot) do
    for %{should_aggregate?: true} = duty <- attesters(duties, epoch, slot) do
      duty
    end
  end

  defp sync_committee(duties, epoch), do: get_in(duties, [epoch, :sync_committees]) || []
  defp attesters(duties, epoch, slot), do: get_in(duties, [epoch, :attesters, slot]) || []

  ############################
  # Update functions

  @spec update_duties!(
          duties(),
          kind(),
          Types.epoch(),
          Types.slot(),
          attester_duties() | proposer_duties()
        ) :: duties()
  def update_duties!(duties, :sync_committees, epoch, _slot, updated),
    do: put_in(duties, [epoch, :sync_committees], updated)

  def update_duties!(duties, kind, epoch, slot, updated),
    do: put_in(duties, [epoch, kind, slot], updated)

  @spec attested(attester_duty()) :: attester_duty()
  def attested(duty), do: Map.put(duty, :attested?, true)

  @spec aggregated(attester_duty()) :: attester_duty()
  def aggregated(duty), do: Map.put(duty, :should_aggregate?, false)

  @spec sync_committee_broadcasted(sync_committee_duty(), Types.slot()) :: sync_committee_duty()
  def sync_committee_broadcasted(duty, slot), do: Map.put(duty, :last_slot_broadcasted, slot)

  ############################
=======
>>>>>>> 98353803
  # Helpers

  @spec log_duties_for_epoch(duties(), Types.epoch()) :: :ok
  def log_duties_for_epoch(%{proposers: proposers, attesters: attesters}, epoch) do
    Logger.info("[Duties] Proposers for epoch #{epoch} (slot=>validator): #{inspect(proposers)}")

<<<<<<< HEAD
    for {slot, att_duties} <- attesters,
        length(att_duties) > 0 do
=======
    for {slot, att_duties} <- attesters do
>>>>>>> 98353803
      Logger.info("[Duties] Attesters for epoch: #{epoch}, slot #{slot}:")

      for %{
            index_in_committee: ic,
            committee_index: ci,
            committee_length: cl,
            subnet_id: si,
            should_aggregate?: agg,
            validator_index: vi
          } <- att_duties do
        Logger.info([
          "[Duties] Validator: #{vi}, will attest in committee #{ci} ",
          "as #{ic}/#{cl - 1} in subnet: #{si}#{if agg, do: " and should Aggregate"}."
        ])
      end
    end

    :ok
  end

  def log_duties_for_epoch(_duties, epoch),
    do: Logger.info("[Duties] No duties for epoch: #{epoch}.")

  defp check_valid_epoch(state, epoch) do
    next_epoch = Accessors.get_current_epoch(state) + 1

    if epoch > next_epoch do
      {:error, "epoch must be <= next_epoch"}
    else
      {:ok, epoch}
    end
  end

  defp boundary_slots(epoch) do
    start_slot = Misc.compute_start_slot_at_epoch(epoch)
    end_slot = start_slot + ChainSpec.get("SLOTS_PER_EPOCH") - 1

    {start_slot, end_slot}
  end
end<|MERGE_RESOLUTION|>--- conflicted
+++ resolved
@@ -24,7 +24,6 @@
           committee_length: Types.uint64(),
           index_in_committee: Types.uint64()
         }
-<<<<<<< HEAD
 
   @type proposer_duty :: Types.validator_index()
 
@@ -61,7 +60,11 @@
 
     for {epoch, slot} <- epochs_and_start_slots, reduce: duties_map do
       duties_map ->
-        beacon = Validator.fetch_target_state_and_go_to_slot(slot, head_root)
+        beacon = Validator.fetch_target_state_and_go_to_slot(epoch, slot, head_root)
+        # If committees are not already calculated for the epoch, this is way faster than
+        # calculating them on the fly.
+        Accessors.maybe_prefetch_committees(beacon, epoch)
+
         last_epoch = Map.keys(duties_map) |> Enum.max(fn -> 0 end)
 
         {time_p, new_proposers} =
@@ -148,87 +151,11 @@
     if last_period == current_period,
       do: {:already_computed, last_duties.sync_committees},
       else: :not_computed
-=======
-
-  @type proposer_duty :: Types.slot()
-
-  @type attester_duties :: [attester_duty()]
-  @type proposer_duties :: [proposer_duty()]
-
-  @type attester_duties_per_slot :: %{Types.slot() => attester_duties()}
-  @type proposer_duties_per_slot :: %{Types.slot() => proposer_duties()}
-
-  @type kind :: :proposers | :attesters
-  @type duties :: %{kind() => attester_duties_per_slot() | proposer_duties_per_slot()}
-
-  ############################
-  # Accessors
-
-  @spec current_proposer(duties(), Types.epoch(), Types.slot()) :: proposer_duty() | nil
-  def current_proposer(duties, epoch, slot),
-    do: get_in(duties, [epoch, :proposers, slot])
-
-  @spec current_attesters(duties(), Types.epoch(), Types.slot()) :: attester_duties()
-  def current_attesters(duties, epoch, slot) do
-    for %{attested?: false} = duty <- attesters(duties, epoch, slot) do
-      duty
-    end
-  end
-
-  @spec current_aggregators(duties(), Types.epoch(), Types.slot()) :: attester_duties()
-  def current_aggregators(duties, epoch, slot) do
-    for %{should_aggregate?: true} = duty <- attesters(duties, epoch, slot) do
-      duty
-    end
-  end
-
-  defp attesters(duties, epoch, slot), do: get_in(duties, [epoch, :attesters, slot]) || []
-
-  ############################
-  # Update functions
-
-  @spec update_duties!(
-          duties(),
-          kind(),
-          Types.epoch(),
-          Types.slot(),
-          attester_duties() | proposer_duties()
-        ) :: duties()
-  def update_duties!(duties, kind, epoch, slot, updated),
-    do: put_in(duties, [epoch, kind, slot], updated)
-
-  @spec attested(attester_duty()) :: attester_duty()
-  def attested(duty), do: Map.put(duty, :attested?, true)
-
-  @spec aggregated(attester_duty()) :: attester_duty()
-  # should_aggregate? is set to false to avoid double aggregation.
-  def aggregated(duty), do: Map.put(duty, :should_aggregate?, false)
-
-  ############################
-  # Main functions
-
-  @spec compute_proposers_for_epoch(BeaconState.t(), Types.epoch(), ValidatorSet.validators()) ::
-          proposer_duties_per_slot()
-  def compute_proposers_for_epoch(%BeaconState{} = state, epoch, validators) do
-    with {:ok, epoch} <- check_valid_epoch(state, epoch),
-         {start_slot, end_slot} <- boundary_slots(epoch) do
-      for slot <- start_slot..end_slot,
-          {:ok, proposer_index} = Accessors.get_beacon_proposer_index(state, slot),
-          Map.has_key?(validators, proposer_index),
-          into: %{} do
-        {slot, proposer_index}
-      end
-    end
->>>>>>> 98353803
   end
 
   @spec compute_attesters_for_epoch(BeaconState.t(), Types.epoch(), ValidatorSet.validators()) ::
           attester_duties_per_slot()
-<<<<<<< HEAD
   defp compute_attesters_for_epoch(%BeaconState{} = state, epoch, validators) do
-=======
-  def compute_attesters_for_epoch(%BeaconState{} = state, epoch, validators) do
->>>>>>> 98353803
     with {:ok, epoch} <- check_valid_epoch(state, epoch),
          {start_slot, end_slot} <- boundary_slots(epoch) do
       committee_count_per_slot = Accessors.get_committee_count_per_slot(state, epoch)
@@ -289,7 +216,6 @@
   end
 
   ############################
-<<<<<<< HEAD
   # Accessors
 
   @spec current_proposer(duties(), Types.epoch(), Types.slot()) :: proposer_duty() | nil
@@ -342,26 +268,21 @@
   def attested(duty), do: Map.put(duty, :attested?, true)
 
   @spec aggregated(attester_duty()) :: attester_duty()
+  # should_aggregate? is set to false to avoid double aggregation.
   def aggregated(duty), do: Map.put(duty, :should_aggregate?, false)
 
   @spec sync_committee_broadcasted(sync_committee_duty(), Types.slot()) :: sync_committee_duty()
   def sync_committee_broadcasted(duty, slot), do: Map.put(duty, :last_slot_broadcasted, slot)
 
   ############################
-=======
->>>>>>> 98353803
   # Helpers
 
   @spec log_duties_for_epoch(duties(), Types.epoch()) :: :ok
   def log_duties_for_epoch(%{proposers: proposers, attesters: attesters}, epoch) do
     Logger.info("[Duties] Proposers for epoch #{epoch} (slot=>validator): #{inspect(proposers)}")
 
-<<<<<<< HEAD
     for {slot, att_duties} <- attesters,
         length(att_duties) > 0 do
-=======
-    for {slot, att_duties} <- attesters do
->>>>>>> 98353803
       Logger.info("[Duties] Attesters for epoch: #{epoch}, slot #{slot}:")
 
       for %{
