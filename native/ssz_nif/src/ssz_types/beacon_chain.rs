use super::config::{Config, Mainnet, Minimal};
use super::*;
use ssz_derive::{Decode, Encode};
use ssz_types::{BitList, BitVector};

#[derive(Encode, Decode)]
pub(crate) struct Fork {
    pub(crate) previous_version: Version,
    pub(crate) current_version: Version,
    pub(crate) epoch: Epoch,
}

#[derive(Encode, Decode)]
pub(crate) struct ForkData {
    pub(crate) current_version: Version,
    pub(crate) genesis_validators_root: Root,
}

#[derive(Encode, Decode)]
pub(crate) struct Checkpoint {
    pub(crate) epoch: Epoch,
    pub(crate) root: Root,
}

#[derive(Encode, Decode)]
pub(crate) struct Validator {
    pub(crate) pubkey: BLSPubkey,
    pub(crate) withdrawal_credentials: Bytes32,
    pub(crate) effective_balance: Gwei,
    pub(crate) slashed: bool,
    pub(crate) activation_eligibility_epoch: Epoch,
    pub(crate) activation_epoch: Epoch,
    pub(crate) exit_epoch: Epoch,
    pub(crate) withdrawable_epoch: Epoch,
}

#[derive(Encode, Decode)]
pub(crate) struct AttestationData {
    pub(crate) slot: Slot,
    pub(crate) index: CommitteeIndex,
    pub(crate) beacon_block_root: Root,
    pub(crate) source: Checkpoint,
    pub(crate) target: Checkpoint,
}

#[derive(Encode, Decode)]
pub(crate) struct IndexedAttestationBase<C: Config> {
    pub(crate) attesting_indices: VariableList<ValidatorIndex, C::MaxValidatorsPerCommittee>,
    pub(crate) data: AttestationData,
    pub(crate) signature: BLSSignature,
}

pub(crate) type IndexedAttestation = IndexedAttestationBase<Mainnet>;

#[derive(Encode, Decode)]
pub(crate) struct PendingAttestationBase<C: Config> {
    pub(crate) aggregation_bits: BitList<C::MaxValidatorsPerCommittee>,
    pub(crate) data: AttestationData,
    pub(crate) inclusion_delay: Slot,
    pub(crate) proposer_index: ValidatorIndex,
}

pub(crate) type PendingAttestation = PendingAttestationBase<Mainnet>;

#[derive(Encode, Decode)]
pub(crate) struct Eth1Data {
    pub(crate) deposit_root: Root,
    pub(crate) deposit_count: u64,
    pub(crate) block_hash: Hash32,
}

#[derive(Encode, Decode)]
pub(crate) struct HistoricalBatchBase<C: Config> {
    pub(crate) block_roots: FixedVector<Root, C::SlotsPerHistoricalRoot>,
    pub(crate) state_roots: FixedVector<Root, C::SlotsPerHistoricalRoot>,
}

pub(crate) type HistoricalBatch = HistoricalBatchBase<Mainnet>;
pub(crate) type HistoricalBatchMinimal = HistoricalBatchBase<Minimal>;

#[derive(Encode, Decode)]
pub(crate) struct DepositMessage {
    pub(crate) pubkey: BLSPubkey,
    pub(crate) withdrawal_credentials: Bytes32,
    pub(crate) amount: Gwei,
}

#[derive(Encode, Decode)]
pub(crate) struct DepositData {
    pub(crate) pubkey: BLSPubkey,
    pub(crate) withdrawal_credentials: Bytes32,
    pub(crate) amount: Gwei,
    pub(crate) signature: BLSSignature,
}

#[derive(Encode, Decode)]
pub(crate) struct HistoricalSummary {
    pub(crate) block_summary_root: Root,
    pub(crate) state_summary_root: Root,
}

#[derive(Encode, Decode)]
pub(crate) struct DepositBase<C: Config> {
    pub(crate) proof: FixedVector<Bytes32, C::DepositContractTreeDepth>,
    pub(crate) data: DepositData,
}

pub(crate) type Deposit = DepositBase<Mainnet>;

#[derive(Encode, Decode)]
pub(crate) struct VoluntaryExit {
    pub(crate) epoch: Epoch,
    pub(crate) validator_index: ValidatorIndex,
}

#[derive(Encode, Decode)]
pub(crate) struct AttestationBase<C: Config> {
    pub(crate) aggregation_bits: BitList<C::MaxValidatorsPerCommittee>,
    pub(crate) data: AttestationData,
    pub(crate) signature: BLSSignature,
}

pub(crate) type Attestation = AttestationBase<Mainnet>;

#[derive(Encode, Decode)]
pub(crate) struct BeaconBlockHeader {
    pub(crate) slot: Slot,
    pub(crate) proposer_index: ValidatorIndex,
    pub(crate) parent_root: Root,
    pub(crate) state_root: Root,
    pub(crate) body_root: Root,
}

#[derive(Encode, Decode)]
pub(crate) struct SignedBeaconBlockHeader {
    pub(crate) message: BeaconBlockHeader,
    pub(crate) signature: BLSSignature,
}

#[derive(Encode, Decode)]
pub(crate) struct AttesterSlashingBase<C: Config> {
    pub(crate) attestation_1: IndexedAttestationBase<C>,
    pub(crate) attestation_2: IndexedAttestationBase<C>,
}

pub(crate) type AttesterSlashing = AttesterSlashingBase<Mainnet>;

#[derive(Encode, Decode)]
pub(crate) struct SigningData {
    pub(crate) object_root: Root,
    pub(crate) domain: Domain,
}

#[derive(Encode, Decode)]
pub(crate) struct BLSToExecutionChange {
    pub(crate) validator_index: ValidatorIndex,
    pub(crate) from_bls_pubkey: BLSPubkey,
    pub(crate) to_execution_address: ExecutionAddress,
}

#[derive(Encode, Decode)]
pub(crate) struct SignedBLSToExecutionChange {
    pub(crate) message: BLSToExecutionChange,
    pub(crate) signature: BLSSignature,
}

#[derive(Encode, Decode)]
pub(crate) struct SignedVoluntaryExit {
    pub(crate) message: VoluntaryExit,
    pub(crate) signature: BLSSignature,
}

#[derive(Encode, Decode)]
pub(crate) struct ProposerSlashing {
    pub(crate) signed_header_1: SignedBeaconBlockHeader,
    pub(crate) signed_header_2: SignedBeaconBlockHeader,
}

#[derive(Encode, Decode)]
pub(crate) struct SyncAggregateBase<C: Config> {
    pub(crate) sync_committee_bits: BitVector<C::SyncCommitteeSize>,
    pub(crate) sync_committee_signature: BLSSignature,
}

pub(crate) type SyncAggregate = SyncAggregateBase<Mainnet>;
pub(crate) type SyncAggregateMinimal = SyncAggregateBase<Minimal>;

#[derive(Encode, Decode)]
pub(crate) struct Withdrawal {
    pub(crate) index: WithdrawalIndex,
    pub(crate) validator_index: ValidatorIndex,
    pub(crate) address: ExecutionAddress,
    pub(crate) amount: Gwei,
}

#[derive(Encode, Decode)]
pub(crate) struct ExecutionPayloadHeaderBase<C: Config> {
    pub(crate) parent_hash: Hash32,
    pub(crate) fee_recipient: ExecutionAddress,
    pub(crate) state_root: Root,
    pub(crate) receipts_root: Root,
    pub(crate) logs_bloom: FixedVector<u8, C::BytesPerLogsBloom>,
    pub(crate) prev_randao: Bytes32,
    pub(crate) block_number: u64,
    pub(crate) gas_limit: u64,
    pub(crate) gas_used: u64,
    pub(crate) timestamp: u64,
    pub(crate) extra_data: VariableList<u8, C::MaxExtraDataBytes>,
    pub(crate) base_fee_per_gas: Uint256,
    pub(crate) block_hash: Hash32,
    pub(crate) transactions_root: Root,
    pub(crate) withdrawals_root: Root,
}

pub(crate) type ExecutionPayloadHeader = ExecutionPayloadHeaderBase<Mainnet>;

#[derive(Encode, Decode)]
pub(crate) struct ExecutionPayloadBase<C: Config> {
    pub(crate) parent_hash: Hash32,
    pub(crate) fee_recipient: ExecutionAddress,
    pub(crate) state_root: Root,
    pub(crate) receipts_root: Root,
    pub(crate) logs_bloom: FixedVector<u8, C::BytesPerLogsBloom>,
    pub(crate) prev_randao: Bytes32,
    pub(crate) block_number: u64,
    pub(crate) gas_limit: u64,
    pub(crate) gas_used: u64,
    pub(crate) timestamp: u64,
    pub(crate) extra_data: VariableList<u8, C::MaxExtraDataBytes>,
    pub(crate) base_fee_per_gas: Uint256,
    pub(crate) block_hash: Hash32,
<<<<<<< HEAD
    pub(crate) transactions: VariableList<Transaction, C::MaxTransactionsPerPayload>,
    pub(crate) withdrawals: VariableList<Withdrawal, C::MaxWithdrawalsPerPayload>,
}

pub(crate) type ExecutionPayload = ExecutionPayloadBase<Mainnet>;
=======
    pub(crate) transactions:
        VariableList<Transaction, /* MAX_TRANSACTIONS_PER_PAYLOAD */ typenum::U1048576>,
    pub(crate) withdrawals:
        VariableList<Withdrawal, /* MAX_WITHDRAWALS_PER_PAYLOAD */ typenum::U16>,
}

#[derive(Encode, Decode)]
pub(crate) struct SyncCommiteeBase<N: Unsigned> {
    pub(crate) pubkeys: FixedVector<BLSPubkey, /* SYNC_COMMITTEE_SIZE */ N>,
    pub(crate) aggregate_pubkey: BLSPubkey,
}

pub(crate) type SyncCommittee = SyncCommiteeBase<typenum::U512>;
pub(crate) type SyncCommitteeMinimal = SyncCommiteeBase<typenum::U32>;
>>>>>>> e35d40ec
<|MERGE_RESOLUTION|>--- conflicted
+++ resolved
@@ -229,25 +229,16 @@
     pub(crate) extra_data: VariableList<u8, C::MaxExtraDataBytes>,
     pub(crate) base_fee_per_gas: Uint256,
     pub(crate) block_hash: Hash32,
-<<<<<<< HEAD
     pub(crate) transactions: VariableList<Transaction, C::MaxTransactionsPerPayload>,
     pub(crate) withdrawals: VariableList<Withdrawal, C::MaxWithdrawalsPerPayload>,
 }
 
 pub(crate) type ExecutionPayload = ExecutionPayloadBase<Mainnet>;
-=======
-    pub(crate) transactions:
-        VariableList<Transaction, /* MAX_TRANSACTIONS_PER_PAYLOAD */ typenum::U1048576>,
-    pub(crate) withdrawals:
-        VariableList<Withdrawal, /* MAX_WITHDRAWALS_PER_PAYLOAD */ typenum::U16>,
-}
-
-#[derive(Encode, Decode)]
-pub(crate) struct SyncCommiteeBase<N: Unsigned> {
-    pub(crate) pubkeys: FixedVector<BLSPubkey, /* SYNC_COMMITTEE_SIZE */ N>,
+#[derive(Encode, Decode)]
+pub(crate) struct SyncCommiteeBase<C: Config> {
+    pub(crate) pubkeys: FixedVector<BLSPubkey, C::SyncCommitteeSize>,
     pub(crate) aggregate_pubkey: BLSPubkey,
 }
 
-pub(crate) type SyncCommittee = SyncCommiteeBase<typenum::U512>;
-pub(crate) type SyncCommitteeMinimal = SyncCommiteeBase<typenum::U32>;
->>>>>>> e35d40ec
+pub(crate) type SyncCommittee = SyncCommiteeBase<Mainnet>;
+pub(crate) type SyncCommitteeMinimal = SyncCommiteeBase<Minimal>;