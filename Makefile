.PHONY: iex deps test spec-test lint clean compile-native fmt \
		clean-vectors download-vectors uncompress-vectors proto compile-port \
		spec-test-%

# Delete current file when command fails
.DELETE_ON_ERROR:

##### NATIVE COMPILATION #####

# magic from sym_num https://elixirforum.com/t/where-is-erl-nif-h-header-file-required-for-nif/27142/5
ERLANG_INCLUDES := $(shell erl -eval 'io:format("~s", \
		[lists:concat([code:root_dir(), "/erts-", erlang:system_info(version), "/include"])] \
		)' -s init stop -noshell)

LIBP2P_DIR = native/libp2p_nif
OUTPUT_DIR = priv/native

# create directories if they don't exist
DIRS=$(OUTPUT_DIR)
$(info $(shell mkdir -p $(DIRS)))

GO_SOURCES = $(LIBP2P_DIR)/go_src/main.go
GO_ARCHIVES := $(patsubst %.go,%.a,$(GO_SOURCES))
GO_HEADERS := $(patsubst %.go,%.h,$(GO_SOURCES))

CFLAGS = -Wall -Werror
CFLAGS += -Wl,-undefined -Wl,dynamic_lookup -fPIC -shared
CFLAGS += -I$(ERLANG_INCLUDES)

$(LIBP2P_DIR)/go_src/%.a $(LIBP2P_DIR)/go_src/%.h: $(LIBP2P_DIR)/go_src/%.go
	cd $(LIBP2P_DIR)/go_src; \
	go build -buildmode=c-archive $*.go

$(OUTPUT_DIR)/libp2p_nif.so: $(GO_ARCHIVES) $(GO_HEADERS) $(LIBP2P_DIR)/libp2p.c $(LIBP2P_DIR)/go_src/utils.c
	gcc $(CFLAGS) -I $(LIBP2P_DIR)/go_src -o $@ \
		$(LIBP2P_DIR)/libp2p.c $(LIBP2P_DIR)/go_src/utils.c $(GO_ARCHIVES)


##### SPEC TEST VECTORS #####

SPECTEST_VERSION = $(shell cat .spectest_version)
SPECTEST_CONFIGS = general minimal mainnet

SPECTEST_ROOTDIR = test/spec/vectors
# create directory if it doesn't exist
$(info $(shell mkdir -p $(SPECTEST_ROOTDIR)))

SPECTEST_DIRS = $(patsubst %,$(SPECTEST_ROOTDIR)/tests/%,$(SPECTEST_CONFIGS))
SPECTEST_TARS = $(patsubst %,$(SPECTEST_ROOTDIR)/%_${SPECTEST_VERSION}.tar.gz,$(SPECTEST_CONFIGS))

$(SPECTEST_ROOTDIR)/%_${SPECTEST_VERSION}.tar.gz:
	curl -L -o "$@" \
		"https://github.com/ethereum/consensus-spec-tests/releases/download/${SPECTEST_VERSION}/$*.tar.gz"

$(SPECTEST_ROOTDIR)/tests/%: $(SPECTEST_ROOTDIR)/%_${SPECTEST_VERSION}.tar.gz
	-rm -rf $@
	tar -xzmf "$<" -C $(SPECTEST_ROOTDIR)

download-vectors: $(SPECTEST_TARS)

clean-vectors:
	-rm -rf $(SPECTEST_ROOTDIR)/tests
	-rm $(SPECTEST_ROOTDIR)/*.tar.gz


##### TARGETS #####

clean:
	-rm $(GO_ARCHIVES) $(GO_HEADERS) $(OUTPUT_DIR)/*

# Compile C and Go artifacts.
compile-native: $(OUTPUT_DIR)/libp2p_nif.so


# Run an interactive terminal with the main supervisor setup.
start: compile-native compile-port
	iex -S mix phx.server

# Run an interactive terminal with the main supervisor setup.
<<<<<<< HEAD
iex: compile-native compile_port
	iex -S mix run -- --checkpoint-sync https://beaconstate-mainnet.chainsafe.io
=======
iex: compile-native compile-port
	iex -S mix
>>>>>>> fd04666f

# Install mix dependencies.

deps:
	sh scripts/install_protos.sh
	sh scripts/make_protos.sh

	cd $(LIBP2P_DIR)/go_src; \
	go get && go install
	cd native/libp2p_port; \
	go get && go install
	mix deps.get

# Run tests
test: compile-native compile-port
	mix test --no-start --exclude spectest

spec-test: compile-native $(SPECTEST_DIRS)
	mix test --no-start --only implemented_spectest

spec-test-%: compile-native $(SPECTEST_DIRS)
	mix test --no-start --only runner:$*

lint:
	mix format --check-formatted
	mix credo --strict

fmt:
	mix format
	cd native/libp2p_nif; gofmt -l -w .
	cd native/snappy_nif; cargo fmt
	cd native/ssz_nif; cargo fmt
	cd native/bls_nif; cargo fmt

# Generate protobof code
proto:
	sh scripts/make_protos.sh

compile-port:
	cd native/libp2p_port; go build -o ../../priv/native/libp2p_port

nix:
	nix develop

nix-zsh:
	nix develop -c zsh<|MERGE_RESOLUTION|>--- conflicted
+++ resolved
@@ -77,13 +77,8 @@
 	iex -S mix phx.server
 
 # Run an interactive terminal with the main supervisor setup.
-<<<<<<< HEAD
-iex: compile-native compile_port
+iex: compile-native compile-port
 	iex -S mix run -- --checkpoint-sync https://beaconstate-mainnet.chainsafe.io
-=======
-iex: compile-native compile-port
-	iex -S mix
->>>>>>> fd04666f
 
 # Install mix dependencies.
 
