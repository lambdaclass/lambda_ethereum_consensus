--- conflicted
+++ resolved
@@ -111,14 +111,6 @@
     GenServer.start_link(__MODULE__, args, opts)
   end
 
-<<<<<<< HEAD
-  @spec notify_new_block(Types.slot(), Types.root()) :: :ok
-  def notify_new_block(slot, head_root) do
-    # TODO: This is quick workarround to notify the libp2p port about new blocks from within
-    # the ForkChoice.recompute_head/1 without moving the validators to the store this
-    # allows to deferr that move until we simplify the state and remove duplicates.
-    send(self(), {:new_block, slot, head_root})
-=======
   @spec notify_new_head(Types.slot(), Types.root()) :: :ok
   def notify_new_head(slot, head_root) do
     # TODO: This is quick workarround to notify the libp2p port about new heads from within
@@ -127,7 +119,6 @@
     # THIS IS NEEDED BECAUSE FORKCHOICE IS CURRENTLY RUNNING ON LIBP2P PORT.
     # It could be a simple cast in the future if that's not the case anymore.
     send(self(), {:new_head, slot, head_root})
->>>>>>> 4c814a35
   end
 
   @doc """
@@ -514,14 +505,9 @@
   end
 
   @impl GenServer
-<<<<<<< HEAD
-  def handle_info({:new_block, slot, head_root}, %{validators: validators} = state) do
-    updated_validators = notify_validators(validators, {:new_block, slot, head_root})
-=======
   def handle_info({:new_head, slot, head_root}, %{validators: validators} = state) do
     updated_validators =
       Validator.Setup.notify_validators(validators, {:new_head, slot, head_root})
->>>>>>> 4c814a35
 
     {:noreply, %{state | validators: updated_validators}}
   end
@@ -757,9 +743,6 @@
 
     new_slot_data = compute_slot(genesis_time, time)
 
-<<<<<<< HEAD
-    updated_state = maybe_tick_validators(slot_data != new_slot_data, new_slot_data, state)
-=======
     updated_state =
       if slot_data == new_slot_data do
         state
@@ -769,46 +752,12 @@
 
         %{state | slot_data: new_slot_data, validators: updated_validators}
       end
->>>>>>> 4c814a35
 
     maybe_log_new_slot(slot_data, new_slot_data)
 
     updated_state
   end
 
-<<<<<<< HEAD
-  defp maybe_tick_validators(false = _slot_data_changed, _slot_data, state), do: state
-
-  defp maybe_tick_validators(true, slot_data, %{validators: validators} = state) do
-    updated_validators = notify_validators(validators, {:on_tick, slot_data})
-
-    %{state | slot_data: slot_data, validators: updated_validators}
-  end
-
-  defp notify_validators(validators, msg) do
-    start_time = System.monotonic_time(:millisecond)
-
-    Logger.debug("[Libp2p] Notifying all Validators with message: #{inspect(msg)}")
-
-    updated_validators = Enum.map(validators, &notify_validator(&1, msg))
-
-    end_time = System.monotonic_time(:millisecond)
-
-    Logger.debug(
-      "[Validator Manager] #{inspect(msg)} notified to all Validators after #{end_time - start_time} ms"
-    )
-
-    updated_validators
-  end
-
-  defp notify_validator(validator, {:on_tick, slot_data}),
-    do: Validator.handle_tick(slot_data, validator)
-
-  defp notify_validator(validator, {:new_block, slot, head_root}),
-    do: Validator.handle_new_block(slot, head_root, validator)
-
-=======
->>>>>>> 4c814a35
   defp schedule_next_tick() do
     # For millisecond precision
     time_to_next_tick = @tick_time - rem(:os.system_time(:millisecond), @tick_time)
