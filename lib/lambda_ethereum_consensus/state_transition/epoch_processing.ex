--- conflicted
+++ resolved
@@ -187,11 +187,7 @@
       Predicates.active_validator?(validator, current_epoch) &&
           validator.effective_balance <= ejection_balance ->
         case Mutators.initiate_validator_exit(state, validator) do
-<<<<<<< HEAD
-          {:ok, state, ejected_validator} ->
-=======
           {:ok, {state, ejected_validator}} ->
->>>>>>> 68dec8f7
             updated_state = %{
               state
               | validators: Aja.Vector.replace_at!(state.validators, idx, ejected_validator)
