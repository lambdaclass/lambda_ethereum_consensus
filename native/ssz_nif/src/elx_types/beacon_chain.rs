--- conflicted
+++ resolved
@@ -315,7 +315,24 @@
 
 gen_struct!(
     #[derive(NifStruct)]
-<<<<<<< HEAD
+    #[module = "SszTypes.SyncCommittee"]
+    pub(crate) struct SyncCommittee<'a> {
+        pubkeys: Vec<BLSPubkey<'a>>,
+        aggregate_pubkey: BLSPubkey<'a>,
+    }
+);
+
+gen_struct!(
+    #[derive(NifStruct)]
+    #[module = "SszTypes.SyncCommitteeMinimal"]
+    pub(crate) struct SyncCommitteeMinimal<'a> {
+        pubkeys: Vec<BLSPubkey<'a>>,
+        aggregate_pubkey: BLSPubkey<'a>,
+    }
+);
+
+gen_struct!(
+    #[derive(NifStruct)]
     #[module = "SszTypes.BeaconBlockBodyMinimal"]
     pub(crate) struct BeaconBlockBodyMinimal<'a> {
         randao_reveal: BLSSignature<'a>,
@@ -329,20 +346,23 @@
         sync_aggregate: SyncAggregateMinimal<'a>,
         execution_payload: ExecutionPayload<'a>,
         bls_to_execution_changes: Vec<SignedBLSToExecutionChange<'a>>,
-=======
-    #[module = "SszTypes.SyncCommittee"]
-    pub(crate) struct SyncCommittee<'a> {
-        pubkeys: Vec<BLSPubkey<'a>>,
-        aggregate_pubkey: BLSPubkey<'a>,
-    }
-);
-
-gen_struct!(
-    #[derive(NifStruct)]
-    #[module = "SszTypes.SyncCommitteeMinimal"]
-    pub(crate) struct SyncCommitteeMinimal<'a> {
-        pubkeys: Vec<BLSPubkey<'a>>,
-        aggregate_pubkey: BLSPubkey<'a>,
->>>>>>> f85c9fda
+    }
+);
+
+gen_struct!(
+    #[derive(NifStruct)]
+    #[module = "SszTypes.BeaconBlockBody"]
+    pub(crate) struct BeaconBlockBody<'a> {
+        randao_reveal: BLSSignature<'a>,
+        eth1_data: Eth1Data<'a>,
+        graffiti: Bytes32<'a>,
+        proposer_slashings: Vec<ProposerSlashing<'a>>,
+        attester_slashings: Vec<AttesterSlashing<'a>>,
+        attestations: Vec<Attestation<'a>>,
+        deposits: Vec<Deposit<'a>>,
+        voluntary_exits: Vec<SignedVoluntaryExit<'a>>,
+        sync_aggregate: SyncAggregateMinimal<'a>,
+        execution_payload: ExecutionPayload<'a>,
+        bls_to_execution_changes: Vec<SignedBLSToExecutionChange<'a>>,
     }
 );