--- conflicted
+++ resolved
@@ -15,14 +15,9 @@
 pub(crate) struct Uint256(pub(crate) [u8; 32]);
 
 type Bytes4 = [u8; 4];
-<<<<<<< HEAD
-#[allow(dead_code)]
-// type Bytes20 = [u8; 20];
-=======
->>>>>>> 9ce9844a
 type Bytes20 = FixedVector<u8, typenum::U20>;
 type Bytes32 = [u8; 32];
-type Bytes48 = [u8; 48];
+type Bytes48 = FixedVector<u8, typenum::U48>;
 type Bytes96 = FixedVector<u8, typenum::U96>;
 
 type Slot = u64;
