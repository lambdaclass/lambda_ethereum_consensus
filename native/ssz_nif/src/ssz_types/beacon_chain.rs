--- conflicted
+++ resolved
@@ -225,7 +225,15 @@
 }
 
 #[derive(Encode, Decode)]
-<<<<<<< HEAD
+pub(crate) struct SyncCommiteeBase<N: Unsigned> {
+    pub(crate) pubkeys: FixedVector<BLSPubkey, /* SYNC_COMMITTEE_SIZE */ N>,
+    pub(crate) aggregate_pubkey: BLSPubkey,
+}
+
+pub(crate) type SyncCommittee = SyncCommiteeBase<typenum::U512>;
+pub(crate) type SyncCommitteeMinimal = SyncCommiteeBase<typenum::U32>;
+
+#[derive(Encode, Decode)]
 pub(crate) struct BeaconState {
     // Versioning
     pub(crate) genesis_time: u64,
@@ -283,13 +291,4 @@
     // Deep history valid from Capella onwards
     pub(crate) historical_summaries:
         VariableList<HistoricalSummary, /* HISTORICAL_ROOTS_LIMIT */ typenum::U16777216>, // [New in Capella]
-}
-=======
-pub(crate) struct SyncCommiteeBase<N: Unsigned> {
-    pub(crate) pubkeys: FixedVector<BLSPubkey, /* SYNC_COMMITTEE_SIZE */ N>,
-    pub(crate) aggregate_pubkey: BLSPubkey,
-}
-
-pub(crate) type SyncCommittee = SyncCommiteeBase<typenum::U512>;
-pub(crate) type SyncCommitteeMinimal = SyncCommiteeBase<typenum::U32>;
->>>>>>> e35d40ec
+}