defmodule LambdaEthereumConsensus.Libp2pPort do
  @moduledoc """
  A GenServer that allows other elixir processes to send and receive commands to/from
  the LibP2P server in Go.

  Requests are generated with an ID, which is returned when calling. Those IDs appear
  in the responses that might be listened to by other processes.
  """

  use GenServer

<<<<<<< HEAD
  alias LambdaEthereumConsensus.Beacon.BeaconChain
  alias LambdaEthereumConsensus.Beacon.PendingBlocks
  alias LambdaEthereumConsensus.Metrics
=======
  alias LambdaEthereumConsensus.ForkChoice
>>>>>>> b4d14f16
  alias LambdaEthereumConsensus.P2P.Gossip.BeaconBlock
  alias LambdaEthereumConsensus.P2P.Gossip.BlobSideCar
  alias LambdaEthereumConsensus.P2P.Gossip.OperationsCollector
  alias LambdaEthereumConsensus.P2P.Peerbook
  alias LambdaEthereumConsensus.P2p.Requests
  alias LambdaEthereumConsensus.StateTransition.Misc
  alias LambdaEthereumConsensus.Utils.BitVector
  alias Types.EnrForkId

  alias LambdaEthereumConsensus.ForkChoice
  alias Libp2pProto.AddPeer
  alias Libp2pProto.Command
  alias Libp2pProto.Enr
  alias Libp2pProto.GetNodeIdentity
  alias Libp2pProto.GossipSub
  alias Libp2pProto.InitArgs
  alias Libp2pProto.JoinTopic
  alias Libp2pProto.LeaveTopic
  alias Libp2pProto.NewPeer
  alias Libp2pProto.Notification
  alias Libp2pProto.Publish
  alias Libp2pProto.Request
  alias Libp2pProto.Response
  alias Libp2pProto.Result
  alias Libp2pProto.ResultMessage
  alias Libp2pProto.SendRequest
  alias Libp2pProto.SendResponse
  alias Libp2pProto.SetHandler
  alias Libp2pProto.SubscribeToTopic
  alias Libp2pProto.Tracer
  alias Libp2pProto.ValidateMessage

  require Logger

  @port_name Application.app_dir(:lambda_ethereum_consensus, ["priv", "native", "libp2p_port"])

  @default_args [
    listen_addr: [],
    enable_discovery: false,
    discovery_addr: "",
    bootnodes: [],
    initial_enr: %Enr{eth2: <<0::128>>, attnets: <<0::64>>, syncnets: <<0::8>>}
  ]

  @type init_arg ::
          {:listen_addr, [String.t()]}
          | {:enable_discovery, boolean()}
          | {:discovery_addr, String.t()}
          | {:bootnodes, [String.t()]}
          | {:join_init_topics, boolean()}

  @type node_identity() :: %{
          peer_id: binary(),
          # Pretty-printed version of the peer ID
          pretty_peer_id: String.t(),
          enr: String.t(),
          p2p_addresses: [String.t()],
          discovery_addresses: [String.t()]
        }

  ######################
  ### API
  ######################

  @doc """
  Starts the Port with the given options. `@default_args` specifies default
  values for each of the options.

  ## Options

    * `:opts` - a Keyword list of options to pass onto the GenServer.
      Defaults to `[name: __MODULE__]`.

    * `:listen_addr` - the addresses to listen on, in `Multiaddr` format.
    * `:enable_discovery` - boolean that specifies if the discovery service
      should be started.
    * `:discovery_addr` - the address used by the discovery service, in `host:port` format.
    * `:bootnodes` - a list of bootnodes to use for discovery.
  """
  @spec start_link([{:opts, GenServer.options()} | init_arg()]) :: GenServer.on_start()
  def start_link(init_args) do
    {opts, args} = Keyword.pop(init_args, :opts, name: __MODULE__)
    GenServer.start_link(__MODULE__, args, opts)
  end

  @spec on_tick(Types.uint64()) :: :ok
  def on_tick(time) do
    GenServer.cast(__MODULE__, {:on_tick, time})
  end

  @doc """
  Retrieves identity info from the underlying LibP2P node.
  """
  @spec get_node_identity(GenServer.server()) :: node_identity()
  def get_node_identity(pid \\ __MODULE__) do
    :telemetry.execute([:port, :message], %{}, %{
      function: "get_node_identity",
      direction: "elixir->"
    })

    call_command(pid, {:get_node_identity, %GetNodeIdentity{}})
    |> Map.take([:peer_id, :pretty_peer_id, :enr, :p2p_addresses, :discovery_addresses])
  end

  @doc """
  Sets a Req/Resp handler for the given protocol ID. After this call,
  peer requests are sent to the current process' mailbox. To handle them,
  use `handle_request/0`.
  """
  @spec set_handler(GenServer.server(), String.t()) :: :ok | {:error, String.t()}
  def set_handler(pid \\ __MODULE__, protocol_id) do
    :telemetry.execute([:port, :message], %{}, %{function: "set_handler", direction: "elixir->"})
    call_command(pid, {:set_handler, %SetHandler{protocol_id: protocol_id}})
  end

  @doc """
  Adds a LibP2P peer with the given ID and registers the given addresses.
  After TTL nanoseconds, the addresses are removed.
  """
  @spec add_peer(GenServer.server(), binary(), [String.t()], integer()) ::
          :ok | {:error, String.t()}
  def add_peer(pid \\ __MODULE__, id, addrs, ttl) do
    :telemetry.execute([:port, :message], %{}, %{function: "add_peer", direction: "elixir->"})
    c = %AddPeer{id: id, addrs: addrs, ttl: ttl}
    call_command(pid, {:add_peer, c})
  end

  @doc """
  Sends a request and receives a response. The request is sent
  to the given peer and protocol.
  """
  @spec send_request(GenServer.server(), binary(), String.t(), binary()) ::
          {:ok, binary()} | {:error, String.t()}
  def send_request(pid \\ __MODULE__, peer_id, protocol_id, message) do
    :telemetry.execute([:port, :message], %{}, %{function: "send_request", direction: "elixir->"})
    from = self()

    GenServer.cast(
      pid,
      {:send_request, peer_id, protocol_id, message,
       fn response -> send(from, {:response, response}) end}
    )

    receive_response()
  end

  @doc """
  Sends a request to a peer. The response will be processed by the Libp2p process.
  """
  def send_async_request(pid \\ __MODULE__, peer_id, protocol_id, message, handler) do
    :telemetry.execute([:port, :message], %{}, %{function: "send_request", direction: "elixir->"})
    GenServer.cast(pid, {:send_request, peer_id, protocol_id, message, handler})
  end

  @doc """
  Returns the next request received by the server for registered handlers
  on the current process. If there are no requests, it waits for one.
  """
  @spec handle_request() :: {String.t(), String.t(), binary()}
  def handle_request() do
    receive do
      {:request, {_protocol_id, _message_id, _message} = request} -> request
    end
  end

  @doc """
  Sends a response for the request with the given message ID.
  """
  @spec send_response(GenServer.server(), String.t(), binary()) ::
          :ok | {:error, String.t()}
  def send_response(pid \\ __MODULE__, request_id, response) do
    :telemetry.execute([:port, :message], %{}, %{function: "send_response", direction: "elixir->"})

    c = %SendResponse{request_id: request_id, message: response}
    call_command(pid, {:send_response, c})
  end

  @doc """
  Joins the given topic.
  This does not subscribe to the topic, use `subscribe_to_topic/2` for that.
  """
  @spec join_topic(GenServer.server(), String.t()) :: :ok
  def join_topic(pid \\ __MODULE__, topic_name) do
    :telemetry.execute([:port, :message], %{}, %{
      function: "join_topic",
      direction: "elixir->"
    })

    cast_command(pid, {:join, %JoinTopic{name: topic_name}})
  end

  @doc """
  Publishes a message in the given topic.
  """
  @spec publish(GenServer.server(), String.t(), binary()) :: :ok | {:error, String.t()}
  def publish(pid \\ __MODULE__, topic_name, message) do
    :telemetry.execute([:port, :message], %{}, %{function: "publish", direction: "elixir->"})
    call_command(pid, {:publish, %Publish{topic: topic_name, message: message}})
  end

  @doc """
  Subscribes to the given topic. After this, messages published to the topic
  will be received by `self()`.
  """
  @spec subscribe_to_topic(GenServer.server(), String.t(), module()) :: :ok | {:error, String.t()}
  def subscribe_to_topic(pid \\ __MODULE__, topic_name, module) do
    :telemetry.execute([:port, :message], %{}, %{
      function: "subscribe_to_topic",
      direction: "elixir->"
    })

    GenServer.cast(pid, {:new_subscriptor, topic_name, module})

    call_command(pid, {:subscribe, %SubscribeToTopic{name: topic_name}})
  end

  @doc """
  Returns the next gossipsub message received by the server for subscribed topics
  on the current process. If there are none, it waits for one.
  """
  @spec receive_gossip() :: {String.t(), binary(), binary()}
  def receive_gossip() do
    receive do
      {:gossipsub, {_topic_name, _msg_id, _message} = m} -> m
    end
  end

  @doc """
  Leaves the given topic, unsubscribing if possible.
  """
  @spec leave_topic(GenServer.server(), String.t()) :: :ok
  def leave_topic(pid \\ __MODULE__, topic_name) do
    :telemetry.execute([:port, :message], %{}, %{
      function: "leave_topic",
      direction: "elixir->"
    })

    cast_command(pid, {:leave, %LeaveTopic{name: topic_name}})
  end

  @doc """
  Marks the message with a validation result. The result can be `:accept`, `:reject` or `:ignore`:
    * `:accept` - the message is valid and should be propagated.
    * `:reject` - the message is invalid, mustn't be propagated, and its sender should be penalized.
    * `:ignore` - the message is invalid, mustn't be propagated, but its sender shouldn't be penalized.
  """
  @spec validate_message(GenServer.server(), binary(), :accept | :reject | :ignore) :: :ok
  def validate_message(pid \\ __MODULE__, msg_id, result) do
    :telemetry.execute([:port, :message], %{}, %{
      function: "validate_message",
      direction: "elixir->"
    })

    cast_command(pid, {:validate_message, %ValidateMessage{msg_id: msg_id, result: result}})
  end

  @doc """
  Updates the "eth2", "attnets", and "syncnets" ENR entries for the node.
  """
  @spec update_enr(GenServer.server(), Types.EnrForkId.t(), BitVector.t(), BitVector.t()) :: :ok
  def update_enr(pid \\ __MODULE__, enr_fork_id, attnets_bv, syncnets_bv) do
    :telemetry.execute([:port, :message], %{}, %{function: "update_enr", direction: "elixir->"})
    # TODO: maybe move encoding to caller
    enr = encode_enr(enr_fork_id, attnets_bv, syncnets_bv)
    cast_command(pid, {:update_enr, enr})
  end

  @spec join_init_topics(port()) :: :ok | {:error, String.t()}
  defp join_init_topics(port) do
    topics = [BeaconBlock.topic()] ++ BlobSideCar.topics()

    topics
    |> Enum.each(fn topic_name ->
      c = {:join, %JoinTopic{name: topic_name}}
      data = Command.encode(%Command{c: c})

      send_data(port, data)

      :telemetry.execute([:port, :message], %{}, %{
        function: "join_topic",
        direction: "elixir->"
      })
    end)

    OperationsCollector.init()
  end

  def add_block(pid \\ __MODULE__, block), do: GenServer.cast(pid, {:add_block, block})

  ########################
  ### GenServer Callbacks
  ########################

  @impl GenServer
  def init(args) do
    {join_init_topics, args} = Keyword.pop(args, :join_init_topics, false)

    port = Port.open({:spawn, @port_name}, [:binary, {:packet, 4}, :exit_status])

    current_version = ForkChoice.get_fork_version()

    ([initial_enr: compute_initial_enr(current_version)] ++ args)
    |> parse_args()
    |> InitArgs.encode()
    |> then(&send_data(port, &1))

    if join_init_topics, do: join_init_topics(port)

<<<<<<< HEAD
    {:ok,
     %{
       port: port,
       subscriptors: %{},
       requests: Requests.new()
     }}
=======
    Peerbook.init()

    {:ok, %{port: port, subscriptors: %{}}}
>>>>>>> b4d14f16
  end

  @impl GenServer
  def handle_cast({:new_subscriptor, topic, module}, %{subscriptors: subscriptors} = state) do
    new_subscriptors = Map.put(subscriptors, topic, module)
    {:noreply, %{state | subscriptors: new_subscriptors}}
  end

  @impl GenServer
  def handle_cast({:send, data}, %{port: port} = state) do
    send_data(port, data)
    {:noreply, state}
  end

  @impl GenServer
  def handle_cast({:on_tick, time}, state) do
    # TODO: we probably want to remove this from here, but we keep it here to have this serialized
    # with respect to the other fork choice store modifications.
    ForkChoice.on_tick(time)
    {:noreply, state}
  end

  def handle_cast(
        {:send_request, peer_id, protocol_id, message, handler},
        %{
          requests: requests,
          port: port
        } = state
      ) do
    {new_requests, handler_id} = Requests.add_response_handler(requests, handler)

    send_request = %SendRequest{
      id: peer_id,
      protocol_id: protocol_id,
      message: message,
      request_id: handler_id
    }

    command = %Command{c: {:send_request, send_request}}

    send_data(port, Command.encode(command))
    {:noreply, state |> Map.put(:requests, new_requests)}
  end

  def handle_cast({:add_block, block}, state) do
    PendingBlocks.add_block(block)
    {:noreply, state}
  end

  @impl GenServer
  def handle_info({_port, {:data, data}}, state) do
    %Notification{n: {_, payload}} = Notification.decode(data)
    {:noreply, handle_notification(payload, state)}
  end

  @impl GenServer
  def handle_info({_port, {:exit_status, status}}, _state),
    do: Process.exit(self(), status)

  @impl GenServer
  def handle_info(other, state) do
    :telemetry.execute([:port, :message], %{}, %{function: "other", direction: "->elixir"})
    Logger.error(inspect(other))
    {:noreply, state}
  end

  ######################
  ### PRIVATE FUNCTIONS
  ######################

  defp handle_notification(%GossipSub{} = gs, %{subscriptors: subscriptors} = state) do
    :telemetry.execute([:port, :message], %{}, %{function: "gossipsub", direction: "->elixir"})

    case Map.fetch(subscriptors, gs.topic) do
      {:ok, module} -> module.handle_gossip_message(gs.topic, gs.msg_id, gs.message)
      :error -> Logger.error("[Gossip] Received gossip from unknown topic: #{gs.topic}.")
    end

    state
  end

  defp handle_notification(
         %Request{
           protocol_id: protocol_id,
           handler: handler,
           request_id: request_id,
           message: message
         },
         state
       ) do
    :telemetry.execute([:port, :message], %{}, %{function: "request", direction: "->elixir"})
    handler_pid = :erlang.binary_to_term(handler)
    send(handler_pid, {:request, {protocol_id, request_id, message}})
    state
  end

  defp handle_notification(%NewPeer{peer_id: peer_id}, state) do
    :telemetry.execute([:port, :message], %{}, %{function: "new peer", direction: "->elixir"})
    Peerbook.handle_new_peer(peer_id)
    state
  end

  defp handle_notification(%Response{} = response, %{requests: requests} = state) do
    :telemetry.execute([:port, :message], %{}, %{function: "response", direction: "->elixir"})
    success = if response.success, do: :ok, else: :error

    {result, new_requests} =
      Requests.handle_response(requests, {success, response.message}, response.id)

    if result == :unhandled do
      Logger.error("Unhandled response with id: #{response.id}. Message: #{response.message}")
    end

    state |> Map.put(:requests, new_requests)
  end

  defp handle_notification(%Result{from: "", result: result}, state) do
    :telemetry.execute([:port, :message], %{}, %{function: "result", direction: "->elixir"})
    # TODO: amount of failures would be a useful metric
    _success_txt = if match?({:ok, _}, result), do: "success", else: "failed"
    state
  end

  defp handle_notification(%Result{from: from, result: result}, state) do
    :telemetry.execute([:port, :message], %{}, %{function: "result", direction: "->elixir"})
    pid = :erlang.binary_to_term(from)
    send(pid, {:response, result})
    state
  end

  defp handle_notification(%Tracer{t: notification}, state) do
    Metrics.tracer(notification)
    state
  end

  defp parse_args(args) do
    args
    |> Keyword.validate!(@default_args)
    |> then(&struct!(InitArgs, &1))
  end

  @spec send_data(port(), iodata()) :: boolean()
  defp send_data(port, data), do: Port.command(port, data)

  defp send_protobuf(pid, %mod{} = protobuf) do
    data = mod.encode(protobuf)
    GenServer.cast(pid, {:send, data})
  end

  defp cast_command(pid, c) do
    send_protobuf(pid, %Command{c: c})
  end

  defp call_command(pid, c) do
    self_serialized = :erlang.term_to_binary(self())
    send_protobuf(pid, %Command{from: self_serialized, c: c})
    receive_response()
  end

  defp receive_response() do
    receive do
      {:response, {:node_identity, identity}} -> identity
      {:response, {res, %ResultMessage{message: []}}} -> res
      {:response, {res, %ResultMessage{message: message}}} -> [res | message] |> List.to_tuple()
      {:response, {res, response}} -> {res, response}
    end
  end

  defp encode_enr(enr_fork_id, attnets_bv, syncnets_bv) do
    {:ok, eth2} = SszEx.encode(enr_fork_id, Types.EnrForkId)

    {:ok, attnets} =
      SszEx.encode(attnets_bv, {:bitvector, ChainSpec.get("ATTESTATION_SUBNET_COUNT")})

    {:ok, syncnets} =
      SszEx.encode(syncnets_bv, {:bitvector, Constants.sync_committee_subnet_count()})

    %Enr{eth2: eth2, attnets: attnets, syncnets: syncnets}
  end

  defp compute_initial_enr(current_version) do
    fork_digest =
      Misc.compute_fork_digest(current_version, ChainSpec.get_genesis_validators_root())

    attnets = BitVector.new(ChainSpec.get("ATTESTATION_SUBNET_COUNT"))
    syncnets = BitVector.new(Constants.sync_committee_subnet_count())

    %EnrForkId{
      fork_digest: fork_digest,
      next_fork_version: current_version,
      next_fork_epoch: Constants.far_future_epoch()
    }
    |> encode_enr(attnets, syncnets)
  end
end<|MERGE_RESOLUTION|>--- conflicted
+++ resolved
@@ -9,13 +9,9 @@
 
   use GenServer
 
-<<<<<<< HEAD
-  alias LambdaEthereumConsensus.Beacon.BeaconChain
+  alias LambdaEthereumConsensus.ForkChoice
   alias LambdaEthereumConsensus.Beacon.PendingBlocks
   alias LambdaEthereumConsensus.Metrics
-=======
-  alias LambdaEthereumConsensus.ForkChoice
->>>>>>> b4d14f16
   alias LambdaEthereumConsensus.P2P.Gossip.BeaconBlock
   alias LambdaEthereumConsensus.P2P.Gossip.BlobSideCar
   alias LambdaEthereumConsensus.P2P.Gossip.OperationsCollector
@@ -324,18 +320,14 @@
 
     if join_init_topics, do: join_init_topics(port)
 
-<<<<<<< HEAD
+    Peerbook.init()
+
     {:ok,
      %{
        port: port,
        subscriptors: %{},
        requests: Requests.new()
      }}
-=======
-    Peerbook.init()
-
-    {:ok, %{port: port, subscriptors: %{}}}
->>>>>>> b4d14f16
   end
 
   @impl GenServer
