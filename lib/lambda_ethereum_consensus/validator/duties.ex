--- conflicted
+++ resolved
@@ -28,7 +28,9 @@
   @type proposer_duty :: Types.validator_index()
 
   @type sync_committee_duty :: %{
-<<<<<<< HEAD
+          # Given that we send messages in EVERY slot, instead
+          # of tracking them all, we just keep track of the last
+          # slot we broadcasted to avoid double publishs.
           last_slot_broadcasted: Types.slot(),
           subnet_ids: [Types.uint64()],
           validator_index: Types.validator_index(),
@@ -42,14 +44,6 @@
               }
             ]
           }
-=======
-          # Given that we send messages in EVERY slot, instead
-          # of tracking them all, we just keep track of the last
-          # slot we broadcasted to avoid double publishs.
-          last_slot_broadcasted: Types.slot(),
-          subnet_ids: [Types.uint64()],
-          validator_index: Types.validator_index()
->>>>>>> 6b0acf46
         }
 
   @type attester_duties :: [attester_duty()]
@@ -84,16 +78,11 @@
         # calculating them on the fly.
         Accessors.maybe_prefetch_committees(beacon, epoch)
 
-<<<<<<< HEAD
         _last_epoch = Map.keys(duties_map) |> Enum.max(fn -> 0 end)
-=======
-        last_epoch = Map.keys(duties_map) |> Enum.max(fn -> 0 end)
->>>>>>> 6b0acf46
 
         new_proposers = compute_proposers_for_epoch(beacon, epoch, validators)
         new_attesters = compute_attesters_for_epoch(beacon, epoch, validators)
 
-<<<<<<< HEAD
         new_sync_committees = compute_current_sync_committees(beacon, validators)
 
         # case sync_committee_compute_check(epoch, {last_epoch, Map.get(duties_map, last_epoch)}) do
@@ -112,25 +101,6 @@
           sync_committees: new_sync_committees
         }
 
-=======
-        new_sync_committees =
-          case sync_committee_compute_check(epoch, {last_epoch, Map.get(duties_map, last_epoch)}) do
-            {:already_computed, sync_committees} ->
-              sync_committees
-
-            {:not_computed, period} ->
-              Logger.debug("[Duties] Computing sync committees for period: #{period}.")
-
-              compute_current_sync_committees(beacon, validators)
-          end
-
-        new_duties = %{
-          proposers: new_proposers,
-          attesters: new_attesters,
-          sync_committees: new_sync_committees
-        }
-
->>>>>>> 6b0acf46
         log_duties_for_epoch(new_duties, epoch)
         Map.put(duties_map, epoch, new_duties)
     end
@@ -153,7 +123,6 @@
   @spec compute_current_sync_committees(BeaconState.t(), ValidatorSet.validators()) ::
           sync_committee_duties()
   defp compute_current_sync_committees(%BeaconState{} = state, validators) do
-<<<<<<< HEAD
     epoch = Accessors.get_current_epoch(state)
 
     for validator_index <- Map.keys(validators),
@@ -170,20 +139,10 @@
         subnet_ids: subnet_ids,
         validator_index: validator_index,
         aggregation: aggregation_data
-=======
-    for validator_index <- Map.keys(validators),
-        subnet_ids = Utils.compute_subnets_for_sync_committee(state, validator_index),
-        length(subnet_ids) > 0 do
-      %{
-        last_slot_broadcasted: -1,
-        subnet_ids: subnet_ids,
-        validator_index: validator_index
->>>>>>> 6b0acf46
       }
     end
   end
 
-<<<<<<< HEAD
   # defp sync_committee_compute_check(epoch, {_last_epoch, nil}),
   #   do: {:not_computed, Misc.compute_sync_committee_period(epoch)}
 
@@ -225,18 +184,6 @@
           acc
         end
     end
-=======
-  defp sync_committee_compute_check(epoch, {_last_epoch, nil}),
-    do: {:not_computed, Misc.compute_sync_committee_period(epoch)}
-
-  defp sync_committee_compute_check(epoch, {last_epoch, last_duties}) do
-    last_period = Misc.compute_sync_committee_period(last_epoch)
-    current_period = Misc.compute_sync_committee_period(epoch)
-
-    if last_period == current_period,
-      do: {:already_computed, last_duties.sync_committees},
-      else: {:not_computed, current_period}
->>>>>>> 6b0acf46
   end
 
   @spec compute_attesters_for_epoch(BeaconState.t(), Types.epoch(), ValidatorSet.validators()) ::
@@ -372,18 +319,11 @@
 
     for %{
           subnet_ids: si,
-<<<<<<< HEAD
           validator_index: vi,
           aggregation: agg
         } <- sync_committees do
       Logger.info(
         "[Duties] Sync committee for epoch: #{epoch}, validator_index: #{vi} will broadcast on subnet_ids: #{inspect(si)}.\n#{inspect(agg, pretty: true)}"
-=======
-          validator_index: vi
-        } <- sync_committees do
-      Logger.debug(
-        "[Duties] Sync committee for epoch: #{epoch}, validator_index: #{vi} will broadcast on subnet_ids: #{inspect(si)}."
->>>>>>> 6b0acf46
       )
     end
 
