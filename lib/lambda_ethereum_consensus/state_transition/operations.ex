--- conflicted
+++ resolved
@@ -449,10 +449,7 @@
     max_pending_partials_per_withdrawals_sweep =
       ChainSpec.get("MAX_PENDING_PARTIALS_PER_WITHDRAWALS_SWEEP")
 
-<<<<<<< HEAD
-=======
     # We expect partial withdrawals to be ordered by withdrawable epoch
->>>>>>> 911af458
     if withdrawal.withdrawable_epoch > epoch ||
          processed_partial_withdrawals_count == max_pending_partials_per_withdrawals_sweep do
       {:halt, {processed_partial_withdrawals_count, withdrawal_index, withdrawals}}
