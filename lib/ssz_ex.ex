--- conflicted
+++ resolved
@@ -40,7 +40,6 @@
 
   def decode(binary, module) when is_atom(module), do: decode_container(binary, module)
 
-<<<<<<< HEAD
   @spec hash_tree_root!(boolean, atom) :: SszTypes.root()
   def hash_tree_root!(value, :bool), do: pack(value, :bool)
 
@@ -105,13 +104,12 @@
       pack_complex_type_list(list)
     end
   end
-=======
+  
   @spec hash_tree_root!(boolean, atom) :: Types.root()
   def hash_tree_root!(value, :bool), do: pack(value)
 
   @spec hash_tree_root!(non_neg_integer, {:int, non_neg_integer}) :: Types.root()
   def hash_tree_root!(value, {:int, size}), do: pack(value, size)
->>>>>>> 7936bc04
 
   #################
   ### Private functions
