--- conflicted
+++ resolved
@@ -59,11 +59,8 @@
       counter("peers.connection.count", tags: [:result]),
       counter("peers.challenge.count", tags: [:result]),
       counter("network.request.count", tags: [:result, :type, :reason]),
-<<<<<<< HEAD
       counter("port.message.count", tags: [:function, :direction]),
-=======
       sum("network.request.blocks", tags: [:result, :type, :reason]),
->>>>>>> edf4c11d
 
       # Sync metrics
       last_value("sync.store.slot"),
