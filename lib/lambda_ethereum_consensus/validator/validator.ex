--- conflicted
+++ resolved
@@ -32,12 +32,7 @@
 
   # TODO: Slot and Root are redundant, we should also have the duties separated and calculated
   # just at the begining of every epoch, and then just update them as needed.
-<<<<<<< HEAD
-  @type state :: %__MODULE__{
-=======
   @type t :: %__MODULE__{
-          slot: Types.slot(),
->>>>>>> f38288c2
           epoch: Types.epoch(),
           duties: Duties.duties(),
           index: non_neg_integer() | nil,
@@ -45,19 +40,14 @@
           payload_builder: {Types.slot(), Types.root(), BlockBuilder.payload_id()} | nil
         }
 
-<<<<<<< HEAD
   @spec new(
-          {Bls.pubkey(), Bls.privkey()},
+          Keystore.t(),
           Types.epoch(),
           Types.slot(),
           Types.root(),
           Types.BeaconState.t()
-        ) :: state
-  def new({pubkey, privkey}, epoch, head_slot, head_root, beacon) do
-=======
-  @spec new({Types.slot(), Types.root(), Keystore.t()}) :: t()
-  def new({head_slot, head_root, keystore}) do
->>>>>>> f38288c2
+        ) :: t()
+  def new(keystore, epoch, head_slot, head_root, beacon) do
     state = %__MODULE__{
       epoch: epoch,
       duties: Duties.empty_duties(),
@@ -79,24 +69,15 @@
     end
   end
 
-<<<<<<< HEAD
   @spec try_setup_validator(
-          state,
+          t(),
           Types.epoch(),
           Types.slot(),
           Types.root(),
           Types.BeaconState.t()
-        ) :: state | nil
+        ) :: t() | nil
   defp try_setup_validator(state, epoch, slot, root, beacon) do
-    case fetch_validator_index(beacon, state.validator) do
-=======
-  @spec try_setup_validator(t(), Types.slot(), Types.root()) :: t() | nil
-  defp try_setup_validator(state, slot, root) do
-    epoch = Misc.compute_epoch_at_slot(slot)
-    beacon = fetch_target_state(epoch, root)
-
     case fetch_validator_index(beacon, state.keystore.pubkey) do
->>>>>>> f38288c2
       nil ->
         nil
 
@@ -138,24 +119,14 @@
     |> maybe_build_payload(slot + 1, head_root)
   end
 
-<<<<<<< HEAD
-  @spec handle_tick({Types.slot(), atom()}, state, Types.root()) :: state
-  def handle_tick(_logical_time, %{validator: %{index: nil}} = state, _root) do
-=======
-  @spec handle_tick({Types.slot(), atom()}, t()) :: t()
-  def handle_tick(_logical_time, %{index: nil} = state) do
->>>>>>> f38288c2
+  @spec handle_tick({Types.slot(), atom()}, t(), Types.root()) :: t()
+  def handle_tick(_logical_time, %{index: nil} = state, _root) do
     log_error("-1", "setup validator", "index not present for handle tick")
     state
   end
 
-<<<<<<< HEAD
   def handle_tick({slot, :first_third}, state, root) do
-    log_debug(state.validator.index, "started first third", slot: slot)
-=======
-  def handle_tick({slot, :first_third}, state) do
     log_debug(state.index, "started first third", slot: slot)
->>>>>>> f38288c2
     # Here we may:
     # 1. propose our blocks
     # 2. (TODO) start collecting attestations for aggregation
@@ -163,13 +134,8 @@
     |> update_state(slot, root)
   end
 
-<<<<<<< HEAD
   def handle_tick({slot, :second_third}, state, root) do
-    log_debug(state.validator.index, "started second third", slot: slot)
-=======
-  def handle_tick({slot, :second_third}, state) do
     log_debug(state.index, "started second third", slot: slot)
->>>>>>> f38288c2
     # Here we may:
     # 1. send our attestation for an empty slot
     # 2. start building a payload
@@ -178,13 +144,8 @@
     |> maybe_build_payload(slot + 1, root)
   end
 
-<<<<<<< HEAD
   def handle_tick({slot, :last_third}, state, _root) do
-    log_debug(state.validator.index, "started last third", slot: slot)
-=======
-  def handle_tick({slot, :last_third}, state) do
     log_debug(state.index, "started last third", slot: slot)
->>>>>>> f38288c2
     # Here we may publish our attestation aggregate
     maybe_publish_aggregate(state, slot)
   end
@@ -209,12 +170,15 @@
   end
 
   @spec recompute_duties(t(), Types.epoch(), Types.epoch(), Types.slot(), Types.root()) :: t()
-  defp recompute_duties(%{root: last_root} = state, last_epoch, epoch, slot, head_root) do
+  defp recompute_duties(state, last_epoch, epoch, slot, head_root) do
     start_slot = Misc.compute_start_slot_at_epoch(epoch)
-    target_root = if slot == start_slot, do: head_root, else: last_root
+    # Why is this needed? something here seems wrong, why would i need to move to a different slot if
+    # I'm calculating this at a new epoch? need to check it
+    # target_root = if slot == start_slot, do: head_root, else: last_root
 
     # Process the start of the new epoch
-    new_beacon = fetch_target_state(epoch, target_root) |> go_to_slot(start_slot)
+    # new_beacon = fetch_target_state(epoch, target_root) |> go_to_slot(start_slot)
+    new_beacon = fetch_target_state(epoch, head_root) |> go_to_slot(start_slot)
 
     new_duties =
       Duties.shift_duties(state.duties, epoch, last_epoch)
@@ -264,13 +228,8 @@
     end
   end
 
-<<<<<<< HEAD
-  @spec maybe_attest(state, Types.slot(), Types.root()) :: state
+  @spec maybe_attest(t(), Types.slot(), Types.root()) :: t()
   defp maybe_attest(state, slot, head_root) do
-=======
-  @spec maybe_attest(t(), Types.slot()) :: t()
-  defp maybe_attest(state, slot) do
->>>>>>> f38288c2
     case Duties.get_current_attester_duty(state.duties, slot) do
       %{attested?: false} = duty ->
         attest(state, duty, head_root)
@@ -285,21 +244,12 @@
     end
   end
 
-<<<<<<< HEAD
-  @spec attest(state, Duties.attester_duty(), Types.root()) :: :ok
-  def attest(%{validator: validator} = state, current_duty, head_root) do
-=======
-  @spec attest(t(), Duties.attester_duty()) :: :ok
-  defp attest(%{index: validator_index, keystore: keystore} = state, current_duty) do
->>>>>>> f38288c2
+  @spec attest(t(), Duties.attester_duty(), Types.root()) :: :ok
+  def attest(%{index: validator_index, keystore: keystore} = state, current_duty, head_root) do
     subnet_id = current_duty.subnet_id
     log_debug(validator_index, "attesting", slot: current_duty.slot, subnet_id: subnet_id)
 
-<<<<<<< HEAD
-    attestation = produce_attestation(current_duty, head_root, state.validator.privkey)
-=======
-    attestation = produce_attestation(current_duty, state.root, keystore.privkey)
->>>>>>> f38288c2
+    attestation = produce_attestation(current_duty, head_root, keystore.privkey)
 
     log_md = [slot: attestation.data.slot, attestation: attestation, subnet_id: subnet_id]
 
@@ -443,13 +393,8 @@
 
   defp proposer?(%{duties: %{proposer: slots}}, slot), do: Enum.member?(slots, slot)
 
-<<<<<<< HEAD
-  @spec maybe_build_payload(state, Types.slot(), Types.root()) :: state
+  @spec maybe_build_payload(t(), Types.slot(), Types.root()) :: t()
   defp maybe_build_payload(state, proposed_slot, head_root) do
-=======
-  @spec maybe_build_payload(t(), Types.slot()) :: t()
-  defp maybe_build_payload(%{root: head_root} = state, proposed_slot) do
->>>>>>> f38288c2
     if proposer?(state, proposed_slot) do
       start_payload_builder(state, proposed_slot, head_root)
     else
@@ -457,22 +402,12 @@
     end
   end
 
-<<<<<<< HEAD
-  @spec start_payload_builder(state, Types.slot(), Types.root()) :: state
+  @spec start_payload_builder(t(), Types.slot(), Types.root()) :: t()
   def start_payload_builder(%{payload_builder: {slot, root, _}} = state, slot, root), do: state
 
-  def start_payload_builder(%{validator: validator} = state, proposed_slot, head_root) do
+  def start_payload_builder(%{index: validator_index} = state, proposed_slot, head_root) do
     # TODO: handle reorgs and late blocks
-    log_debug(validator.index, "starting building payload for slot #{proposed_slot}", root: head_root)
-=======
-  @spec start_payload_builder(t(), Types.slot(), Types.root()) :: t()
-
-  defp start_payload_builder(%{payload_builder: {slot, root, _}} = state, slot, root), do: state
-
-  defp start_payload_builder(%{index: validator_index} = state, proposed_slot, head_root) do
-    # TODO: handle reorgs and late blocks
-    log_debug(validator_index, "starting building payload for slot #{proposed_slot}")
->>>>>>> f38288c2
+    log_debug(validator_index, "starting building payload for slot #{proposed_slot}", root: head_root)
 
     case BlockBuilder.start_building_payload(proposed_slot, head_root) do
       {:ok, payload_id} ->
@@ -497,15 +432,9 @@
 
   defp propose(
          %{
-<<<<<<< HEAD
-           validator: validator,
-           payload_builder: {proposed_slot, head_root, payload_id}
-=======
-           root: head_root,
            index: validator_index,
            payload_builder: {proposed_slot, head_root, payload_id},
            keystore: keystore
->>>>>>> f38288c2
          } = state,
          proposed_slot,
          head_root
@@ -537,13 +466,8 @@
   end
 
   # TODO: at least in kurtosis there are blocks that are proposed without a payload apparently, must investigate.
-<<<<<<< HEAD
   defp propose(%{payload_builder: nil} = state, _proposed_slot, _head_root) do
-    log_error(state.validator.index, "propose block", "lack of execution payload")
-=======
-  defp propose(%{payload_builder: nil} = state, _proposed_slot) do
     log_error(state.index, "propose block", "lack of execution payload")
->>>>>>> f38288c2
     state
   end
 
