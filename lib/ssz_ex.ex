--- conflicted
+++ resolved
@@ -101,7 +101,7 @@
     {:ok, root}
   end
 
-<<<<<<< HEAD
+  @spec hash_tree_root(binary, {:bitlist | :bitvector, non_neg_integer}) :: {:ok, Types.root()}
   def hash_tree_root(value, {type, size} = schema) when type in [:bitlist, :bitvector] do
     chunks = value |> pack_bits(schema)
     leaf_count = chunk_count(schema) |> next_pow_of_two()
@@ -114,13 +114,6 @@
         root
       end
 
-=======
-  @spec hash_tree_root(binary, {:bitlist | :bitvector, non_neg_integer}) :: {:ok, Types.root()}
-  def hash_tree_root(value, {type, _size} = schema) when type in [:bitlist, :bitvector] do
-    chunks = value |> pack_bits(type)
-    leaf_count = chunk_count(schema) |> next_pow_of_two()
-    root = chunks |> merkleize_chunks_with_virtual_padding(leaf_count)
->>>>>>> 55ca6174
     {:ok, root}
   end
 
@@ -301,7 +294,6 @@
     |> pack_bytes()
   end
 
-<<<<<<< HEAD
   def pack_bits(value, {:bitvector, _size}) do
     BitVector.to_bytes(value) |> pack_bytes()
   end
@@ -310,12 +302,6 @@
     BitList.to_bytes({value, size}) |> pack_bytes()
   end
 
-=======
-  def pack_bits(value, :bitvector) do
-    BitVector.to_bytes(value) |> pack_bytes()
-  end
-
->>>>>>> 55ca6174
   def chunk_count({:list, type, max_size}) do
     if basic_type?(type) do
       size = size_of(type)
@@ -326,11 +312,7 @@
   end
 
   def chunk_count({identifier, size}) when identifier in [:bitlist, :bitvector] do
-<<<<<<< HEAD
-    (size + 255) |> div(@bits_per_chunk)
-=======
     (size + @bits_per_chunk - 1) |> div(@bits_per_chunk)
->>>>>>> 55ca6174
   end
 
   #################
