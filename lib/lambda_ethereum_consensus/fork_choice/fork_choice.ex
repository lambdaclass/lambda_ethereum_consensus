defmodule LambdaEthereumConsensus.ForkChoice do
  @moduledoc """
    The Store is responsible for tracking information required for the fork choice algorithm.
  """

  use GenServer
  require Logger

  alias LambdaEthereumConsensus.Beacon.BeaconChain
  alias LambdaEthereumConsensus.Beacon.PendingBlocks
  alias LambdaEthereumConsensus.Execution.ExecutionChain
  alias LambdaEthereumConsensus.ForkChoice.Handlers
  alias LambdaEthereumConsensus.ForkChoice.Head
  alias LambdaEthereumConsensus.P2P.Gossip.OperationsCollector
  alias LambdaEthereumConsensus.Store.BlockDb
  alias LambdaEthereumConsensus.Store.BlockDb.BlockInfo
  alias LambdaEthereumConsensus.Store.Blocks
  alias LambdaEthereumConsensus.Store.StateDb
  alias LambdaEthereumConsensus.Store.StoreDb
  alias LambdaEthereumConsensus.Validator.ValidatorManager
  alias Types.Attestation
  alias Types.BeaconState
  alias Types.SignedBeaconBlock
  alias Types.Store

  ##########################
  ### Public API
  ##########################

  @spec start_link({BeaconState.t(), SignedBeaconBlock.t(), Types.uint64()}) ::
          :ignore | {:error, any} | {:ok, pid}
  def start_link(opts) do
    GenServer.start_link(__MODULE__, opts, name: __MODULE__)
  end

  @spec on_tick(Types.uint64()) :: :ok
  def on_tick(time) do
    GenServer.cast(__MODULE__, {:on_tick, time})
  end

  @spec on_block(BlockInfo.t()) :: :ok | :error
  def on_block(block_info) do
    GenServer.cast(__MODULE__, {:on_block, block_info, self()})
  end

  @spec on_attestation(Types.Attestation.t()) :: :ok
  def on_attestation(%Attestation{} = attestation) do
    GenServer.cast(__MODULE__, {:on_attestation, attestation})
  end

  @spec notify_attester_slashing(Types.AttesterSlashing.t()) :: :ok
  def notify_attester_slashing(attester_slashing) do
    GenServer.cast(__MODULE__, {:attester_slashing, attester_slashing})
  end

  ##########################
  ### GenServer Callbacks
  ##########################

  @impl GenServer
  @spec init({Store.t(), Types.slot(), Types.uint64()}) :: {:ok, Store.t()} | {:stop, any}
  def init({%Store{} = store, head_slot, time}) do
    Logger.info("[Fork choice] Initialized store.", slot: head_slot)

    store = Handlers.on_tick(store, time)

    :telemetry.execute([:sync, :store], %{slot: Store.get_current_slot(store)})
    :telemetry.execute([:sync, :on_block], %{slot: head_slot})

    persist_store(store)
    {:ok, store}
  end

  @impl GenServer
<<<<<<< HEAD
  def handle_cast({:on_block, %BlockInfo{} = block_info}, store) do
=======
  def handle_cast({:on_block, %BlockInfo{} = block_info, from}, _store) do
    store = fetch_store!()
>>>>>>> b469fd80
    slot = block_info.signed_block.message.slot
    block_root = block_info.root

    Logger.info("[Fork choice] Adding new block", root: block_info.root, slot: slot)

    %Store{finalized_checkpoint: last_finalized_checkpoint} = store

    result =
      :telemetry.span([:sync, :on_block], %{}, fn ->
        {process_block(block_info, store), %{}}
      end)

    case result do
      {:ok, new_store} ->
        :telemetry.execute([:sync, :on_block], %{slot: slot})
        Logger.info("[Fork choice] Added new block", slot: slot, root: block_root)

        Task.async(__MODULE__, :recompute_head, [new_store])

        %Store{finalized_checkpoint: new_finalized_checkpoint} = new_store

        prune_old_states(last_finalized_checkpoint.epoch, new_finalized_checkpoint.epoch)

<<<<<<< HEAD
        PendingBlocks.notify_block_transitioned(block_info)
=======
        persist_store(new_store)
        GenServer.cast(from, {:block_processed, block_root, true})
>>>>>>> b469fd80
        {:noreply, new_store}

      {:error, reason} ->
        Logger.error("[Fork choice] Failed to add block: #{reason}", slot: slot, root: block_root)
        PendingBlocks.notify_block_transition_failed(block_info)
        {:noreply, store}
    end
  end

  @impl GenServer
  def handle_cast({:on_attestation, %Attestation{} = attestation}, %Store{} = _state) do
    state = fetch_store!()
    id = attestation.signature |> Base.encode16() |> String.slice(0, 8)
    Logger.debug("[Fork choice] Adding attestation #{id} to the store")

    state =
      case Handlers.on_attestation(state, attestation, false) do
        {:ok, new_state} -> new_state
        _ -> state
      end

    persist_store(state)
    {:noreply, state}
  end

  @impl GenServer
  def handle_cast({:attester_slashing, attester_slashing}, _state) do
    Logger.info("[Fork choice] Adding attester slashing to the store")
    state = fetch_store!()

    state =
      case Handlers.on_attester_slashing(state, attester_slashing) do
        {:ok, new_state} ->
          new_state

        _ ->
          Logger.error("[Fork choice] Failed to add attester slashing to the store")
          state
      end

    persist_store(state)
    {:noreply, state}
  end

  @impl GenServer
  def handle_cast({:on_tick, time}, _store) do
    store = fetch_store!()
    %Store{finalized_checkpoint: last_finalized_checkpoint} = store

    new_store = Handlers.on_tick(store, time)
    %Store{finalized_checkpoint: new_finalized_checkpoint} = new_store
    prune_old_states(last_finalized_checkpoint.epoch, new_finalized_checkpoint.epoch)
    persist_store(new_store)
    {:noreply, new_store}
  end

  @impl GenServer
  def handle_info(_msg, state) do
    {:noreply, state}
  end

  ##########################
  ### Private Functions
  ##########################

  def prune_old_states(last_finalized_epoch, new_finalized_epoch) do
    if last_finalized_epoch < new_finalized_epoch do
      new_finalized_slot =
        new_finalized_epoch * ChainSpec.get("SLOTS_PER_EPOCH")

      Task.async(StateDb, :prune_states_older_than, [new_finalized_slot])
      Task.async(BlockDb, :prune_blocks_older_than, [new_finalized_slot])
    end
  end

  @spec apply_handler(any(), any(), any()) :: any()
  def apply_handler(iter, state, handler) do
    iter
    |> Enum.reduce_while({:ok, state}, fn
      x, {:ok, st} -> {:cont, handler.(st, x)}
      _, {:error, _} = err -> {:halt, err}
    end)
  end

  @spec process_block(BlockInfo.t(), Store.t()) :: Store.t()
  defp process_block(%BlockInfo{signed_block: signed_block} = block_info, store) do
    with {:ok, new_store} <- Handlers.on_block(store, block_info),
         # process block attestations
         {:ok, new_store} <-
           signed_block.message.body.attestations
           |> apply_handler(new_store, &Handlers.on_attestation(&1, &2, true)),
         # process block attester slashings
         {:ok, new_store} <-
           signed_block.message.body.attester_slashings
           |> apply_handler(new_store, &Handlers.on_attester_slashing/2) do
      {:ok, Handlers.prune_checkpoint_states(new_store)}
    end
  end

  @spec recompute_head(Store.t()) :: :ok
  def recompute_head(store) do
    {:ok, head_root} = Head.get_head(store)
    head_block = Blocks.get_block!(head_root)

    Handlers.notify_forkchoice_update(store, head_block)

    %{slot: slot, body: body} = head_block

    OperationsCollector.notify_new_block(head_block)
    ValidatorManager.notify_new_block(slot, head_root)
    ExecutionChain.notify_new_block(slot, body.eth1_data, body.execution_payload)

    BeaconChain.update_fork_choice_cache(
      head_root,
      slot,
      store.justified_checkpoint,
      store.finalized_checkpoint
    )

    Logger.debug("[Fork choice] Updated fork choice cache", slot: slot)

    :ok
  end

  defp persist_store(store) do
    StoreDb.persist_store(store)
    Logger.debug("[Fork choice] Store persisted")
  end

  defp fetch_store!() do
    {:ok, store} = StoreDb.fetch_store()
    store
  end
end<|MERGE_RESOLUTION|>--- conflicted
+++ resolved
@@ -72,12 +72,8 @@
   end
 
   @impl GenServer
-<<<<<<< HEAD
-  def handle_cast({:on_block, %BlockInfo{} = block_info}, store) do
-=======
   def handle_cast({:on_block, %BlockInfo{} = block_info, from}, _store) do
     store = fetch_store!()
->>>>>>> b469fd80
     slot = block_info.signed_block.message.slot
     block_root = block_info.root
 
@@ -101,12 +97,8 @@
 
         prune_old_states(last_finalized_checkpoint.epoch, new_finalized_checkpoint.epoch)
 
-<<<<<<< HEAD
+        persist_store(new_store)
         PendingBlocks.notify_block_transitioned(block_info)
-=======
-        persist_store(new_store)
-        GenServer.cast(from, {:block_processed, block_root, true})
->>>>>>> b469fd80
         {:noreply, new_store}
 
       {:error, reason} ->
