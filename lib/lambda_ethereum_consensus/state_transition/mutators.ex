--- conflicted
+++ resolved
@@ -13,31 +13,21 @@
   Initiate the exit of the validator with index ``index``.
   """
   @spec initiate_validator_exit(BeaconState.t(), integer()) ::
-<<<<<<< HEAD
-          {:ok, BeaconState.t(), Validator.t()} | {:error, String.t()}
-=======
           {:ok, {BeaconState.t(), Validator.t()}} | {:error, String.t()}
->>>>>>> 68dec8f7
+
   def initiate_validator_exit(%BeaconState{} = state, index) when is_integer(index) do
     initiate_validator_exit(state, Aja.Vector.at!(state.validators, index))
   end
 
   @spec initiate_validator_exit(BeaconState.t(), Validator.t()) ::
-<<<<<<< HEAD
-          {:ok, BeaconState.t(), Validator.t()} | {:error, String.t()}
-=======
           {:ok, {BeaconState.t(), Validator.t()}} | {:error, String.t()}
->>>>>>> 68dec8f7
+
   def initiate_validator_exit(%BeaconState{} = state, %Validator{} = validator) do
     far_future_epoch = Constants.far_future_epoch()
     min_validator_withdrawability_delay = ChainSpec.get("MIN_VALIDATOR_WITHDRAWABILITY_DELAY")
 
     if validator.exit_epoch != far_future_epoch do
-<<<<<<< HEAD
-      {:ok, state, validator}
-=======
       {:ok, {state, validator}}
->>>>>>> 68dec8f7
     else
       state = compute_exit_epoch_and_update_churn(state, validator.effective_balance)
       exit_queue_epoch = state.earliest_exit_epoch
@@ -45,14 +35,6 @@
       if exit_queue_epoch + min_validator_withdrawability_delay > 2 ** 64 do
         {:error, "withdrawable_epoch overflow"}
       else
-<<<<<<< HEAD
-        {:ok, state,
-         %{
-           validator
-           | exit_epoch: exit_queue_epoch,
-             withdrawable_epoch: exit_queue_epoch + min_validator_withdrawability_delay
-         }}
-=======
         {:ok,
          {state,
           %{
@@ -60,7 +42,6 @@
             | exit_epoch: exit_queue_epoch,
               withdrawable_epoch: exit_queue_epoch + min_validator_withdrawability_delay
           }}}
->>>>>>> 68dec8f7
       end
     end
   end
@@ -75,11 +56,7 @@
         ) ::
           {:ok, BeaconState.t()} | {:error, String.t()}
   def slash_validator(state, slashed_index, whistleblower_index \\ nil) do
-<<<<<<< HEAD
-    with {:ok, state, validator} <- initiate_validator_exit(state, slashed_index),
-=======
     with {:ok, {state, validator}} <- initiate_validator_exit(state, slashed_index),
->>>>>>> 68dec8f7
          state = add_slashing(state, validator, slashed_index),
          {:ok, proposer_index} <- Accessors.get_beacon_proposer_index(state) do
       slashing_penalty =
