--- conflicted
+++ resolved
@@ -12,12 +12,6 @@
     {args, _remaining_args, _errors} =
       OptionParser.parse(System.argv(), switches: [checkpoint_sync: :string])
 
-<<<<<<< HEAD
-    if not Keyword.has_key?(args, :checkpoint_sync) do
-      Logger.error("No checkpoint sync url provided.")
-      :init.stop(1)
-    end
-
     config = Application.get_env(:lambda_ethereum_consensus, :discovery)
     port = Keyword.get(config, :port, 9000)
     bootnodes = Keyword.get(config, :bootnodes, [])
@@ -28,28 +22,15 @@
       discovery_addr: "0.0.0.0:#{port}",
       bootnodes: bootnodes
     ]
-=======
-    {:ok, host} = Libp2p.host_new()
-    {:ok, gsub} = Libp2p.new_gossip_sub(host)
->>>>>>> ae55afce
 
     children = [
       {LambdaEthereumConsensus.Libp2pPort, libp2p_opts},
       {LambdaEthereumConsensus.Store.Db, []},
       {LambdaEthereumConsensus.P2P.Peerbook, []},
-<<<<<<< HEAD
       {LambdaEthereumConsensus.P2P.IncomingRequestHandler, []},
-      {LambdaEthereumConsensus.ForkChoice, [Keyword.fetch!(args, :checkpoint_sync)]},
+      {LambdaEthereumConsensus.ForkChoice, [Keyword.get(args, :checkpoint_sync)]},
       {LambdaEthereumConsensus.Beacon.PendingBlocks, []},
       {LambdaEthereumConsensus.P2P.GossipSub, []},
-=======
-      {LambdaEthereumConsensus.P2P.IncomingRequestHandler, [host]},
-      {LambdaEthereumConsensus.P2P.PeerConsumer, [host]},
-      {LambdaEthereumConsensus.Libp2pPort, []},
-      {LambdaEthereumConsensus.ForkChoice, {Keyword.get(args, :checkpoint_sync), host}},
-      {LambdaEthereumConsensus.Beacon.PendingBlocks, [host]},
-      {LambdaEthereumConsensus.P2P.GossipSub, [gsub]},
->>>>>>> ae55afce
       # Start the Endpoint (http/https)
       BeaconApi.Endpoint
     ]
