--- conflicted
+++ resolved
@@ -38,38 +38,10 @@
 
   @spec new(Keystore.t(), Types.slot(), Types.root()) :: t()
   def new(keystore, head_slot, head_root) do
-<<<<<<< HEAD
-    beacon = fetch_target_state_and_go_to_slot(head_slot, head_root)
-
-=======
     epoch = Misc.compute_epoch_at_slot(head_slot)
     beacon = fetch_target_state_and_go_to_slot(epoch, head_slot, head_root)
 
     new(keystore, beacon)
-  end
-
-  @spec new(Keystore.t(), Types.BeaconState.t()) :: t()
-  def new(keystore, beacon) do
->>>>>>> 98353803
-    state = %__MODULE__{
-      index: nil,
-      keystore: keystore,
-      payload_builder: nil
-    }
-
-<<<<<<< HEAD
-    case fetch_validator_index(beacon, state.keystore.pubkey) do
-      nil ->
-        Logger.warning(
-          "[Validator] Public key #{state.keystore.pubkey} not found in the validator set"
-        )
-
-        state
-
-      validator_index ->
-        log_debug(validator_index, "Setup completed")
-        %{state | index: validator_index}
-    end
   end
 
   @spec new(Keystore.t(), Types.BeaconState.t()) :: t()
@@ -80,8 +52,6 @@
       payload_builder: nil
     }
 
-=======
->>>>>>> 98353803
     case fetch_validator_index(beacon, state.keystore.pubkey) do
       nil ->
         Logger.warning(
@@ -99,17 +69,9 @@
   ##########################
   # Target State
 
-<<<<<<< HEAD
-  @spec fetch_target_state_and_go_to_slot(Types.slot(), Types.root()) ::
-          Types.BeaconState.t()
-  def fetch_target_state_and_go_to_slot(slot, root) do
-    epoch = Misc.compute_epoch_at_slot(slot)
-
-=======
   @spec fetch_target_state_and_go_to_slot(Types.epoch(), Types.slot(), Types.root()) ::
           Types.BeaconState.t()
   def fetch_target_state_and_go_to_slot(epoch, slot, root) do
->>>>>>> 98353803
     epoch |> fetch_target_state(root) |> go_to_slot(slot)
   end
 
@@ -250,7 +212,6 @@
   end
 
   ################################
-<<<<<<< HEAD
   # Sync Committee
 
   @spec sync_committee_message_broadcast(
@@ -304,13 +265,6 @@
   @spec start_payload_builder(t(), Types.slot(), Types.root()) :: t()
   def start_payload_builder(%{payload_builder: {slot, root, _}} = state, slot, root), do: state
 
-=======
-  # Payload building and proposing
-
-  @spec start_payload_builder(t(), Types.slot(), Types.root()) :: t()
-  def start_payload_builder(%{payload_builder: {slot, root, _}} = state, slot, root), do: state
-
->>>>>>> 98353803
   def start_payload_builder(%{index: validator_index} = state, proposed_slot, head_root) do
     # TODO: handle reorgs and late blocks
     log_debug(validator_index, "starting building payload for slot #{proposed_slot}",
