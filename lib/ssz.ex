--- conflicted
+++ resolved
@@ -32,10 +32,6 @@
     end
   end
 
-<<<<<<< HEAD
-  @spec hash_tree_root(struct, module) :: {:ok, SszTypes.root()} | {:error, String.t()}
-  def hash_tree_root(%name{} = map, config \\ MainnetConfig) do
-=======
   @spec list_from_ssz(binary, module, module) :: {:ok, struct} | {:error, String.t()}
   def list_from_ssz(bin, schema, config \\ MainnetConfig) do
     with {:ok, list} <- list_from_ssz_rs(bin, schema, config) do
@@ -43,17 +39,17 @@
     end
   end
 
-  @spec hash_tree_root(struct, module) :: {:ok, binary} | {:error, String.t()}
+  @spec hash_tree_root(struct, module) :: {:ok, SszTypes.root()} | {:error, String.t()}
   def hash_tree_root(map, config \\ MainnetConfig)
 
   def hash_tree_root(%name{} = map, config) do
->>>>>>> 6ac1d7b0
     map
     |> encode()
     |> hash_tree_root_rs(name, config)
   end
 
-  @spec hash_list_tree_root(list(struct), integer, module) :: {:ok, binary} | {:error, String.t()}
+  @spec hash_list_tree_root(list(struct), integer, module) ::
+          {:ok, SszTypes.root()} | {:error, String.t()}
   def hash_list_tree_root(map, max_size, config \\ MainnetConfig)
 
   def hash_list_tree_root([], max_size, config) do
@@ -74,18 +70,14 @@
   @spec from_ssz_rs(binary, module, module) :: {:ok, struct} | {:error, String.t()}
   def from_ssz_rs(_bin, _schema, _config), do: error()
 
-<<<<<<< HEAD
-  @spec hash_tree_root_rs(map, module, module) :: {:ok, SszTypes.root()} | {:error, String.t()}
-=======
   @spec list_from_ssz_rs(binary, module, module) :: {:ok, list(struct)} | {:error, String.t()}
   def list_from_ssz_rs(_bin, _schema, _config), do: error()
 
-  @spec hash_tree_root_rs(map, module, module) :: {:ok, binary} | {:error, String.t()}
->>>>>>> 6ac1d7b0
+  @spec hash_tree_root_rs(map, module, module) :: {:ok, SszTypes.root()} | {:error, String.t()}
   def hash_tree_root_rs(_map, _schema, _config), do: error()
 
   @spec hash_tree_root_list_rs(list, integer, module, module) ::
-          {:ok, binary} | {:error, String.t()}
+          {:ok, SszTypes.root()} | {:error, String.t()}
   def hash_tree_root_list_rs(_list, _max_size, _schema, _config), do: error()
 
   ##### Utils
